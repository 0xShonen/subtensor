// This file is part of Substrate.

// Copyright (C) Parity Technologies (UK) Ltd.
// SPDX-License-Identifier: Apache-2.0

// Licensed under the Apache License, Version 2.0 (the "License");
// you may not use this file except in compliance with the License.
// You may obtain a copy of the License at
//
// 	http://www.apache.org/licenses/LICENSE-2.0
//
// Unless required by applicable law or agreed to in writing, software
// distributed under the License is distributed on an "AS IS" BASIS,
// WITHOUT WARRANTIES OR CONDITIONS OF ANY KIND, either express or implied.
// See the License for the specific language governing permissions and
// limitations under the License.

// Tests for Proxy Pallet

#![cfg(test)]
#![allow(
    clippy::arithmetic_side_effects,
    clippy::unwrap_used,
    clippy::indexing_slicing
)]

use super::*;
use crate as proxy;
use alloc::{vec, vec::Vec};
use frame::testing_prelude::*;

type Block = frame_system::mocking::MockBlock<Test>;

construct_runtime!(
    pub enum Test {
        System: frame_system = 1,
        Balances: pallet_balances = 2,
        Proxy: proxy = 3,
        Utility: pallet_utility = 4,
    }
);

#[derive_impl(frame_system::config_preludes::TestDefaultConfig)]
impl frame_system::Config for Test {
    type Block = Block;
    type BaseCallFilter = BaseFilter;
    type AccountData = pallet_balances::AccountData<u64>;
}

#[derive_impl(pallet_balances::config_preludes::TestDefaultConfig)]
impl pallet_balances::Config for Test {
    type ReserveIdentifier = [u8; 8];
    type AccountStore = System;
}

impl pallet_utility::Config for Test {
    type RuntimeEvent = RuntimeEvent;
    type RuntimeCall = RuntimeCall;
    type PalletsOrigin = OriginCaller;
    type WeightInfo = ();
}

#[derive(
    Copy,
    Clone,
    Eq,
    PartialEq,
    Ord,
    PartialOrd,
    Encode,
    Decode,
    DecodeWithMemTracking,
    RuntimeDebug,
    MaxEncodedLen,
    scale_info::TypeInfo,
)]
pub enum ProxyType {
    Any,
    JustTransfer,
    JustUtility,
}
impl Default for ProxyType {
    fn default() -> Self {
        Self::Any
    }
}
impl frame::traits::InstanceFilter<RuntimeCall> for ProxyType {
    fn filter(&self, c: &RuntimeCall) -> bool {
        match self {
            ProxyType::Any => true,
            ProxyType::JustTransfer => {
                matches!(
                    c,
                    RuntimeCall::Balances(pallet_balances::Call::transfer_allow_death { .. })
                )
            }
            ProxyType::JustUtility => matches!(c, RuntimeCall::Utility { .. }),
        }
    }
    fn is_superset(&self, o: &Self) -> bool {
        self == &ProxyType::Any || self == o
    }
}
pub struct BaseFilter;
impl Contains<RuntimeCall> for BaseFilter {
    fn contains(c: &RuntimeCall) -> bool {
        match *c {
            // Remark is used as a no-op call in the benchmarking
            RuntimeCall::System(SystemCall::remark { .. }) => true,
            RuntimeCall::System(_) => false,
            _ => true,
        }
    }
}

parameter_types! {
    pub static ProxyDepositBase: u64 = 1;
    pub static ProxyDepositFactor: u64 = 1;
    pub static AnnouncementDepositBase: u64 = 1;
    pub static AnnouncementDepositFactor: u64 = 1;
}

impl Config for Test {
    type RuntimeEvent = RuntimeEvent;
    type RuntimeCall = RuntimeCall;
    type Currency = Balances;
    type ProxyType = ProxyType;
    type ProxyDepositBase = ProxyDepositBase;
    type ProxyDepositFactor = ProxyDepositFactor;
    type MaxProxies = ConstU32<4>;
    type WeightInfo = ();
    type CallHasher = BlakeTwo256;
    type MaxPending = ConstU32<2>;
    type AnnouncementDepositBase = AnnouncementDepositBase;
    type AnnouncementDepositFactor = AnnouncementDepositFactor;
    type BlockNumberProvider = frame_system::Pallet<Test>;
}

use super::{Call as ProxyCall, Event as ProxyEvent};
use frame_system::Call as SystemCall;
<<<<<<< HEAD
use pallet_balances::{Call as BalancesCall, Event as BalancesEvent};
use pallet_subtensor_utility as pallet_utility;
use pallet_subtensor_utility::{Call as UtilityCall, Event as UtilityEvent};
=======
use pallet_balances::{Call as BalancesCall, Error as BalancesError, Event as BalancesEvent};
use pallet_utility::{Call as UtilityCall, Event as UtilityEvent};
>>>>>>> 7628080b

type SystemError = frame_system::Error<Test>;

pub fn new_test_ext() -> TestState {
    let mut t = frame_system::GenesisConfig::<Test>::default()
        .build_storage()
        .unwrap();
    pallet_balances::GenesisConfig::<Test> {
        balances: vec![(1, 10), (2, 10), (3, 10), (4, 10), (5, 3)],
        ..Default::default()
    }
    .assimilate_storage(&mut t)
    .unwrap();
    let mut ext = TestState::new(t);
    ext.execute_with(|| System::set_block_number(1));
    ext
}

fn last_events(n: usize) -> Vec<RuntimeEvent> {
    frame_system::Pallet::<Test>::events()
        .into_iter()
        .rev()
        .take(n)
        .rev()
        .map(|e| e.event)
        .collect()
}

fn expect_events(e: Vec<RuntimeEvent>) {
    assert_eq!(last_events(e.len()), e);
}

fn call_transfer(dest: u64, value: u64) -> RuntimeCall {
    RuntimeCall::Balances(BalancesCall::transfer_allow_death { dest, value })
}

#[test]
fn announcement_works() {
    new_test_ext().execute_with(|| {
        assert_ok!(Proxy::add_proxy(
            RuntimeOrigin::signed(1),
            3,
            ProxyType::Any,
            1
        ));
        System::assert_last_event(
            ProxyEvent::ProxyAdded {
                delegator: 1,
                delegatee: 3,
                proxy_type: ProxyType::Any,
                delay: 1,
            }
            .into(),
        );
        assert_ok!(Proxy::add_proxy(
            RuntimeOrigin::signed(2),
            3,
            ProxyType::Any,
            1
        ));
        assert_eq!(Balances::reserved_balance(3), 0);

        assert_ok!(Proxy::announce(RuntimeOrigin::signed(3), 1, [1; 32].into()));
        let announcements = Announcements::<Test>::get(3);
        assert_eq!(
            announcements.0,
            vec![Announcement {
                real: 1,
                call_hash: [1; 32].into(),
                height: 1
            }]
        );
        assert_eq!(Balances::reserved_balance(3), announcements.1);

        assert_ok!(Proxy::announce(RuntimeOrigin::signed(3), 2, [2; 32].into()));
        let announcements = Announcements::<Test>::get(3);
        assert_eq!(
            announcements.0,
            vec![
                Announcement {
                    real: 1,
                    call_hash: [1; 32].into(),
                    height: 1
                },
                Announcement {
                    real: 2,
                    call_hash: [2; 32].into(),
                    height: 1
                },
            ]
        );
        assert_eq!(Balances::reserved_balance(3), announcements.1);

        assert_noop!(
            Proxy::announce(RuntimeOrigin::signed(3), 2, [3; 32].into()),
            Error::<Test>::TooMany
        );
    });
}

#[test]
fn remove_announcement_works() {
    new_test_ext().execute_with(|| {
        assert_ok!(Proxy::add_proxy(
            RuntimeOrigin::signed(1),
            3,
            ProxyType::Any,
            1
        ));
        assert_ok!(Proxy::add_proxy(
            RuntimeOrigin::signed(2),
            3,
            ProxyType::Any,
            1
        ));
        assert_ok!(Proxy::announce(RuntimeOrigin::signed(3), 1, [1; 32].into()));
        assert_ok!(Proxy::announce(RuntimeOrigin::signed(3), 2, [2; 32].into()));
        let e = Error::<Test>::NotFound;
        assert_noop!(
            Proxy::remove_announcement(RuntimeOrigin::signed(3), 1, [0; 32].into()),
            e
        );
        assert_ok!(Proxy::remove_announcement(
            RuntimeOrigin::signed(3),
            1,
            [1; 32].into()
        ));
        let announcements = Announcements::<Test>::get(3);
        assert_eq!(
            announcements.0,
            vec![Announcement {
                real: 2,
                call_hash: [2; 32].into(),
                height: 1
            }]
        );
        assert_eq!(Balances::reserved_balance(3), announcements.1);
    });
}

#[test]
fn reject_announcement_works() {
    new_test_ext().execute_with(|| {
        assert_ok!(Proxy::add_proxy(
            RuntimeOrigin::signed(1),
            3,
            ProxyType::Any,
            1
        ));
        assert_ok!(Proxy::add_proxy(
            RuntimeOrigin::signed(2),
            3,
            ProxyType::Any,
            1
        ));
        assert_ok!(Proxy::announce(RuntimeOrigin::signed(3), 1, [1; 32].into()));
        assert_ok!(Proxy::announce(RuntimeOrigin::signed(3), 2, [2; 32].into()));
        let e = Error::<Test>::NotFound;
        assert_noop!(
            Proxy::reject_announcement(RuntimeOrigin::signed(1), 3, [0; 32].into()),
            e
        );
        let e = Error::<Test>::NotFound;
        assert_noop!(
            Proxy::reject_announcement(RuntimeOrigin::signed(4), 3, [1; 32].into()),
            e
        );
        assert_ok!(Proxy::reject_announcement(
            RuntimeOrigin::signed(1),
            3,
            [1; 32].into()
        ));
        let announcements = Announcements::<Test>::get(3);
        assert_eq!(
            announcements.0,
            vec![Announcement {
                real: 2,
                call_hash: [2; 32].into(),
                height: 1
            }]
        );
        assert_eq!(Balances::reserved_balance(3), announcements.1);
    });
}

#[test]
fn announcer_must_be_proxy() {
    new_test_ext().execute_with(|| {
        assert_noop!(
            Proxy::announce(RuntimeOrigin::signed(2), 1, H256::zero()),
            Error::<Test>::NotProxy
        );
    });
}

#[test]
fn calling_proxy_doesnt_remove_announcement() {
    new_test_ext().execute_with(|| {
        assert_ok!(Proxy::add_proxy(
            RuntimeOrigin::signed(1),
            2,
            ProxyType::Any,
            0
        ));

        let call = Box::new(call_transfer(6, 1));
        let call_hash = BlakeTwo256::hash_of(&call);

        assert_ok!(Proxy::announce(RuntimeOrigin::signed(2), 1, call_hash));
        assert_ok!(Proxy::proxy(RuntimeOrigin::signed(2), 1, None, call));

        // The announcement is not removed by calling proxy.
        let announcements = Announcements::<Test>::get(2);
        assert_eq!(
            announcements.0,
            vec![Announcement {
                real: 1,
                call_hash,
                height: 1
            }]
        );
    });
}

#[test]
fn delayed_requires_pre_announcement() {
    new_test_ext().execute_with(|| {
        assert_ok!(Proxy::add_proxy(
            RuntimeOrigin::signed(1),
            2,
            ProxyType::Any,
            1
        ));
        let call = Box::new(call_transfer(6, 1));
        let e = Error::<Test>::Unannounced;
        assert_noop!(
            Proxy::proxy(RuntimeOrigin::signed(2), 1, None, call.clone()),
            e
        );
        let e = Error::<Test>::Unannounced;
        assert_noop!(
            Proxy::proxy_announced(RuntimeOrigin::signed(0), 2, 1, None, call.clone()),
            e
        );
        let call_hash = BlakeTwo256::hash_of(&call);
        assert_ok!(Proxy::announce(RuntimeOrigin::signed(2), 1, call_hash));
        frame_system::Pallet::<Test>::set_block_number(2);
        assert_ok!(Proxy::proxy_announced(
            RuntimeOrigin::signed(0),
            2,
            1,
            None,
            call.clone()
        ));
    });
}

#[test]
fn proxy_announced_removes_announcement_and_returns_deposit() {
    new_test_ext().execute_with(|| {
        assert_ok!(Proxy::add_proxy(
            RuntimeOrigin::signed(1),
            3,
            ProxyType::Any,
            1
        ));
        assert_ok!(Proxy::add_proxy(
            RuntimeOrigin::signed(2),
            3,
            ProxyType::Any,
            1
        ));
        let call = Box::new(call_transfer(6, 1));
        let call_hash = BlakeTwo256::hash_of(&call);
        assert_ok!(Proxy::announce(RuntimeOrigin::signed(3), 1, call_hash));
        assert_ok!(Proxy::announce(RuntimeOrigin::signed(3), 2, call_hash));
        // Too early to execute announced call
        let e = Error::<Test>::Unannounced;
        assert_noop!(
            Proxy::proxy_announced(RuntimeOrigin::signed(0), 3, 1, None, call.clone()),
            e
        );

        frame_system::Pallet::<Test>::set_block_number(2);
        assert_ok!(Proxy::proxy_announced(
            RuntimeOrigin::signed(0),
            3,
            1,
            None,
            call.clone()
        ));
        let announcements = Announcements::<Test>::get(3);
        assert_eq!(
            announcements.0,
            vec![Announcement {
                real: 2,
                call_hash,
                height: 1
            }]
        );
        assert_eq!(Balances::reserved_balance(3), announcements.1);
    });
}

#[test]
fn filtering_works() {
    new_test_ext().execute_with(|| {
        Balances::make_free_balance_be(&1, 1000);
        assert_ok!(Proxy::add_proxy(
            RuntimeOrigin::signed(1),
            2,
            ProxyType::Any,
            0
        ));
        assert_ok!(Proxy::add_proxy(
            RuntimeOrigin::signed(1),
            3,
            ProxyType::JustTransfer,
            0
        ));
        assert_ok!(Proxy::add_proxy(
            RuntimeOrigin::signed(1),
            4,
            ProxyType::JustUtility,
            0
        ));

        let call = Box::new(call_transfer(6, 1));
        assert_ok!(Proxy::proxy(
            RuntimeOrigin::signed(2),
            1,
            None,
            call.clone()
        ));
        System::assert_last_event(ProxyEvent::ProxyExecuted { result: Ok(()) }.into());
        assert_ok!(Proxy::proxy(
            RuntimeOrigin::signed(3),
            1,
            None,
            call.clone()
        ));
        System::assert_last_event(ProxyEvent::ProxyExecuted { result: Ok(()) }.into());
        assert_ok!(Proxy::proxy(
            RuntimeOrigin::signed(4),
            1,
            None,
            call.clone()
        ));
        System::assert_last_event(
            ProxyEvent::ProxyExecuted {
                result: Err(SystemError::CallFiltered.into()),
            }
            .into(),
        );

        let derivative_id = Utility::derivative_account_id(1, 0);
        Balances::make_free_balance_be(&derivative_id, 1000);
        let inner = Box::new(call_transfer(6, 1));

        let call = Box::new(RuntimeCall::Utility(UtilityCall::as_derivative {
            index: 0,
            call: inner.clone(),
        }));
        assert_ok!(Proxy::proxy(
            RuntimeOrigin::signed(2),
            1,
            None,
            call.clone()
        ));
        System::assert_last_event(ProxyEvent::ProxyExecuted { result: Ok(()) }.into());
        assert_ok!(Proxy::proxy(
            RuntimeOrigin::signed(3),
            1,
            None,
            call.clone()
        ));
        System::assert_last_event(
            ProxyEvent::ProxyExecuted {
                result: Err(SystemError::CallFiltered.into()),
            }
            .into(),
        );
        assert_ok!(Proxy::proxy(
            RuntimeOrigin::signed(4),
            1,
            None,
            call.clone()
        ));
        System::assert_last_event(
            ProxyEvent::ProxyExecuted {
                result: Err(SystemError::CallFiltered.into()),
            }
            .into(),
        );

        let call = Box::new(RuntimeCall::Utility(UtilityCall::batch {
            calls: vec![*inner],
        }));
        assert_ok!(Proxy::proxy(
            RuntimeOrigin::signed(2),
            1,
            None,
            call.clone()
        ));
        expect_events(vec![
            UtilityEvent::BatchCompleted.into(),
            ProxyEvent::ProxyExecuted { result: Ok(()) }.into(),
        ]);
        assert_ok!(Proxy::proxy(
            RuntimeOrigin::signed(3),
            1,
            None,
            call.clone()
        ));
        System::assert_last_event(
            ProxyEvent::ProxyExecuted {
                result: Err(SystemError::CallFiltered.into()),
            }
            .into(),
        );
        assert_ok!(Proxy::proxy(
            RuntimeOrigin::signed(4),
            1,
            None,
            call.clone()
        ));
        expect_events(vec![
            UtilityEvent::BatchInterrupted {
                index: 0,
                error: SystemError::CallFiltered.into(),
            }
            .into(),
            ProxyEvent::ProxyExecuted { result: Ok(()) }.into(),
        ]);

        let inner = Box::new(RuntimeCall::Proxy(ProxyCall::new_call_variant_add_proxy(
            5,
            ProxyType::Any,
            0,
        )));
        let call = Box::new(RuntimeCall::Utility(UtilityCall::batch {
            calls: vec![*inner],
        }));
        assert_ok!(Proxy::proxy(
            RuntimeOrigin::signed(2),
            1,
            None,
            call.clone()
        ));
        expect_events(vec![
            UtilityEvent::BatchCompleted.into(),
            ProxyEvent::ProxyExecuted { result: Ok(()) }.into(),
        ]);
        assert_ok!(Proxy::proxy(
            RuntimeOrigin::signed(3),
            1,
            None,
            call.clone()
        ));
        System::assert_last_event(
            ProxyEvent::ProxyExecuted {
                result: Err(SystemError::CallFiltered.into()),
            }
            .into(),
        );
        assert_ok!(Proxy::proxy(
            RuntimeOrigin::signed(4),
            1,
            None,
            call.clone()
        ));
        expect_events(vec![
            UtilityEvent::BatchInterrupted {
                index: 0,
                error: SystemError::CallFiltered.into(),
            }
            .into(),
            ProxyEvent::ProxyExecuted { result: Ok(()) }.into(),
        ]);

        let call = Box::new(RuntimeCall::Proxy(ProxyCall::remove_proxies {}));
        assert_ok!(Proxy::proxy(
            RuntimeOrigin::signed(3),
            1,
            None,
            call.clone()
        ));
        System::assert_last_event(
            ProxyEvent::ProxyExecuted {
                result: Err(SystemError::CallFiltered.into()),
            }
            .into(),
        );
        assert_ok!(Proxy::proxy(
            RuntimeOrigin::signed(4),
            1,
            None,
            call.clone()
        ));
        System::assert_last_event(
            ProxyEvent::ProxyExecuted {
                result: Err(SystemError::CallFiltered.into()),
            }
            .into(),
        );
        assert_ok!(Proxy::proxy(
            RuntimeOrigin::signed(2),
            1,
            None,
            call.clone()
        ));
        expect_events(vec![
            BalancesEvent::<Test>::Unreserved { who: 1, amount: 5 }.into(),
            ProxyEvent::ProxyExecuted { result: Ok(()) }.into(),
        ]);
    });
}

#[test]
fn add_remove_proxies_works() {
    new_test_ext().execute_with(|| {
        assert_ok!(Proxy::add_proxy(
            RuntimeOrigin::signed(1),
            2,
            ProxyType::Any,
            0
        ));
        assert_noop!(
            Proxy::add_proxy(RuntimeOrigin::signed(1), 2, ProxyType::Any, 0),
            Error::<Test>::Duplicate
        );
        assert_eq!(Balances::reserved_balance(1), 2);
        assert_ok!(Proxy::add_proxy(
            RuntimeOrigin::signed(1),
            2,
            ProxyType::JustTransfer,
            0
        ));
        assert_eq!(Balances::reserved_balance(1), 3);
        assert_ok!(Proxy::add_proxy(
            RuntimeOrigin::signed(1),
            3,
            ProxyType::Any,
            0
        ));
        assert_eq!(Balances::reserved_balance(1), 4);
        assert_ok!(Proxy::add_proxy(
            RuntimeOrigin::signed(1),
            4,
            ProxyType::JustUtility,
            0
        ));
        assert_eq!(Balances::reserved_balance(1), 5);
        assert_noop!(
            Proxy::add_proxy(RuntimeOrigin::signed(1), 4, ProxyType::Any, 0),
            Error::<Test>::TooMany
        );
        assert_noop!(
            Proxy::remove_proxy(RuntimeOrigin::signed(1), 3, ProxyType::JustTransfer, 0),
            Error::<Test>::NotFound
        );
        assert_ok!(Proxy::remove_proxy(
            RuntimeOrigin::signed(1),
            4,
            ProxyType::JustUtility,
            0
        ));
        System::assert_last_event(
            ProxyEvent::ProxyRemoved {
                delegator: 1,
                delegatee: 4,
                proxy_type: ProxyType::JustUtility,
                delay: 0,
            }
            .into(),
        );
        assert_eq!(Balances::reserved_balance(1), 4);
        assert_ok!(Proxy::remove_proxy(
            RuntimeOrigin::signed(1),
            3,
            ProxyType::Any,
            0
        ));
        assert_eq!(Balances::reserved_balance(1), 3);
        System::assert_last_event(
            ProxyEvent::ProxyRemoved {
                delegator: 1,
                delegatee: 3,
                proxy_type: ProxyType::Any,
                delay: 0,
            }
            .into(),
        );
        assert_ok!(Proxy::remove_proxy(
            RuntimeOrigin::signed(1),
            2,
            ProxyType::Any,
            0
        ));
        assert_eq!(Balances::reserved_balance(1), 2);
        System::assert_last_event(
            ProxyEvent::ProxyRemoved {
                delegator: 1,
                delegatee: 2,
                proxy_type: ProxyType::Any,
                delay: 0,
            }
            .into(),
        );
        assert_ok!(Proxy::remove_proxy(
            RuntimeOrigin::signed(1),
            2,
            ProxyType::JustTransfer,
            0
        ));
        assert_eq!(Balances::reserved_balance(1), 0);
        System::assert_last_event(
            ProxyEvent::ProxyRemoved {
                delegator: 1,
                delegatee: 2,
                proxy_type: ProxyType::JustTransfer,
                delay: 0,
            }
            .into(),
        );
        assert_noop!(
            Proxy::add_proxy(RuntimeOrigin::signed(1), 1, ProxyType::Any, 0),
            Error::<Test>::NoSelfProxy
        );
    });
}

#[test]
fn cannot_add_proxy_without_balance() {
    new_test_ext().execute_with(|| {
        assert_ok!(Proxy::add_proxy(
            RuntimeOrigin::signed(5),
            3,
            ProxyType::Any,
            0
        ));
        assert_eq!(Balances::reserved_balance(5), 2);
        assert_noop!(
            Proxy::add_proxy(RuntimeOrigin::signed(5), 4, ProxyType::Any, 0),
            DispatchError::ConsumerRemaining,
        );
    });
}

#[test]
fn proxying_works() {
    new_test_ext().execute_with(|| {
        assert_ok!(Proxy::add_proxy(
            RuntimeOrigin::signed(1),
            2,
            ProxyType::JustTransfer,
            0
        ));
        assert_ok!(Proxy::add_proxy(
            RuntimeOrigin::signed(1),
            3,
            ProxyType::Any,
            0
        ));

        let call = Box::new(call_transfer(6, 1));
        assert_noop!(
            Proxy::proxy(RuntimeOrigin::signed(4), 1, None, call.clone()),
            Error::<Test>::NotProxy
        );
        assert_noop!(
            Proxy::proxy(
                RuntimeOrigin::signed(2),
                1,
                Some(ProxyType::Any),
                call.clone()
            ),
            Error::<Test>::NotProxy
        );
        assert_ok!(Proxy::proxy(
            RuntimeOrigin::signed(2),
            1,
            None,
            call.clone()
        ));
        System::assert_last_event(ProxyEvent::ProxyExecuted { result: Ok(()) }.into());
        assert_eq!(Balances::free_balance(6), 1);

        let call = Box::new(RuntimeCall::System(SystemCall::set_code { code: vec![] }));
        assert_ok!(Proxy::proxy(
            RuntimeOrigin::signed(3),
            1,
            None,
            call.clone()
        ));
        System::assert_last_event(
            ProxyEvent::ProxyExecuted {
                result: Err(SystemError::CallFiltered.into()),
            }
            .into(),
        );

        let call = Box::new(RuntimeCall::Balances(BalancesCall::transfer_keep_alive {
            dest: 6,
            value: 1,
        }));
        assert_ok!(
            RuntimeCall::Proxy(super::Call::new_call_variant_proxy(1, None, call.clone()))
                .dispatch(RuntimeOrigin::signed(2))
        );
        System::assert_last_event(
            ProxyEvent::ProxyExecuted {
                result: Err(SystemError::CallFiltered.into()),
            }
            .into(),
        );
        assert_ok!(Proxy::proxy(
            RuntimeOrigin::signed(3),
            1,
            None,
            call.clone()
        ));
        System::assert_last_event(ProxyEvent::ProxyExecuted { result: Ok(()) }.into());
        assert_eq!(Balances::free_balance(6), 2);
    });
}

#[test]
fn pure_works() {
    new_test_ext().execute_with(|| {
        Balances::make_free_balance_be(&1, 11); // An extra one for the ED.
        assert_ok!(Proxy::create_pure(
            RuntimeOrigin::signed(1),
            ProxyType::Any,
            0,
            0
        ));
        let anon = Proxy::pure_account(&1, &ProxyType::Any, 0, None);
        System::assert_last_event(
            ProxyEvent::PureCreated {
                pure: anon,
                who: 1,
                proxy_type: ProxyType::Any,
                disambiguation_index: 0,
            }
            .into(),
        );

        // other calls to pure allowed as long as they're not exactly the same.
        assert_ok!(Proxy::create_pure(
            RuntimeOrigin::signed(1),
            ProxyType::JustTransfer,
            0,
            0
        ));
        assert_ok!(Proxy::create_pure(
            RuntimeOrigin::signed(1),
            ProxyType::Any,
            0,
            1
        ));
        let anon2 = Proxy::pure_account(&2, &ProxyType::Any, 0, None);
        assert_ok!(Proxy::create_pure(
            RuntimeOrigin::signed(2),
            ProxyType::Any,
            0,
            0
        ));
        assert_noop!(
            Proxy::create_pure(RuntimeOrigin::signed(1), ProxyType::Any, 0, 0),
            Error::<Test>::Duplicate
        );
        System::set_extrinsic_index(1);
        assert_ok!(Proxy::create_pure(
            RuntimeOrigin::signed(1),
            ProxyType::Any,
            0,
            0
        ));
        System::set_extrinsic_index(0);
        System::set_block_number(2);
        assert_ok!(Proxy::create_pure(
            RuntimeOrigin::signed(1),
            ProxyType::Any,
            0,
            0
        ));

        let call = Box::new(call_transfer(6, 1));
        assert_ok!(Balances::transfer_allow_death(
            RuntimeOrigin::signed(3),
            anon,
            5
        ));
        assert_ok!(Proxy::proxy(RuntimeOrigin::signed(1), anon, None, call));
        System::assert_last_event(ProxyEvent::ProxyExecuted { result: Ok(()) }.into());
        assert_eq!(Balances::free_balance(6), 1);

        let call = Box::new(RuntimeCall::Proxy(ProxyCall::new_call_variant_kill_pure(
            1,
            ProxyType::Any,
            0,
            1,
            0,
        )));
        assert_ok!(Proxy::proxy(
            RuntimeOrigin::signed(2),
            anon2,
            None,
            call.clone()
        ));
        let de = DispatchError::from(Error::<Test>::NoPermission).stripped();
        System::assert_last_event(ProxyEvent::ProxyExecuted { result: Err(de) }.into());
        assert_noop!(
            Proxy::kill_pure(RuntimeOrigin::signed(1), 1, ProxyType::Any, 0, 1, 0),
            Error::<Test>::NoPermission
        );
        assert_eq!(Balances::free_balance(1), 1);
        assert_ok!(Proxy::proxy(
            RuntimeOrigin::signed(1),
            anon,
            None,
            call.clone()
        ));
        assert_eq!(Balances::free_balance(1), 3);
        assert_noop!(
            Proxy::proxy(RuntimeOrigin::signed(1), anon, None, call.clone()),
            Error::<Test>::NotProxy
        );
    });
}

#[test]
fn poke_deposit_works_for_proxy_deposits() {
    new_test_ext().execute_with(|| {
        // Add a proxy and check initial deposit
        assert_ok!(Proxy::add_proxy(
            RuntimeOrigin::signed(1),
            2,
            ProxyType::Any,
            0
        ));
        assert_eq!(Balances::reserved_balance(1), 2); // Base(1) + Factor(1) * 1

        // Change the proxy deposit base to trigger deposit update
        ProxyDepositBase::set(2);
        let result = Proxy::poke_deposit(RuntimeOrigin::signed(1));
        assert_ok!(result.as_ref());
        assert_eq!(result.unwrap().pays_fee, Pays::No);
        assert_eq!(Balances::reserved_balance(1), 3); // New Base(2) + Factor(1) * 1
        System::assert_last_event(
            ProxyEvent::DepositPoked {
                who: 1,
                kind: DepositKind::Proxies,
                old_deposit: 2,
                new_deposit: 3,
            }
            .into(),
        );
        assert!(System::events().iter().any(|record| matches!(
            record.event,
            RuntimeEvent::Proxy(Event::DepositPoked { .. })
        )));
    });
}

#[test]
fn poke_deposit_works_for_announcement_deposits() {
    new_test_ext().execute_with(|| {
        // Setup proxy and make announcement
        assert_ok!(Proxy::add_proxy(
            RuntimeOrigin::signed(1),
            3,
            ProxyType::Any,
            1
        ));
        assert_eq!(Balances::reserved_balance(1), 2); // Base(1) + Factor(1) * 1
        assert_ok!(Proxy::announce(RuntimeOrigin::signed(3), 1, [1; 32].into()));
        let announcements = Announcements::<Test>::get(3);
        assert_eq!(
            announcements.0,
            vec![Announcement {
                real: 1,
                call_hash: [1; 32].into(),
                height: 1
            }]
        );
        assert_eq!(Balances::reserved_balance(3), announcements.1);
        let initial_deposit = Balances::reserved_balance(3);

        // Change announcement deposit base to trigger update
        AnnouncementDepositBase::set(2);
        let result = Proxy::poke_deposit(RuntimeOrigin::signed(3));
        assert_ok!(result.as_ref());
        assert_eq!(result.unwrap().pays_fee, Pays::No);
        let new_deposit = initial_deposit.saturating_add(1); // Base increased by 1
        assert_eq!(Balances::reserved_balance(3), new_deposit);
        System::assert_last_event(
            ProxyEvent::DepositPoked {
                who: 3,
                kind: DepositKind::Announcements,
                old_deposit: initial_deposit,
                new_deposit,
            }
            .into(),
        );
        assert!(System::events().iter().any(|record| matches!(
            record.event,
            RuntimeEvent::Proxy(Event::DepositPoked { .. })
        )));
    });
}

#[test]
fn poke_deposit_charges_fee_when_deposit_unchanged() {
    new_test_ext().execute_with(|| {
        // Add a proxy and check initial deposit
        assert_ok!(Proxy::add_proxy(
            RuntimeOrigin::signed(1),
            3,
            ProxyType::Any,
            0
        ));
        assert_eq!(Balances::reserved_balance(1), 2); // Base(1) + Factor(1) * 1

        // Poke the deposit without changing deposit required and check fee
        let result = Proxy::poke_deposit(RuntimeOrigin::signed(1));
        assert_ok!(result.as_ref());
        assert_eq!(result.unwrap().pays_fee, Pays::Yes); // Pays fee
        assert_eq!(Balances::reserved_balance(1), 2); // No change

        // No event emitted
        assert!(!System::events().iter().any(|record| matches!(
            record.event,
            RuntimeEvent::Proxy(Event::DepositPoked { .. })
        )));

        // Add an announcement and check initial deposit
        assert_ok!(Proxy::announce(RuntimeOrigin::signed(3), 1, [1; 32].into()));
        let announcements = Announcements::<Test>::get(3);
        assert_eq!(
            announcements.0,
            vec![Announcement {
                real: 1,
                call_hash: [1; 32].into(),
                height: 1
            }]
        );
        assert_eq!(Balances::reserved_balance(3), announcements.1);
        let initial_deposit = Balances::reserved_balance(3);

        // Poke the deposit without changing deposit required and check fee
        let result = Proxy::poke_deposit(RuntimeOrigin::signed(3));
        assert_ok!(result.as_ref());
        assert_eq!(result.unwrap().pays_fee, Pays::Yes); // Pays fee
        assert_eq!(Balances::reserved_balance(3), initial_deposit); // No change

        // No event emitted
        assert!(!System::events().iter().any(|record| matches!(
            record.event,
            RuntimeEvent::Proxy(Event::DepositPoked { .. })
        )));
    });
}

#[test]
fn poke_deposit_handles_insufficient_balance() {
    new_test_ext().execute_with(|| {
        // Setup with account that has minimal balance
        assert_ok!(Proxy::add_proxy(
            RuntimeOrigin::signed(5),
            3,
            ProxyType::Any,
            0
        ));
        let initial_deposit = Balances::reserved_balance(5);

        // Change deposit base to require more than available balance
        ProxyDepositBase::set(10);

        // Poking should fail due to insufficient balance
        assert_noop!(
            Proxy::poke_deposit(RuntimeOrigin::signed(5)),
            BalancesError::<Test, _>::InsufficientBalance,
        );

        // Original deposit should remain unchanged
        assert_eq!(Balances::reserved_balance(5), initial_deposit);
    });
}

#[test]
fn poke_deposit_updates_both_proxy_and_announcement_deposits() {
    new_test_ext().execute_with(|| {
        // Setup both proxy and announcement for the same account
        assert_ok!(Proxy::add_proxy(
            RuntimeOrigin::signed(1),
            2,
            ProxyType::Any,
            0
        ));
        assert_eq!(Balances::reserved_balance(1), 2); // Base(1) + Factor(1) * 1
        assert_ok!(Proxy::add_proxy(
            RuntimeOrigin::signed(2),
            3,
            ProxyType::Any,
            1
        ));
        assert_eq!(Balances::reserved_balance(2), 2); // Base(1) + Factor(1) * 1
        assert_ok!(Proxy::announce(RuntimeOrigin::signed(2), 1, [1; 32].into()));
        let announcements = Announcements::<Test>::get(2);
        assert_eq!(
            announcements.0,
            vec![Announcement {
                real: 1,
                call_hash: [1; 32].into(),
                height: 1
            }]
        );
        assert_eq!(announcements.1, 2); // Base(1) + Factor(1) * 1

        // Record initial deposits
        let initial_proxy_deposit = Proxies::<Test>::get(2).1;
        let initial_announcement_deposit = Announcements::<Test>::get(2).1;

        // Total reserved = deposit for proxy + deposit for announcement
        assert_eq!(
            Balances::reserved_balance(2),
            initial_proxy_deposit.saturating_add(initial_announcement_deposit)
        );

        // Change both deposit requirements
        ProxyDepositBase::set(2);
        AnnouncementDepositBase::set(2);

        // Poke deposits - should update both deposits and emit two events
        let result = Proxy::poke_deposit(RuntimeOrigin::signed(2));
        assert_ok!(result.as_ref());
        assert_eq!(result.unwrap().pays_fee, Pays::No);

        // Check both deposits were updated
        let (_, new_proxy_deposit) = Proxies::<Test>::get(2);
        let (_, new_announcement_deposit) = Announcements::<Test>::get(2);
        assert_eq!(new_proxy_deposit, 3); // Base(2) + Factor(1) * 1
        assert_eq!(new_announcement_deposit, 3); // Base(2) + Factor(1) * 1
        assert_eq!(
            Balances::reserved_balance(2),
            new_proxy_deposit.saturating_add(new_announcement_deposit)
        );

        // Verify both events were emitted in the correct order
        let events = System::events();
        let relevant_events: Vec<_> = events
            .iter()
            .filter(|record| {
                matches!(
                    record.event,
                    RuntimeEvent::Proxy(ProxyEvent::DepositPoked { .. })
                )
            })
            .collect();

        assert_eq!(relevant_events.len(), 2);

        // First event should be for Proxies
        assert_eq!(
            relevant_events[0].event,
            ProxyEvent::DepositPoked {
                who: 2,
                kind: DepositKind::Proxies,
                old_deposit: initial_proxy_deposit,
                new_deposit: new_proxy_deposit,
            }
            .into()
        );

        // Second event should be for Announcements
        assert_eq!(
            relevant_events[1].event,
            ProxyEvent::DepositPoked {
                who: 2,
                kind: DepositKind::Announcements,
                old_deposit: initial_announcement_deposit,
                new_deposit: new_announcement_deposit,
            }
            .into()
        );

        // Poking again should charge fee as nothing changes
        let result = Proxy::poke_deposit(RuntimeOrigin::signed(2));
        assert_ok!(result.as_ref());
        assert_eq!(result.unwrap().pays_fee, Pays::Yes);

        // Verify deposits remained the same
        assert_eq!(Proxies::<Test>::get(2).1, new_proxy_deposit);
        assert_eq!(Announcements::<Test>::get(2).1, new_announcement_deposit);
        assert_eq!(
            Balances::reserved_balance(2),
            new_proxy_deposit.saturating_add(new_announcement_deposit)
        );
    });
}

#[test]
fn poke_deposit_fails_for_unsigned_origin() {
    new_test_ext().execute_with(|| {
        assert_noop!(
            Proxy::poke_deposit(RuntimeOrigin::none()),
            DispatchError::BadOrigin,
        );
    });
}<|MERGE_RESOLUTION|>--- conflicted
+++ resolved
@@ -138,14 +138,9 @@
 
 use super::{Call as ProxyCall, Event as ProxyEvent};
 use frame_system::Call as SystemCall;
-<<<<<<< HEAD
-use pallet_balances::{Call as BalancesCall, Event as BalancesEvent};
+use pallet_balances::{Call as BalancesCall, Error as BalancesError, Event as BalancesEvent};
 use pallet_subtensor_utility as pallet_utility;
 use pallet_subtensor_utility::{Call as UtilityCall, Event as UtilityEvent};
-=======
-use pallet_balances::{Call as BalancesCall, Error as BalancesError, Event as BalancesEvent};
-use pallet_utility::{Call as UtilityCall, Event as UtilityEvent};
->>>>>>> 7628080b
 
 type SystemError = frame_system::Error<Test>;
 
