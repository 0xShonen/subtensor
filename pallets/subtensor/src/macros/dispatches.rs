--- conflicted
+++ resolved
@@ -120,15 +120,9 @@
         /// 	- On failure for each failed item in the batch.
         ///
         #[pallet::call_index(80)]
-<<<<<<< HEAD
-        #[pallet::weight((Weight::from_parts(19_010_000, 0)
-        .saturating_add(T::DbWeight::get().reads(1_u64))
-        .saturating_add(T::DbWeight::get().writes(0_u64)), DispatchClass::Normal, Pays::No))]
-=======
         #[pallet::weight((Weight::from_parts(95_460_000, 0)
         .saturating_add(T::DbWeight::get().reads(14_u64))
         .saturating_add(T::DbWeight::get().writes(2_u64)), DispatchClass::Normal, Pays::No))]
->>>>>>> 14024fd9
         pub fn batch_set_weights(
             origin: OriginFor<T>,
             netuids: Vec<Compact<NetUid>>,
