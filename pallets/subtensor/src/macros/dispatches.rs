--- conflicted
+++ resolved
@@ -413,11 +413,7 @@
         /// 	- Attempting to set weights with max value exceeding limit.
         ///
         #[pallet::call_index(8)]
-<<<<<<< HEAD
-        #[pallet::weight((Weight::from_parts(3347000, 0)
-=======
         #[pallet::weight((Weight::from_parts(3_266_000, 0)
->>>>>>> 3ac52600
 		.saturating_add(T::DbWeight::get().reads(0))
 		.saturating_add(T::DbWeight::get().writes(0)), DispatchClass::Normal, Pays::No))]
         pub fn set_tao_weights(
@@ -1469,11 +1465,7 @@
         /// 	- The ip type v4 or v6.
         ///
         #[pallet::call_index(68)]
-<<<<<<< HEAD
-        #[pallet::weight((Weight::from_parts(32090000, 0)
-=======
         #[pallet::weight((Weight::from_parts(31_780_000, 0)
->>>>>>> 3ac52600
 		.saturating_add(T::DbWeight::get().reads(3))
 		.saturating_add(T::DbWeight::get().writes(1)), DispatchClass::Normal, Pays::Yes))]
         pub fn set_identity(
