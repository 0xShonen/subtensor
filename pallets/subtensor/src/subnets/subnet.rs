use super::*;
use sp_core::Get;
use subtensor_runtime_common::{NetUid, TaoCurrency};
use subtensor_swap_interface::SwapHandler;

impl<T: Config> Pallet<T> {
    /// Returns true if the subnetwork exists.
    ///
    /// This function checks if a subnetwork with the given UID exists.
    ///
    /// # Returns:
    /// * 'bool': Whether the subnet exists.
    ///
    pub fn if_subnet_exist(netuid: NetUid) -> bool {
        NetworksAdded::<T>::get(netuid)
    }

    /// Returns a list of subnet netuid equal to total networks.
    ///
    ///
    /// This iterates through all the networks and returns a list of netuids.
    ///
    /// # Returns:
    /// * 'Vec<u16>': Netuids of all subnets.
    ///
    pub fn get_all_subnet_netuids() -> Vec<NetUid> {
        NetworksAdded::<T>::iter()
            .map(|(netuid, _)| netuid)
            .collect()
    }

    /// Returns the mechanism id for a subnet.
    ///
    ///
    /// This checks the Mechanism map for the value, defaults to 0.
    ///
    /// # Args:
    /// * 'u16': The subnet netuid
    ///
    /// # Returns:
    /// * 'u16': The subnet mechanism
    ///
    pub fn get_subnet_mechanism(netuid: NetUid) -> u16 {
        SubnetMechanism::<T>::get(netuid)
    }

    /// Finds the next available mechanism ID.
    ///
    /// This function iterates through possible mechanism IDs starting from 0
    /// until it finds an ID that is not currently in use.
    ///
    /// # Returns
    /// * `u16` - The next available mechanism ID.
    pub fn get_next_netuid() -> NetUid {
        let mut next_netuid = NetUid::from(1); // do not allow creation of root
        let netuids = Self::get_all_subnet_netuids();
        loop {
            if !netuids.contains(&next_netuid) {
                break next_netuid;
            }
            next_netuid = next_netuid.next();
        }
    }

    /// Sets the network rate limit and emit the `NetworkRateLimitSet` event
    ///
    pub fn set_network_rate_limit(limit: u64) {
        NetworkRateLimit::<T>::set(limit);
        Self::deposit_event(Event::NetworkRateLimitSet(limit));
    }

    /// Checks if registrations are allowed for a given subnet.
    ///
    /// This function retrieves the subnet hyperparameters for the specified subnet and checks the
    /// `registration_allowed` flag. If the subnet doesn't exist or doesn't have hyperparameters
    /// defined, it returns `false`.
    ///
    /// # Arguments
    ///
    /// * `netuid` - The unique identifier of the subnet.
    ///
    /// # Returns
    ///
    /// * `bool` - `true` if registrations are allowed for the subnet, `false` otherwise.
    pub fn is_registration_allowed(netuid: NetUid) -> bool {
        Self::get_subnet_hyperparams(netuid)
            .map(|params| params.registration_allowed)
            .unwrap_or(false)
    }

    /// Facilitates user registration of a new subnetwork.
    ///
    /// ### Args
    /// * **`origin`** – `T::RuntimeOrigin` &nbsp;Must be **signed** by the coldkey.
    /// * **`hotkey`** – `&T::AccountId` &nbsp;First neuron of the new subnet.
    /// * **`mechid`** – `u16` &nbsp;Only the dynamic mechanism (`1`) is currently supported.
    /// * **`identity`** – `Option<SubnetIdentityOfV3>` &nbsp;Optional metadata for the subnet.
    ///
    /// ### Events
    /// * `NetworkAdded(netuid, mechid)` – always.
    /// * `SubnetIdentitySet(netuid)`   – when a custom identity is supplied.
    /// * `NetworkRemoved(netuid)`      – when a subnet is pruned to make room.
    ///
    /// ### Errors
    /// * `NonAssociatedColdKey`            – `hotkey` already belongs to another coldkey.
    /// * `MechanismDoesNotExist`           – unsupported `mechid`.
    /// * `NetworkTxRateLimitExceeded`      – caller hit the register-network rate limit.
    /// * `SubnetLimitReached`              – limit hit **and** no eligible subnet to prune.
    /// * `CannotAffordLockCost`            – caller lacks the lock cost.
    /// * `BalanceWithdrawalError`          – failed to lock balance.
    /// * `InvalidIdentity`                 – supplied `identity` failed validation.
    ///
    pub fn do_register_network(
        origin: T::RuntimeOrigin,
        hotkey: &T::AccountId,
        mechid: u16,
        identity: Option<SubnetIdentityOfV3>,
    ) -> DispatchResult {
        // --- 1. Ensure the caller is a signed user.
        let coldkey = ensure_signed(origin)?;

        // --- 2. Ensure the hotkey does not exist or is owned by the coldkey.
        ensure!(
            !Self::hotkey_account_exists(hotkey) || Self::coldkey_owns_hotkey(&coldkey, hotkey),
            Error::<T>::NonAssociatedColdKey
        );

        // --- 3. Ensure the mechanism is Dynamic.
        ensure!(mechid == 1, Error::<T>::MechanismDoesNotExist);

        // --- 4. Rate limit for network registrations.
        let current_block = Self::get_current_block_as_u64();
        let last_lock_block = Self::get_network_last_lock_block();
        ensure!(
            current_block.saturating_sub(last_lock_block) >= NetworkRateLimit::<T>::get(),
            Error::<T>::NetworkTxRateLimitExceeded
        );

        // --- 5. Check if we need to prune a subnet (if at SubnetLimit).
        //         But do not prune yet; we only do it after all checks pass.
        let subnet_limit = Self::get_max_subnets();
        let current_count: u16 = NetworksAdded::<T>::iter()
            .filter(|(netuid, added)| *added && *netuid != NetUid::ROOT)
            .count() as u16;

        let mut recycle_netuid: Option<NetUid> = None;
        if current_count >= subnet_limit {
            if let Some(netuid) = Self::get_network_to_prune() {
                recycle_netuid = Some(netuid);
            } else {
                return Err(Error::<T>::SubnetLimitReached.into());
            }
        }

        // --- 6. Calculate and lock the required tokens.
        let lock_amount = Self::get_network_lock_cost();
        log::debug!("network lock_amount: {lock_amount:?}");
        ensure!(
            Self::can_remove_balance_from_coldkey_account(&coldkey, lock_amount.into()),
            Error::<T>::CannotAffordLockCost
        );

        // --- 7. Perform the lock operation.
        let actual_tao_lock_amount =
            Self::remove_balance_from_coldkey_account(&coldkey, lock_amount.into())?;
        log::debug!("actual_tao_lock_amount: {actual_tao_lock_amount:?}");

        // --- 8. Set the lock amount for use to determine pricing.
        Self::set_network_last_lock(actual_tao_lock_amount);

        // --- 9. If we identified a subnet to prune, do it now.
        if let Some(prune_netuid) = recycle_netuid {
            Self::do_dissolve_network(prune_netuid)?;
        }

        // --- 10. Determine netuid to register. If we pruned a subnet, reuse that netuid.
        let netuid_to_register: NetUid = match recycle_netuid {
            Some(prune_netuid) => prune_netuid,
            None => Self::get_next_netuid(),
        };

        // --- 11. Set initial and custom parameters for the network.
        let default_tempo = DefaultTempo::<T>::get();
        Self::init_new_network(netuid_to_register, default_tempo);
        log::debug!("init_new_network: {netuid_to_register:?}");

        // --- 12. Add the caller to the neuron set.
        Self::create_account_if_non_existent(&coldkey, hotkey);
        Self::append_neuron(netuid_to_register, hotkey, current_block);
        log::debug!("Appended neuron for netuid {netuid_to_register:?}, hotkey: {hotkey:?}");

        // --- 13. Set the mechanism.
        SubnetMechanism::<T>::insert(netuid_to_register, mechid);
        log::debug!("SubnetMechanism for netuid {netuid_to_register:?} set to: {mechid:?}");

<<<<<<< HEAD
        // --- 14. Set the creation terms.
        NetworkLastRegistered::<T>::set(current_block);
=======
        // --- 12. Set the creation terms.
        Self::set_network_last_lock_block(current_block);
>>>>>>> d1e19676
        NetworkRegisteredAt::<T>::insert(netuid_to_register, current_block);

        // --- 15. Set the symbol.
        let symbol = Self::get_next_available_symbol(netuid_to_register);
        TokenSymbol::<T>::insert(netuid_to_register, symbol);

        // The initial TAO is the locked amount
        // Put initial TAO from lock into subnet TAO and produce numerically equal amount of Alpha.
        let pool_initial_tao: TaoCurrency = Self::get_network_min_lock();
        let pool_initial_alpha: AlphaCurrency = pool_initial_tao.to_u64().into();
        let actual_tao_lock_amount_less_pool_tao =
            actual_tao_lock_amount.saturating_sub(pool_initial_tao);

        // Core pool + ownership
        SubnetTAO::<T>::insert(netuid_to_register, pool_initial_tao);
        SubnetAlphaIn::<T>::insert(netuid_to_register, pool_initial_alpha);
        SubnetOwner::<T>::insert(netuid_to_register, coldkey.clone());
        SubnetOwnerHotkey::<T>::insert(netuid_to_register, hotkey.clone());
        TransferToggle::<T>::insert(netuid_to_register, true);
        SubnetLocked::<T>::insert(netuid_to_register, pool_initial_tao);
        LargestLocked::<T>::insert(netuid_to_register, pool_initial_tao.to_u64());
        SubnetTaoProvided::<T>::insert(netuid_to_register, TaoCurrency::ZERO);
        SubnetAlphaInProvided::<T>::insert(netuid_to_register, AlphaCurrency::from(0));
        SubnetAlphaOut::<T>::insert(netuid_to_register, AlphaCurrency::from(0));
        SubnetVolume::<T>::insert(netuid_to_register, 0u128);
        RAORecycledForRegistration::<T>::insert(
            netuid_to_register,
            actual_tao_lock_amount_less_pool_tao,
        );

        if actual_tao_lock_amount_less_pool_tao > TaoCurrency::ZERO {
            Self::burn_tokens(actual_tao_lock_amount_less_pool_tao);
        }

        if actual_tao_lock_amount > TaoCurrency::ZERO && pool_initial_tao > TaoCurrency::ZERO {
            // Record in TotalStake the initial TAO in the pool.
            Self::increase_total_stake(pool_initial_tao);
        }

        // --- 17. Add the identity if it exists
        if let Some(identity_value) = identity {
            ensure!(
                Self::is_valid_subnet_identity(&identity_value),
                Error::<T>::InvalidIdentity
            );

            SubnetIdentitiesV3::<T>::insert(netuid_to_register, identity_value);
            Self::deposit_event(Event::SubnetIdentitySet(netuid_to_register));
        }

        T::SwapInterface::toggle_user_liquidity(netuid_to_register, true);
        // --- 18. Emit the NetworkAdded event.
        log::info!("NetworkAdded( netuid:{netuid_to_register:?}, mechanism:{mechid:?} )");
        Self::deposit_event(Event::NetworkAdded(netuid_to_register, mechid));

        // --- 19. Return success.
        Ok(())
    }

    /// Sets initial and custom parameters for a new network.
    pub fn init_new_network(netuid: NetUid, tempo: u16) {
        // --- 1. Set network to 0 size.
        SubnetworkN::<T>::insert(netuid, 0);

        // --- 2. Set this network uid to alive.
        NetworksAdded::<T>::insert(netuid, true);

        // --- 3. Fill tempo memory item.
        Tempo::<T>::insert(netuid, tempo);

        // --- 4 Fill modality item.
        NetworkModality::<T>::insert(netuid, 0);

        // --- 5. Increase total network count.
        TotalNetworks::<T>::mutate(|n| *n = n.saturating_add(1));

        // --- 6. Set all default values **explicitly**.
        Self::set_network_registration_allowed(netuid, true);
        Self::set_max_allowed_uids(netuid, 256);
        Self::set_max_allowed_validators(netuid, 64);
        Self::set_min_allowed_weights(netuid, 1);
        Self::set_max_weight_limit(netuid, u16::MAX);
        Self::set_adjustment_interval(netuid, 360);
        Self::set_target_registrations_per_interval(netuid, 1);
        Self::set_adjustment_alpha(netuid, 17_893_341_751_498_265_066); // 18_446_744_073_709_551_615 * 0.97 = 17_893_341_751_498_265_066
        Self::set_immunity_period(netuid, 5000);
        Self::set_min_difficulty(netuid, u64::MAX);
        Self::set_max_difficulty(netuid, u64::MAX);

        // Make network parameters explicit.
        if !Tempo::<T>::contains_key(netuid) {
            Tempo::<T>::insert(netuid, Tempo::<T>::get(netuid));
        }
        if !Kappa::<T>::contains_key(netuid) {
            Kappa::<T>::insert(netuid, Kappa::<T>::get(netuid));
        }
        if !Difficulty::<T>::contains_key(netuid) {
            Difficulty::<T>::insert(netuid, Difficulty::<T>::get(netuid));
        }
        if !MaxAllowedUids::<T>::contains_key(netuid) {
            MaxAllowedUids::<T>::insert(netuid, MaxAllowedUids::<T>::get(netuid));
        }
        if !ImmunityPeriod::<T>::contains_key(netuid) {
            ImmunityPeriod::<T>::insert(netuid, ImmunityPeriod::<T>::get(netuid));
        }
        if !ActivityCutoff::<T>::contains_key(netuid) {
            ActivityCutoff::<T>::insert(netuid, ActivityCutoff::<T>::get(netuid));
        }
        if !MaxWeightsLimit::<T>::contains_key(netuid) {
            MaxWeightsLimit::<T>::insert(netuid, MaxWeightsLimit::<T>::get(netuid));
        }
        if !MinAllowedWeights::<T>::contains_key(netuid) {
            MinAllowedWeights::<T>::insert(netuid, MinAllowedWeights::<T>::get(netuid));
        }
        if !RegistrationsThisInterval::<T>::contains_key(netuid) {
            RegistrationsThisInterval::<T>::insert(
                netuid,
                RegistrationsThisInterval::<T>::get(netuid),
            );
        }
        if !POWRegistrationsThisInterval::<T>::contains_key(netuid) {
            POWRegistrationsThisInterval::<T>::insert(
                netuid,
                POWRegistrationsThisInterval::<T>::get(netuid),
            );
        }
        if !BurnRegistrationsThisInterval::<T>::contains_key(netuid) {
            BurnRegistrationsThisInterval::<T>::insert(
                netuid,
                BurnRegistrationsThisInterval::<T>::get(netuid),
            );
        }
    }

    /// Execute the start call for a subnet.
    ///
    /// This function is used to trigger the start call process for a subnet identified by `netuid`.
    /// It ensures that the subnet exists, the caller is the subnet owner,
    /// and the last emission block number has not been set yet.
    /// It then sets the last emission block number to the current block number.
    ///
    /// # Parameters
    ///
    /// * `origin`: The origin of the call, which is used to ensure the caller is the subnet owner.
    /// * `netuid`: The unique identifier of the subnet for which the start call process is being initiated.
    ///
    /// # Raises
    ///
    /// * `Error::<T>::SubNetworkDoesNotExist`: If the subnet does not exist.
    /// * `DispatchError::BadOrigin`: If the caller is not the subnet owner.
    /// * `Error::<T>::FirstEmissionBlockNumberAlreadySet`: If the last emission block number has already been set.
    ///
    /// # Returns
    ///
    /// * `DispatchResult`: A result indicating the success or failure of the operation.
    pub fn do_start_call(origin: T::RuntimeOrigin, netuid: NetUid) -> DispatchResult {
        ensure!(
            Self::if_subnet_exist(netuid),
            Error::<T>::SubNetworkDoesNotExist
        );
        Self::ensure_subnet_owner(origin, netuid)?;
        ensure!(
            FirstEmissionBlockNumber::<T>::get(netuid).is_none(),
            Error::<T>::FirstEmissionBlockNumberAlreadySet
        );

        let registration_block_number = NetworkRegisteredAt::<T>::get(netuid);
        let current_block_number = Self::get_current_block_as_u64();

        ensure!(
            current_block_number
                >= registration_block_number.saturating_add(T::DurationOfStartCall::get()),
            Error::<T>::NeedWaitingMoreBlocksToStarCall
        );
        let next_block_number = current_block_number.saturating_add(1);

        FirstEmissionBlockNumber::<T>::insert(netuid, next_block_number);
        SubtokenEnabled::<T>::insert(netuid, true);
        Self::deposit_event(Event::FirstEmissionBlockNumberSet(
            netuid,
            next_block_number,
        ));
        Ok(())
    }

    /// Sets or updates the hotkey account associated with the owner of a specific subnet.
    ///
    /// This function allows either the root origin or the current subnet owner to set or update
    /// the hotkey for a given subnet. The subnet must already exist. To prevent abuse, the call is
    /// rate-limited to once per configured interval (default: one week) per subnet.
    ///
    /// # Parameters
    /// - `origin`: The dispatch origin of the call. Must be either root or the current owner of the subnet.
    /// - `netuid`: The unique identifier of the subnet whose owner hotkey is being set.
    /// - `hotkey`: The new hotkey account to associate with the subnet owner.
    ///
    /// # Returns
    /// - `DispatchResult`: Returns `Ok(())` if the hotkey was successfully set, or an appropriate error otherwise.
    ///
    /// # Errors
    /// - `Error::SubnetNotExists`: If the specified subnet does not exist.
    /// - `Error::TxRateLimitExceeded`: If the function is called more frequently than the allowed rate limit.
    ///
    /// # Access Control
    /// Only callable by:
    /// - Root origin, or
    /// - The coldkey account that owns the subnet.
    ///
    /// # Storage
    /// - Updates [`SubnetOwnerHotkey`] for the given `netuid`.
    /// - Reads and updates [`LastRateLimitedBlock`] for rate-limiting.
    /// - Reads [`DefaultSetSNOwnerHotkeyRateLimit`] to determine the interval between allowed updates.
    ///
    /// # Rate Limiting
    /// This function is rate-limited to one call per subnet per interval (e.g., one week).
    pub fn do_set_sn_owner_hotkey(
        origin: T::RuntimeOrigin,
        netuid: NetUid,
        hotkey: &T::AccountId,
    ) -> DispatchResult {
        // Ensure the caller is either root or subnet owner.
        Self::ensure_subnet_owner_or_root(origin, netuid)?;

        // Ensure that the subnet exists.
        ensure!(Self::if_subnet_exist(netuid), Error::<T>::SubnetNotExists);

        // Rate limit: 1 call per week
        ensure!(
            Self::passes_rate_limit_on_subnet(
                &TransactionType::SetSNOwnerHotkey,
                hotkey, // ignored
                netuid, // Specific to a subnet.
            ),
            Error::<T>::TxRateLimitExceeded
        );

        // Set last transaction block
        let current_block = Self::get_current_block_as_u64();
        Self::set_last_transaction_block_on_subnet(
            hotkey,
            netuid,
            &TransactionType::SetSNOwnerHotkey,
            current_block,
        );

        // Insert/update the hotkey
        SubnetOwnerHotkey::<T>::insert(netuid, hotkey);

        // Return success.
        Ok(())
    }

    pub fn is_valid_subnet_for_emission(netuid: NetUid) -> bool {
        FirstEmissionBlockNumber::<T>::get(netuid).is_some()
    }
}<|MERGE_RESOLUTION|>--- conflicted
+++ resolved
@@ -167,6 +167,7 @@
 
         // --- 8. Set the lock amount for use to determine pricing.
         Self::set_network_last_lock(actual_tao_lock_amount);
+        Self::set_network_last_lock_block(current_block);
 
         // --- 9. If we identified a subnet to prune, do it now.
         if let Some(prune_netuid) = recycle_netuid {
@@ -193,13 +194,8 @@
         SubnetMechanism::<T>::insert(netuid_to_register, mechid);
         log::debug!("SubnetMechanism for netuid {netuid_to_register:?} set to: {mechid:?}");
 
-<<<<<<< HEAD
         // --- 14. Set the creation terms.
         NetworkLastRegistered::<T>::set(current_block);
-=======
-        // --- 12. Set the creation terms.
-        Self::set_network_last_lock_block(current_block);
->>>>>>> d1e19676
         NetworkRegisteredAt::<T>::insert(netuid_to_register, current_block);
 
         // --- 15. Set the symbol.
