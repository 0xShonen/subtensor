//! Subtensor pallet benchmarking.
#![allow(clippy::arithmetic_side_effects, clippy::unwrap_used)]
#![cfg(feature = "runtime-benchmarks")]

use crate::Pallet as Subtensor;
use crate::*;
use codec::Compact;
use frame_benchmarking::v2::*;
use frame_support::assert_ok;
use frame_system::{RawOrigin, pallet_prelude::BlockNumberFor};
pub use pallet::*;
use sp_core::{H160, H256};
use sp_runtime::{
    BoundedVec,
    traits::{BlakeTwo256, Hash},
};
use sp_std::vec;

#[frame_benchmarking::v2::benchmarks]
mod pallet_benchmarks {
    use super::*;
    use pallet_evm::AddressMapping;

    #[benchmark]
    fn register() {
        let netuid = NetUid::from(1);
        let tempo: u16 = 1;
        let hotkey: T::AccountId = account("Alice", 0, 1);
        let coldkey: T::AccountId = account("Test", 0, 2);

        Subtensor::<T>::init_new_network(netuid, tempo);
        Subtensor::<T>::set_network_registration_allowed(netuid, true);
        Subtensor::<T>::set_network_pow_registration_allowed(netuid, true);

        let block_number: u64 = Subtensor::<T>::get_current_block_as_u64();
        let (nonce, work): (u64, Vec<u8>) =
            Subtensor::<T>::create_work_for_block_number(netuid, block_number, 3, &hotkey);

        #[extrinsic_call]
        _(
            RawOrigin::Signed(hotkey.clone()),
            netuid,
            block_number,
            nonce,
            work,
            hotkey.clone(),
            coldkey.clone(),
        );
    }

    #[benchmark]
    fn set_weights() {
        let netuid = NetUid::from(1);
        let version_key: u64 = 1;
        let tempo: u16 = 1;

        Subtensor::<T>::init_new_network(netuid, tempo);
        Subtensor::<T>::set_max_allowed_uids(netuid, 4096);
        SubtokenEnabled::<T>::insert(netuid, true);
        Subtensor::<T>::set_network_registration_allowed(netuid, true);
        Subtensor::<T>::set_max_registrations_per_block(netuid, 4096);
        Subtensor::<T>::set_target_registrations_per_interval(netuid, 4096);

        let mut seed: u32 = 1;
        let mut dests = Vec::new();
        let mut weights = Vec::new();
        let signer: T::AccountId = account("Alice", 0, seed);

        for _ in 0..4096 {
            let hotkey: T::AccountId = account("Alice", 0, seed);
            let coldkey: T::AccountId = account("Test", 0, seed);
            seed += 1;

            Subtensor::<T>::set_burn(netuid, 1);
            let amount_to_be_staked: u64 = 1_000_000;
            Subtensor::<T>::add_balance_to_coldkey_account(&coldkey, amount_to_be_staked);

            assert_ok!(Subtensor::<T>::do_burned_registration(
                RawOrigin::Signed(coldkey.clone()).into(),
                netuid,
                hotkey.clone()
            ));
            let uid = Subtensor::<T>::get_uid_for_net_and_hotkey(netuid, &hotkey).unwrap();
            Subtensor::<T>::set_validator_permit_for_uid(netuid, uid, true);

            dests.push(uid);
            weights.push(uid);
        }

        #[extrinsic_call]
        _(
            RawOrigin::Signed(signer.clone()),
            netuid,
            dests,
            weights,
            version_key,
        );
    }

    #[benchmark]
    fn become_delegate() {
        let netuid = NetUid::from(1);
        let tempo: u16 = 1;

        Subtensor::<T>::init_new_network(netuid, tempo);
        SubtokenEnabled::<T>::insert(netuid, true);
        Subtensor::<T>::set_burn(netuid, 1);
        Subtensor::<T>::set_max_allowed_uids(netuid, 4096);
        Subtensor::<T>::set_network_registration_allowed(netuid, true);

        let seed: u32 = 1;
        let coldkey: T::AccountId = account("Test", 0, seed);
        let hotkey: T::AccountId = account("Alice", 0, seed);
        let amount_to_be_staked: u64 = 1_000_000_000;

        Subtensor::<T>::add_balance_to_coldkey_account(&coldkey, amount_to_be_staked);
        assert_ok!(Subtensor::<T>::do_burned_registration(
            RawOrigin::Signed(coldkey.clone()).into(),
            netuid,
            hotkey.clone()
        ));

        #[extrinsic_call]
        _(RawOrigin::Signed(coldkey.clone()), hotkey.clone());
    }

    #[benchmark]
    fn add_stake() {
        let netuid = NetUid::from(1);
        let tempo: u16 = 1;

        Subtensor::<T>::init_new_network(netuid, tempo);
        SubtokenEnabled::<T>::insert(netuid, true);
        Subtensor::<T>::set_burn(netuid, 1);
        Subtensor::<T>::set_network_registration_allowed(netuid, true);
        Subtensor::<T>::set_max_allowed_uids(netuid, 4096);

        let seed: u32 = 1;
        let coldkey: T::AccountId = account("Test", 0, seed);
        let hotkey: T::AccountId = account("Alice", 0, seed);
        let total_stake: u64 = 1_000_000_000;
        let amount: u64 = 60_000_000;

        Subtensor::<T>::add_balance_to_coldkey_account(&coldkey, total_stake);
        assert_ok!(Subtensor::<T>::do_burned_registration(
            RawOrigin::Signed(coldkey.clone()).into(),
            netuid,
            hotkey.clone()
        ));

        #[extrinsic_call]
        _(
            RawOrigin::Signed(coldkey.clone()),
            hotkey.clone(),
            netuid,
            amount,
        );
    }

    #[benchmark]
    fn serve_axon() {
        let netuid = NetUid::from(1);
        let caller: T::AccountId = whitelisted_caller();
        let version: u32 = 2;
        let ip: u128 = 1676056785;
        let port: u16 = 128;
        let ip_type: u8 = 4;
        let protocol: u8 = 0;
        let placeholder1: u8 = 0;
        let placeholder2: u8 = 0;

        Subtensor::<T>::init_new_network(netuid, 1);
        SubtokenEnabled::<T>::insert(netuid, true);
        Subtensor::<T>::set_max_allowed_uids(netuid, 4096);

        let reg_fee: u64 = Subtensor::<T>::get_burn_as_u64(netuid);
        let deposit = reg_fee.saturating_mul(2);
        Subtensor::<T>::add_balance_to_coldkey_account(&caller, deposit);

        assert_ok!(Subtensor::<T>::do_burned_registration(
            RawOrigin::Signed(caller.clone()).into(),
            netuid,
            caller.clone()
        ));
        Subtensor::<T>::set_serving_rate_limit(netuid, 0);

        #[extrinsic_call]
        _(
            RawOrigin::Signed(caller.clone()),
            netuid,
            version,
            ip,
            port,
            ip_type,
            protocol,
            placeholder1,
            placeholder2,
        );
    }

    #[benchmark]
    fn serve_prometheus() {
        let netuid = NetUid::from(1);
        let caller: T::AccountId = whitelisted_caller();
        let version: u32 = 2;
        let ip: u128 = 1676056785;
        let port: u16 = 128;
        let ip_type: u8 = 4;

        Subtensor::<T>::init_new_network(netuid, 1);
        SubtokenEnabled::<T>::insert(netuid, true);
        Subtensor::<T>::set_max_allowed_uids(netuid, 4096);

        let reg_fee: u64 = Subtensor::<T>::get_burn_as_u64(netuid);
        let deposit = reg_fee.saturating_mul(2);
        Subtensor::<T>::add_balance_to_coldkey_account(&caller, deposit);

        assert_ok!(Subtensor::<T>::do_burned_registration(
            RawOrigin::Signed(caller.clone()).into(),
            netuid,
            caller.clone()
        ));
        Subtensor::<T>::set_serving_rate_limit(netuid, 0);

        #[extrinsic_call]
        _(
            RawOrigin::Signed(caller.clone()),
            netuid,
            version,
            ip,
            port,
            ip_type,
        );
    }

    #[benchmark]
    fn burned_register() {
        let netuid = NetUid::from(1);
        let seed: u32 = 1;
        let hotkey: T::AccountId = account("Alice", 0, seed);
        let coldkey: T::AccountId = account("Test", 0, seed);

        Subtensor::<T>::init_new_network(netuid, 1);
        SubtokenEnabled::<T>::insert(netuid, true);
        Subtensor::<T>::set_burn(netuid, 1);

        let amount: u64 = 1_000_000;
        Subtensor::<T>::add_balance_to_coldkey_account(&coldkey, amount);

        #[extrinsic_call]
        _(RawOrigin::Signed(coldkey.clone()), netuid, hotkey.clone());
    }

    #[benchmark]
    fn root_register() {
        let netuid = NetUid::from(1);
        let seed: u32 = 1;
        let coldkey: T::AccountId = account("Test", 0, seed);
        let hotkey: T::AccountId = account("Alice", 0, seed);

        Subtensor::<T>::init_new_network(netuid, 1);
        SubtokenEnabled::<T>::insert(netuid, true);
        Subtensor::<T>::set_burn(netuid, 1);
        Subtensor::<T>::set_network_registration_allowed(netuid, true);
        Subtensor::<T>::set_max_allowed_uids(netuid, 4096);
        assert_eq!(Subtensor::<T>::get_max_allowed_uids(netuid), 4096);

        let amount: u64 = 100_000_000_000_000;
        Subtensor::<T>::add_balance_to_coldkey_account(&coldkey, amount);

        assert_ok!(Subtensor::<T>::do_burned_registration(
            RawOrigin::Signed(coldkey.clone()).into(),
            netuid,
            hotkey.clone()
        ));

        #[extrinsic_call]
        _(RawOrigin::Signed(coldkey.clone()), hotkey.clone());
    }

    #[benchmark]
    fn register_network() {
        let seed: u32 = 1;
        let coldkey: T::AccountId = account("Test", 0, seed);
        let hotkey: T::AccountId = account("TestHotkey", 0, seed);

        Subtensor::<T>::set_network_rate_limit(1);
        let amount: u64 = 100_000_000_000_000u64.saturating_mul(2);
        Subtensor::<T>::add_balance_to_coldkey_account(&coldkey, amount);

        #[extrinsic_call]
        _(RawOrigin::Signed(coldkey.clone()), hotkey.clone());
    }

    #[benchmark]
    fn commit_weights() {
        let tempo: u16 = 1;
        let netuid = NetUid::from(1);
        let version_key: u64 = 0;
        let uids: Vec<u16> = vec![0];
        let weight_values: Vec<u16> = vec![10];
        let hotkey: T::AccountId = account("hot", 0, 1);
        let coldkey: T::AccountId = account("cold", 0, 2);
        let start_nonce: u64 = 300_000;

        let commit_hash: H256 = BlakeTwo256::hash_of(&(
            hotkey.clone(),
            netuid,
            uids.clone(),
            weight_values.clone(),
            version_key,
        ));

        Subtensor::<T>::init_new_network(netuid, tempo);
        Subtensor::<T>::set_network_pow_registration_allowed(netuid, true);

        let block_number: u64 = Subtensor::<T>::get_current_block_as_u64();
        let (nonce, work) = Subtensor::<T>::create_work_for_block_number(
            netuid,
            block_number,
            start_nonce,
            &hotkey,
        );
        assert_ok!(Subtensor::<T>::register(
            RawOrigin::Signed(hotkey.clone()).into(),
            netuid,
            block_number,
            nonce,
            work,
            hotkey.clone(),
            coldkey.clone()
        ));
        Subtensor::<T>::set_validator_permit_for_uid(netuid, 0, true);
        Subtensor::<T>::set_commit_reveal_weights_enabled(netuid, true);

        #[extrinsic_call]
        _(RawOrigin::Signed(hotkey.clone()), netuid, commit_hash);
    }

    #[benchmark]
    fn reveal_weights() {
        let tempo: u16 = 0;
        let netuid = NetUid::from(1);
        let version_key: u64 = 0;
        let uids: Vec<u16> = vec![0];
        let weight_values: Vec<u16> = vec![10];
        let salt: Vec<u16> = vec![8];
        let hotkey: T::AccountId = account("hot", 0, 1);
        let coldkey: T::AccountId = account("cold", 1, 2);

        Subtensor::<T>::init_new_network(netuid, tempo);
        Subtensor::<T>::set_network_registration_allowed(netuid, true);
        Subtensor::<T>::set_network_pow_registration_allowed(netuid, true);

        let block_number: u64 = Subtensor::<T>::get_current_block_as_u64();
        let (nonce, work) =
            Subtensor::<T>::create_work_for_block_number(netuid, block_number, 3, &hotkey);

        let _ = Subtensor::<T>::register(
            RawOrigin::Signed(hotkey.clone()).into(),
            netuid,
            block_number,
            nonce,
            work.clone(),
            hotkey.clone(),
            coldkey.clone(),
        );

        Subtensor::<T>::set_validator_permit_for_uid(netuid, 0, true);
        Subtensor::<T>::set_commit_reveal_weights_enabled(netuid, true);

        let commit_hash: H256 = BlakeTwo256::hash_of(&(
            hotkey.clone(),
            netuid,
            uids.clone(),
            weight_values.clone(),
            salt.clone(),
            version_key,
        ));
        let _ = Subtensor::<T>::commit_weights(
            RawOrigin::Signed(hotkey.clone()).into(),
            netuid,
            commit_hash,
        );

        #[extrinsic_call]
        _(
            RawOrigin::Signed(hotkey.clone()),
            netuid,
            uids.clone(),
            weight_values.clone(),
            salt.clone(),
            version_key,
        );
    }

    #[benchmark]
    fn schedule_swap_coldkey() {
        let old_coldkey: T::AccountId = account("old_cold", 0, 1);
        let new_coldkey: T::AccountId = account("new_cold", 1, 2);
        let amount: u64 = 100_000_000_000_000;
        Subtensor::<T>::add_balance_to_coldkey_account(&old_coldkey, amount);

        #[extrinsic_call]
        _(RawOrigin::Signed(old_coldkey.clone()), new_coldkey.clone());
    }

    #[benchmark]
    fn sudo_set_tx_childkey_take_rate_limit() {
        let new_rate_limit: u64 = 100;

        #[extrinsic_call]
        _(RawOrigin::Root, new_rate_limit);
    }

    #[benchmark]
    fn set_childkey_take() {
        let netuid = NetUid::from(1);
        let coldkey: T::AccountId = account("Cold", 0, 1);
        let hotkey: T::AccountId = account("Hot", 0, 1);
        let take: u16 = 1000;

        Subtensor::<T>::init_new_network(netuid, 1);
        Subtensor::<T>::set_network_registration_allowed(netuid, true);
        SubtokenEnabled::<T>::insert(netuid, true);

        let reg_fee: u64 = Subtensor::<T>::get_burn_as_u64(netuid);
        let deposit = reg_fee.saturating_mul(2);
        Subtensor::<T>::add_balance_to_coldkey_account(&coldkey, deposit);

        assert_ok!(Subtensor::<T>::do_burned_registration(
            RawOrigin::Signed(coldkey.clone()).into(),
            netuid,
            hotkey.clone()
        ));

        #[extrinsic_call]
        _(
            RawOrigin::Signed(coldkey.clone()),
            hotkey.clone(),
            netuid,
            take,
        );
    }

    #[benchmark]
    fn swap_coldkey() {
        let old_coldkey: T::AccountId = account("old_coldkey", 0, 0);
        let new_coldkey: T::AccountId = account("new_coldkey", 0, 0);
        let hotkey1: T::AccountId = account("hotkey1", 0, 0);
        let netuid = NetUid::from(1);
        let swap_cost: u64 = Subtensor::<T>::get_key_swap_cost();
        let free_balance_old: u64 = 12345 + swap_cost;

        Subtensor::<T>::init_new_network(netuid, 1);
        Subtensor::<T>::set_network_registration_allowed(netuid, true);
        Subtensor::<T>::set_network_pow_registration_allowed(netuid, true);

        let block_number: u64 = Subtensor::<T>::get_current_block_as_u64();
        let (nonce, work) =
            Subtensor::<T>::create_work_for_block_number(netuid, block_number, 3, &hotkey1);
        let _ = Subtensor::<T>::register(
            RawOrigin::Signed(old_coldkey.clone()).into(),
            netuid,
            block_number,
            nonce,
            work.clone(),
            hotkey1.clone(),
            old_coldkey.clone(),
        );

        Subtensor::<T>::add_balance_to_coldkey_account(&old_coldkey, free_balance_old);
        let name: Vec<u8> = b"The fourth Coolest Identity".to_vec();
        let identity = ChainIdentity {
            name,
            url: vec![],
            image: vec![],
            discord: vec![],
            description: vec![],
            additional: vec![],
        };
        Identities::<T>::insert(&old_coldkey, identity);

        #[extrinsic_call]
        _(
            RawOrigin::Root,
            old_coldkey.clone(),
            new_coldkey.clone(),
            swap_cost,
        );
    }

    #[benchmark]
    fn batch_reveal_weights() {
        let tempo: u16 = 0;
        let netuid = NetUid::from(1);
        let num_commits: usize = 10;

        let hotkey: T::AccountId = account("hot", 0, 1);
        let coldkey: T::AccountId = account("cold", 0, 2);

        Subtensor::<T>::init_new_network(netuid, tempo);
        Subtensor::<T>::set_network_registration_allowed(netuid, true);
        Subtensor::<T>::set_network_pow_registration_allowed(netuid, true);
        Subtensor::<T>::set_commit_reveal_weights_enabled(netuid, true);
        Subtensor::<T>::set_weights_set_rate_limit(netuid, 0);

        let block_number: u64 = Subtensor::<T>::get_current_block_as_u64();
        let (nonce, work) =
            Subtensor::<T>::create_work_for_block_number(netuid, block_number, 3, &hotkey);
        let origin = T::RuntimeOrigin::from(RawOrigin::Signed(hotkey.clone()));
        assert_ok!(Subtensor::<T>::register(
            origin.clone(),
            netuid,
            block_number,
            nonce,
            work.clone(),
            hotkey.clone(),
            coldkey.clone()
        ));
        Subtensor::<T>::set_validator_permit_for_uid(netuid, 0, true);

        let mut uids_list = Vec::new();
        let mut values_list = Vec::new();
        let mut salts_list = Vec::new();
        let mut version_keys = Vec::new();

        for i in 0..num_commits {
            let uids = vec![0u16];
            let values = vec![i as u16];
            let salts = vec![i as u16];
            let version_key_i: u64 = i as u64;

            let commit_hash: H256 = BlakeTwo256::hash_of(&(
                hotkey.clone(),
                netuid,
                uids.clone(),
                values.clone(),
                salts.clone(),
                version_key_i,
            ));

            assert_ok!(Subtensor::<T>::commit_weights(
                RawOrigin::Signed(hotkey.clone()).into(),
                netuid,
                commit_hash
            ));

            uids_list.push(uids);
            values_list.push(values);
            salts_list.push(salts);
            version_keys.push(version_key_i);
        }

        #[extrinsic_call]
        _(
            RawOrigin::Signed(hotkey.clone()),
            netuid,
            uids_list,
            values_list,
            salts_list,
            version_keys,
        );
    }

    #[benchmark]
    fn recycle_alpha() {
        let netuid = NetUid::from(1);

        let coldkey: T::AccountId = account("Test", 0, 1);
        let hotkey: T::AccountId = account("Alice", 0, 1);

        Subtensor::<T>::init_new_network(netuid, 1);
        SubtokenEnabled::<T>::insert(netuid, true);
        Subtensor::<T>::set_network_registration_allowed(netuid, true);
        Subtensor::<T>::set_burn(netuid, 1);

        let amount_to_be_staked: u64 = 1_000_000_000;
        Subtensor::<T>::add_balance_to_coldkey_account(&coldkey, amount_to_be_staked);
        assert_ok!(Subtensor::<T>::do_burned_registration(
            RawOrigin::Signed(coldkey.clone()).into(),
            netuid,
            hotkey.clone()
        ));

        let alpha_amount: u64 = 1_000_000;
        SubnetAlphaOut::<T>::insert(netuid, alpha_amount * 2);

        Subtensor::<T>::increase_stake_for_hotkey_and_coldkey_on_subnet(
            &hotkey,
            &coldkey,
            netuid,
            alpha_amount,
        );

        assert_eq!(TotalHotkeyAlpha::<T>::get(&hotkey, netuid), alpha_amount);

        #[extrinsic_call]
        _(
            RawOrigin::Signed(coldkey.clone()),
            hotkey.clone(),
            alpha_amount,
            netuid,
        );
    }

    #[benchmark]
    fn burn_alpha() {
        let netuid = NetUid::from(1);
        let coldkey: T::AccountId = account("Test", 0, 1);
        let hotkey: T::AccountId = account("Alice", 0, 1);

        Subtensor::<T>::init_new_network(netuid, 1);
        SubtokenEnabled::<T>::insert(netuid, true);
        Subtensor::<T>::set_network_registration_allowed(netuid, true);
        Subtensor::<T>::set_burn(netuid, 1);

        let amount_to_be_staked: u64 = 1_000_000_000;
        Subtensor::<T>::add_balance_to_coldkey_account(&coldkey, amount_to_be_staked);
        assert_ok!(Subtensor::<T>::do_burned_registration(
            RawOrigin::Signed(coldkey.clone()).into(),
            netuid,
            hotkey.clone()
        ));

        let alpha_amount: u64 = 1_000_000;
        SubnetAlphaOut::<T>::insert(netuid, alpha_amount * 2);
        Subtensor::<T>::increase_stake_for_hotkey_and_coldkey_on_subnet(
            &hotkey,
            &coldkey,
            netuid,
            alpha_amount,
        );
        assert_eq!(TotalHotkeyAlpha::<T>::get(&hotkey, netuid), alpha_amount);

        #[extrinsic_call]
        _(
            RawOrigin::Signed(coldkey.clone()),
            hotkey.clone(),
            alpha_amount,
            netuid,
        );
    }

    #[benchmark]
    fn start_call() {
        let netuid = NetUid::from(1);
        let coldkey: T::AccountId = account("Test", 0, 1);
        let hotkey: T::AccountId = account("Alice", 0, 1);

        Subtensor::<T>::init_new_network(netuid, 1);
        SubtokenEnabled::<T>::insert(netuid, true);
        Subtensor::<T>::set_network_registration_allowed(netuid, true);

        Subtensor::<T>::set_burn(netuid, 1);
        let amount_to_be_staked: u64 = 1_000_000;
        Subtensor::<T>::add_balance_to_coldkey_account(&coldkey, amount_to_be_staked);
        SubnetOwner::<T>::set(netuid, coldkey.clone());

        assert_ok!(Subtensor::<T>::do_burned_registration(
            RawOrigin::Signed(coldkey.clone()).into(),
            netuid,
            hotkey.clone()
        ));
        assert_eq!(SubnetOwner::<T>::get(netuid), coldkey.clone());
        assert_eq!(FirstEmissionBlockNumber::<T>::get(netuid), None);

        let current_block: u64 = Subtensor::<T>::get_current_block_as_u64();
        let duration = <T as Config>::DurationOfStartCall::get();
        let block: BlockNumberFor<T> = (current_block + duration)
            .try_into()
            .ok()
            .expect("can't convert to block number");
        frame_system::Pallet::<T>::set_block_number(block);

        #[extrinsic_call]
        _(RawOrigin::Signed(coldkey.clone()), netuid);
    }

    #[benchmark]
    fn adjust_senate() {
        let coldkey: T::AccountId = whitelisted_caller();
        let hotkey: T::AccountId = account("Alice", 0, 1);

        Subtensor::<T>::init_new_network(NetUid::ROOT, 1);
        Uids::<T>::insert(NetUid::ROOT, &hotkey, 0u16);

        #[extrinsic_call]
        _(RawOrigin::Signed(coldkey.clone()), hotkey.clone());
    }

    #[benchmark]
    fn add_stake_limit() {
        let netuid = NetUid::from(1);
        let tempo: u16 = 1;
        let seed: u32 = 1;

        Subtensor::<T>::init_new_network(netuid, tempo);
        SubtokenEnabled::<T>::insert(netuid, true);
        Subtensor::<T>::set_burn(netuid, 1);
        Subtensor::<T>::set_network_registration_allowed(netuid, true);
        Subtensor::<T>::set_max_allowed_uids(netuid, 4096);

        let coldkey: T::AccountId = account("Test", 0, seed);
        let hotkey: T::AccountId = account("Alice", 0, seed);

        let amount = 900_000_000_000;
        let limit: u64 = 6_000_000_000;
        let amount_to_be_staked = 44_000_000_000;
        Subtensor::<T>::add_balance_to_coldkey_account(&coldkey.clone(), amount);

        let tao_reserve = 150_000_000_000_u64;
        let alpha_in = 100_000_000_000_u64;
        SubnetTAO::<T>::insert(netuid, tao_reserve);
        SubnetAlphaIn::<T>::insert(netuid, alpha_in);

        assert_ok!(Subtensor::<T>::do_burned_registration(
            RawOrigin::Signed(coldkey.clone()).into(),
            netuid,
            hotkey.clone()
        ));

        #[extrinsic_call]
        _(
            RawOrigin::Signed(coldkey.clone()),
            hotkey,
            netuid,
            amount_to_be_staked,
            limit,
            false,
        );
    }

    #[benchmark]
    fn move_stake() {
        let coldkey: T::AccountId = whitelisted_caller();
        let origin: T::AccountId = account("A", 0, 1);
        let destination: T::AccountId = account("B", 0, 2);
        let netuid = NetUid::from(1);

        SubtokenEnabled::<T>::insert(netuid, true);
        Subtensor::<T>::init_new_network(netuid, 1);

        let burn_fee = Subtensor::<T>::get_burn_as_u64(netuid);
        let stake_tao: u64 = 1_000_000;
        let deposit = burn_fee.saturating_mul(2).saturating_add(stake_tao);
        Subtensor::<T>::add_balance_to_coldkey_account(&coldkey, deposit);

        assert_ok!(Subtensor::<T>::burned_register(
            RawOrigin::Signed(coldkey.clone()).into(),
            netuid,
            origin.clone()
        ));

        SubnetTAO::<T>::insert(netuid, deposit);
        SubnetAlphaIn::<T>::insert(netuid, deposit);
        TotalStake::<T>::set(deposit);

        assert_ok!(Subtensor::<T>::add_stake_limit(
            RawOrigin::Signed(coldkey.clone()).into(),
            origin.clone(),
            netuid,
            stake_tao,
            u64::MAX,
            false
        ));

        let alpha_to_move: u64 =
            Subtensor::<T>::get_stake_for_hotkey_and_coldkey_on_subnet(&origin, &coldkey, netuid);

        Subtensor::<T>::create_account_if_non_existent(&coldkey, &destination);

        #[extrinsic_call]
        _(
            RawOrigin::Signed(coldkey.clone()),
            origin.clone(),
            destination.clone(),
            netuid,
            netuid,
            alpha_to_move,
        );
    }

    #[benchmark]
    fn remove_stake_limit() {
        let netuid = NetUid::from(1);
        let tempo: u16 = 1;
        let seed: u32 = 1;

        // Set our total stake to 1000 TAO
        Subtensor::<T>::increase_total_stake(1_000_000_000_000);

        Subtensor::<T>::init_new_network(netuid, tempo);
        Subtensor::<T>::set_network_registration_allowed(netuid, true);
        SubtokenEnabled::<T>::insert(netuid, true);

        Subtensor::<T>::set_max_allowed_uids(netuid, 4096);
        assert_eq!(Subtensor::<T>::get_max_allowed_uids(netuid), 4096);

        let coldkey: T::AccountId = account("Test", 0, seed);
        let hotkey: T::AccountId = account("Alice", 0, seed);
        Subtensor::<T>::set_burn(netuid, 1);

        let limit: u64 = 1_000_000_000;
        let tao_reserve = 150_000_000_000_u64;
        let alpha_in = 100_000_000_000_u64;
        SubnetTAO::<T>::insert(netuid, tao_reserve);
        SubnetAlphaIn::<T>::insert(netuid, alpha_in);

        let wallet_bal = 1000000u32.into();
        Subtensor::<T>::add_balance_to_coldkey_account(&coldkey.clone(), wallet_bal);

        assert_ok!(Subtensor::<T>::do_burned_registration(
            RawOrigin::Signed(coldkey.clone()).into(),
            netuid,
            hotkey.clone()
        ));

        let u64_staked_amt = 100_000_000_000;
        Subtensor::<T>::add_balance_to_coldkey_account(&coldkey.clone(), u64_staked_amt);

        assert_ok!(Subtensor::<T>::add_stake(
            RawOrigin::Signed(coldkey.clone()).into(),
            hotkey.clone(),
            netuid,
            u64_staked_amt
        ));

        let amount_unstaked: u64 = 30_000_000_000;

        #[extrinsic_call]
        _(
            RawOrigin::Signed(coldkey.clone()),
            hotkey.clone(),
            netuid,
            amount_unstaked,
            limit,
            false,
        );
    }

    #[benchmark]
    fn swap_stake_limit() {
        let coldkey: T::AccountId = whitelisted_caller::<AccountIdOf<T>>();
        let hot: T::AccountId = account("A", 0, 1);
        let netuid1 = NetUid::from(1);
        let netuid2 = NetUid::from(2);
        let allow: bool = true;

        SubtokenEnabled::<T>::insert(netuid1, true);
        Subtensor::<T>::init_new_network(netuid1, 1);
        SubtokenEnabled::<T>::insert(netuid2, true);
        Subtensor::<T>::init_new_network(netuid2, 1);

        let tao_reserve = 150_000_000_000_u64;
        let alpha_in = 100_000_000_000_u64;
        SubnetTAO::<T>::insert(netuid1, tao_reserve);
        SubnetAlphaIn::<T>::insert(netuid1, alpha_in);
        SubnetTAO::<T>::insert(netuid2, tao_reserve);

        Subtensor::<T>::increase_total_stake(1_000_000_000_000);

        let amount = 900_000_000_000;
        let limit_stake: u64 = 6_000_000_000;
        let limit_swap: u64 = 1_000_000_000;
        let amount_to_be_staked = 440_000_000_000;
        let amount_swapped: u64 = 30_000_000_000;
        Subtensor::<T>::add_balance_to_coldkey_account(&coldkey.clone(), amount);

        assert_ok!(Subtensor::<T>::burned_register(
            RawOrigin::Signed(coldkey.clone()).into(),
            netuid1,
            hot.clone()
        ));

        assert_ok!(Subtensor::<T>::burned_register(
            RawOrigin::Signed(coldkey.clone()).into(),
            netuid2,
            hot.clone()
        ));

        assert_ok!(Subtensor::<T>::add_stake_limit(
            RawOrigin::Signed(coldkey.clone()).into(),
            hot.clone(),
            netuid1,
            amount_to_be_staked,
            limit_stake,
            allow
        ));

        #[extrinsic_call]
        _(
            RawOrigin::Signed(coldkey.clone()),
            hot.clone(),
            netuid1,
            netuid2,
            amount_swapped,
            limit_swap,
            allow,
        );
    }

    #[benchmark]
    fn transfer_stake() {
        let coldkey: T::AccountId = whitelisted_caller();
        let dest: T::AccountId = account("B", 0, 2);
        let hot: T::AccountId = account("A", 0, 1);
        let netuid = NetUid::from(1);

        SubtokenEnabled::<T>::insert(netuid, true);
        Subtensor::<T>::init_new_network(netuid, 1);

        let reg_fee = Subtensor::<T>::get_burn_as_u64(netuid);
        let stake_tao: u64 = 1_000_000;
        let deposit = reg_fee.saturating_mul(2).saturating_add(stake_tao);
        Subtensor::<T>::add_balance_to_coldkey_account(&coldkey, deposit);

        assert_ok!(Subtensor::<T>::burned_register(
            RawOrigin::Signed(coldkey.clone()).into(),
            netuid,
            hot.clone()
        ));

        SubnetTAO::<T>::insert(netuid, deposit);
        SubnetAlphaIn::<T>::insert(netuid, deposit);
        TotalStake::<T>::set(deposit);

        assert_ok!(Subtensor::<T>::add_stake_limit(
            RawOrigin::Signed(coldkey.clone()).into(),
            hot.clone(),
            netuid,
            stake_tao,
            u64::MAX,
            false
        ));

        let alpha_to_transfer: u64 =
            Subtensor::<T>::get_stake_for_hotkey_and_coldkey_on_subnet(&hot, &coldkey, netuid);

        Subtensor::<T>::create_account_if_non_existent(&dest, &hot);

        #[extrinsic_call]
        _(
            RawOrigin::Signed(coldkey.clone()),
            dest.clone(),
            hot.clone(),
            netuid,
            netuid,
            alpha_to_transfer,
        );
    }

    #[benchmark]
    fn swap_stake() {
        let coldkey: T::AccountId = whitelisted_caller();
        let hot: T::AccountId = account("A", 0, 9);
        let netuid1 = NetUid::from(1);
        let netuid2 = NetUid::from(2);

        SubtokenEnabled::<T>::insert(netuid1, true);
        Subtensor::<T>::init_new_network(netuid1, 1);
        SubtokenEnabled::<T>::insert(netuid2, true);
        Subtensor::<T>::init_new_network(netuid2, 1);

        let reg_fee = Subtensor::<T>::get_burn_as_u64(netuid1);
        let stake_tao: u64 = 1_000_000;
        let deposit = reg_fee.saturating_mul(2).saturating_add(stake_tao);
        Subtensor::<T>::add_balance_to_coldkey_account(&coldkey, deposit);

        assert_ok!(Subtensor::<T>::burned_register(
            RawOrigin::Signed(coldkey.clone()).into(),
            netuid1,
            hot.clone()
        ));

        SubnetTAO::<T>::insert(netuid1, deposit);
        SubnetAlphaIn::<T>::insert(netuid1, deposit);
        SubnetTAO::<T>::insert(netuid2, deposit);
        SubnetAlphaIn::<T>::insert(netuid2, deposit);
        TotalStake::<T>::set(deposit);

        assert_ok!(Subtensor::<T>::add_stake_limit(
            RawOrigin::Signed(coldkey.clone()).into(),
            hot.clone(),
            netuid1,
            stake_tao,
            u64::MAX,
            false
        ));

        let alpha_to_swap: u64 =
            Subtensor::<T>::get_stake_for_hotkey_and_coldkey_on_subnet(&hot, &coldkey, netuid1);

        #[extrinsic_call]
        _(
            RawOrigin::Signed(coldkey.clone()),
            hot.clone(),
            netuid1,
            netuid2,
            alpha_to_swap,
        );
    }

    #[benchmark]
    fn batch_commit_weights() {
        let hotkey: T::AccountId = whitelisted_caller();
        let netuid = NetUid::from(1);
        let count: usize = 3;
        let mut netuids: Vec<Compact<NetUid>> = Vec::new();
        let mut hashes: Vec<H256> = Vec::new();

        Subtensor::<T>::init_new_network(netuid, 1);
        Subtensor::<T>::set_network_pow_registration_allowed(netuid, true);
        SubtokenEnabled::<T>::insert(netuid, true);

        let reg_fee = Subtensor::<T>::get_burn_as_u64(netuid);
        Subtensor::<T>::add_balance_to_coldkey_account(&hotkey, reg_fee.saturating_mul(2));

        assert_ok!(Subtensor::<T>::burned_register(
            RawOrigin::Signed(hotkey.clone()).into(),
            netuid,
            hotkey.clone()
        ));

        Subtensor::<T>::set_validator_permit_for_uid(netuid, 0, true);
        Subtensor::<T>::set_commit_reveal_weights_enabled(netuid, true);

        for i in 0..count {
            netuids.push(Compact(netuid));
            hashes.push(H256::repeat_byte(i as u8));
        }

        #[extrinsic_call]
        _(
            RawOrigin::Signed(hotkey.clone()),
            netuids.clone(),
            hashes.clone(),
        );
    }

    #[benchmark]
    fn batch_set_weights() {
        let hotkey: T::AccountId = whitelisted_caller();
        let netuid = NetUid::from(1);
        let version: u64 = 1;
        let entries: Vec<(Compact<u16>, Compact<u16>)> = vec![(Compact(0u16), Compact(0u16))];
        let netuids: Vec<Compact<NetUid>> = vec![Compact(netuid)];
        let weights: Vec<Vec<(Compact<u16>, Compact<u16>)>> = vec![entries.clone()];
        let keys: Vec<Compact<u64>> = vec![Compact(version)];

        Subtensor::<T>::init_new_network(netuid, 1);
        Subtensor::<T>::set_network_registration_allowed(netuid, true);
        SubtokenEnabled::<T>::insert(netuid, true);

        let reg_fee = Subtensor::<T>::get_burn_as_u64(netuid);
        Subtensor::<T>::add_balance_to_coldkey_account(&hotkey, reg_fee.saturating_mul(2));

        assert_ok!(Subtensor::<T>::burned_register(
            RawOrigin::Signed(hotkey.clone()).into(),
            netuid,
            hotkey.clone()
        ));

        #[extrinsic_call]
        _(
            RawOrigin::Signed(hotkey.clone()),
            netuids.clone(),
            weights.clone(),
            keys.clone(),
        );
    }

    #[benchmark]
    fn commit_crv3_weights() {
        let hotkey: T::AccountId = whitelisted_caller();
        let netuid = NetUid::from(1);
        let vec_commit: Vec<u8> = vec![0; MAX_CRV3_COMMIT_SIZE_BYTES as usize];
        let commit: BoundedVec<_, _> = vec_commit.try_into().unwrap();
        let round: u64 = 0;

        Subtensor::<T>::init_new_network(netuid, 1);
        Subtensor::<T>::set_network_pow_registration_allowed(netuid, true);
        SubtokenEnabled::<T>::insert(netuid, true);

        let reg_fee = Subtensor::<T>::get_burn_as_u64(netuid);
        Subtensor::<T>::add_balance_to_coldkey_account(&hotkey, reg_fee.saturating_mul(2));

        assert_ok!(Subtensor::<T>::burned_register(
            RawOrigin::Signed(hotkey.clone()).into(),
            netuid,
            hotkey.clone()
        ));

        Subtensor::<T>::set_commit_reveal_weights_enabled(netuid, true);

        #[extrinsic_call]
        _(
            RawOrigin::Signed(hotkey.clone()),
            netuid,
            commit.clone(),
            round,
        );
    }

    #[benchmark]
    fn decrease_take() {
        let coldkey: T::AccountId = whitelisted_caller();
        let hotkey: T::AccountId = account("Alice", 0, 1);
        let take: u16 = 100;

        Delegates::<T>::insert(&hotkey, 200u16);
        Owner::<T>::insert(&hotkey, &coldkey);

        #[extrinsic_call]
        _(RawOrigin::Signed(coldkey.clone()), hotkey.clone(), take);
    }

    #[benchmark]
    fn increase_take() {
        let coldkey: T::AccountId = whitelisted_caller();
        let hotkey: T::AccountId = account("Alice", 0, 2);
        let take: u16 = 150;

        Delegates::<T>::insert(&hotkey, 100u16);
        Owner::<T>::insert(&hotkey, &coldkey);

        #[extrinsic_call]
        _(RawOrigin::Signed(coldkey.clone()), hotkey.clone(), take);
    }

    #[benchmark]
    fn register_network_with_identity() {
        let coldkey: T::AccountId = whitelisted_caller();
        let hotkey: T::AccountId = account("Alice", 0, 1);
        let identity: Option<SubnetIdentityOfV3> = None;

        Subtensor::<T>::set_network_registration_allowed(1.into(), true);
        Subtensor::<T>::set_network_rate_limit(1);
        let amount: u64 = 9_999_999_999_999;
        Subtensor::<T>::add_balance_to_coldkey_account(&coldkey, amount);

        #[extrinsic_call]
        _(
            RawOrigin::Signed(coldkey.clone()),
            hotkey.clone(),
            identity.clone(),
        );
    }

    #[benchmark]
    fn serve_axon_tls() {
        let caller: T::AccountId = whitelisted_caller();
        let netuid = NetUid::from(1);
        let version: u32 = 1;
        let ip: u128 = 0xC0A8_0001;
        let port: u16 = 30333;
        let ip_type: u8 = 4;
        let proto: u8 = 0;
        let p1: u8 = 0;
        let p2: u8 = 0;
        let cert: Vec<u8> = vec![];

        Subtensor::<T>::init_new_network(netuid, 1);
        Subtensor::<T>::set_network_registration_allowed(netuid, true);
        SubtokenEnabled::<T>::insert(netuid, true);

        let reg_fee = Subtensor::<T>::get_burn_as_u64(netuid);
        let deposit: u64 = reg_fee.saturating_mul(2);
        Subtensor::<T>::add_balance_to_coldkey_account(&caller, deposit);

        assert_ok!(Subtensor::<T>::burned_register(
            RawOrigin::Signed(caller.clone()).into(),
            netuid,
            caller.clone()
        ));

        #[extrinsic_call]
        _(
            RawOrigin::Signed(caller.clone()),
            netuid,
            version,
            ip,
            port,
            ip_type,
            proto,
            p1,
            p2,
            cert.clone(),
        );
    }

    #[benchmark]
    fn set_identity() {
        let coldkey: T::AccountId = whitelisted_caller();
        let hotkey: T::AccountId = account("Alice", 0, 5);
        let name = b"n".to_vec();
        let url = vec![];
        let repo = vec![];
        let img = vec![];
        let disc = vec![];
        let descr = vec![];
        let add = vec![];

        Subtensor::<T>::create_account_if_non_existent(&coldkey, &hotkey);
        Subtensor::<T>::init_new_network(1.into(), 1);
        let deposit: u64 = 1_000_000_000u64.saturating_mul(2);
        Subtensor::<T>::add_balance_to_coldkey_account(&coldkey, deposit);
        SubtokenEnabled::<T>::insert(NetUid::from(1), true);

        assert_ok!(Subtensor::<T>::burned_register(
            RawOrigin::Signed(coldkey.clone()).into(),
            1.into(),
            hotkey.clone()
        ));

        #[extrinsic_call]
        _(
            RawOrigin::Signed(coldkey.clone()),
            name.clone(),
            url.clone(),
            repo.clone(),
            img.clone(),
            disc.clone(),
            descr.clone(),
            add.clone(),
        );
    }

    #[benchmark]
    fn set_subnet_identity() {
        let coldkey: T::AccountId = whitelisted_caller();
        let netuid = NetUid::from(1);
        let name = b"n".to_vec();
        let repo = vec![];
        let contact = vec![];
        let url = vec![];
        let disc = vec![];
        let descr = vec![];
        let logo_url = vec![];
        let add = vec![];

        SubnetOwner::<T>::insert(netuid, coldkey.clone());
        SubtokenEnabled::<T>::insert(netuid, true);

        #[extrinsic_call]
        _(
            RawOrigin::Signed(coldkey.clone()),
            netuid,
            name.clone(),
            repo.clone(),
            contact.clone(),
            url.clone(),
            disc.clone(),
            descr.clone(),
            logo_url.clone(),
            add.clone(),
        );
    }

    #[benchmark]
    fn set_tao_weights() {
        let netuid = NetUid::from(1);
        let hotkey: T::AccountId = account("A", 0, 6);
        let dests = vec![0u16];
        let weights = vec![0u16];
        let version: u64 = 1;

        Subtensor::<T>::init_new_network(netuid, 1);

        #[extrinsic_call]
        _(
            RawOrigin::None,
            netuid,
            hotkey.clone(),
            dests.clone(),
            weights.clone(),
            version,
        );
    }

    #[benchmark]
    fn swap_hotkey() {
        let coldkey: T::AccountId = whitelisted_caller();
        let old: T::AccountId = account("A", 0, 7);
        let new: T::AccountId = account("B", 0, 8);
        Owner::<T>::insert(&old, &coldkey);
        let cost: u64 = Subtensor::<T>::get_key_swap_cost();
        Subtensor::<T>::add_balance_to_coldkey_account(&coldkey, cost);

        #[extrinsic_call]
        _(
            RawOrigin::Signed(coldkey.clone()),
            old.clone(),
            new.clone(),
            None,
        );
    }

    #[benchmark]
    fn try_associate_hotkey() {
        let coldkey: T::AccountId = whitelisted_caller();
        let hot: T::AccountId = account("A", 0, 1);

        #[extrinsic_call]
        _(RawOrigin::Signed(coldkey.clone()), hot.clone());
    }

    #[benchmark]
    fn unstake_all() {
        let coldkey: T::AccountId = whitelisted_caller();
        let hotkey: T::AccountId = account("A", 0, 14);
        Subtensor::<T>::create_account_if_non_existent(&coldkey, &hotkey);

        #[extrinsic_call]
        _(RawOrigin::Signed(coldkey.clone()), hotkey.clone());
    }

    #[benchmark]
    fn unstake_all_alpha() {
        let netuid = NetUid::from(1);
        let tempo: u16 = 1;
        let seed: u32 = 1;

        Subtensor::<T>::init_new_network(netuid, tempo);
        Subtensor::<T>::set_network_registration_allowed(netuid, true);
        SubtokenEnabled::<T>::insert(netuid, true);

        Subtensor::<T>::set_max_allowed_uids(netuid, 4096);
        assert_eq!(Subtensor::<T>::get_max_allowed_uids(netuid), 4096);

        let coldkey: T::AccountId = account("Test", 0, seed);
        let hotkey: T::AccountId = account("Alice", 0, seed);
        Subtensor::<T>::set_burn(netuid, 1);

        SubnetTAO::<T>::insert(netuid, 150_000_000_000);
        SubnetAlphaIn::<T>::insert(netuid, 100_000_000_000);

        Subtensor::<T>::add_balance_to_coldkey_account(&coldkey.clone(), 1000000u32.into());

        assert_ok!(Subtensor::<T>::do_burned_registration(
            RawOrigin::Signed(coldkey.clone()).into(),
            netuid,
            hotkey.clone()
        ));

        let staked_amt = 100_000_000_000;
        Subtensor::<T>::add_balance_to_coldkey_account(&coldkey.clone(), staked_amt);

        assert_ok!(Subtensor::<T>::add_stake(
            RawOrigin::Signed(coldkey.clone()).into(),
            hotkey.clone(),
            netuid,
            staked_amt
        ));

        #[extrinsic_call]
        _(RawOrigin::Signed(coldkey), hotkey);
    }

    #[benchmark]
<<<<<<< HEAD
    fn set_pure_proxy_account() {
        let address: H160 = H160::zero();
        let mapped_account = T::AddressMapping::into_account_id(address);
        let proxy_account: T::AccountId = account("A", 0, 7);

        #[extrinsic_call]
        _(RawOrigin::Signed(mapped_account), address, proxy_account);
=======
    fn remove_stake_full_limit() {
        let netuid = NetUid::from(1);
        let tempo: u16 = 1;
        let seed: u32 = 1;

        // Set our total stake to 1000 TAO
        Subtensor::<T>::increase_total_stake(1_000_000_000_000);

        Subtensor::<T>::init_new_network(netuid, tempo);
        Subtensor::<T>::set_network_registration_allowed(netuid, true);
        SubtokenEnabled::<T>::insert(netuid, true);

        Subtensor::<T>::set_max_allowed_uids(netuid, 4096);
        assert_eq!(Subtensor::<T>::get_max_allowed_uids(netuid), 4096);

        let coldkey: T::AccountId = account("Test", 0, seed);
        let hotkey: T::AccountId = account("Alice", 0, seed);
        Subtensor::<T>::set_burn(netuid, 1);

        let limit: u64 = 1_000_000_000;
        let tao_reserve = 150_000_000_000_u64;
        let alpha_in = 100_000_000_000_u64;
        SubnetTAO::<T>::insert(netuid, tao_reserve);
        SubnetAlphaIn::<T>::insert(netuid, alpha_in);

        let wallet_bal = 1000000u32.into();
        Subtensor::<T>::add_balance_to_coldkey_account(&coldkey.clone(), wallet_bal);

        assert_ok!(Subtensor::<T>::do_burned_registration(
            RawOrigin::Signed(coldkey.clone()).into(),
            netuid,
            hotkey.clone()
        ));

        let u64_staked_amt = 100_000_000_000;
        Subtensor::<T>::add_balance_to_coldkey_account(&coldkey.clone(), u64_staked_amt);

        assert_ok!(Subtensor::<T>::add_stake(
            RawOrigin::Signed(coldkey.clone()).into(),
            hotkey.clone(),
            netuid,
            u64_staked_amt
        ));

        #[extrinsic_call]
        _(
            RawOrigin::Signed(coldkey.clone()),
            hotkey.clone(),
            netuid,
            Some(limit),
        );
>>>>>>> d9a93a5b
    }
}<|MERGE_RESOLUTION|>--- conflicted
+++ resolved
@@ -1358,7 +1358,6 @@
     }
 
     #[benchmark]
-<<<<<<< HEAD
     fn set_pure_proxy_account() {
         let address: H160 = H160::zero();
         let mapped_account = T::AddressMapping::into_account_id(address);
@@ -1366,7 +1365,9 @@
 
         #[extrinsic_call]
         _(RawOrigin::Signed(mapped_account), address, proxy_account);
-=======
+    }
+
+    #[benchmark]
     fn remove_stake_full_limit() {
         let netuid = NetUid::from(1);
         let tempo: u16 = 1;
@@ -1418,6 +1419,5 @@
             netuid,
             Some(limit),
         );
->>>>>>> d9a93a5b
     }
 }