--- conflicted
+++ resolved
@@ -168,14 +168,11 @@
         TooManyChildren,
         /// Default transaction rate limit exceeded.
         TxRateLimitExceeded,
-<<<<<<< HEAD
         /// Childkey take is invalid.
         InvalidChildkeyTake,
         /// Childkey take rate limit exceeded.
         TxChildkeyTakeRateLimitExceeded,
-=======
         /// Invalid identity.
         InvalidIdentity,
->>>>>>> a03ce30f
     }
 }