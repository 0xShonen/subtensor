#![allow(clippy::unwrap_used)]
#![allow(clippy::arithmetic_side_effects)]

use approx::assert_abs_diff_eq;
use frame_support::dispatch::{DispatchClass, DispatchInfo, GetDispatchInfo, Pays};
use frame_support::sp_runtime::{
    DispatchError, traits::TxBaseImplication, transaction_validity::TransactionSource,
};
use frame_support::{assert_err, assert_noop, assert_ok, traits::Currency};
use frame_system::RawOrigin;
use pallet_subtensor_swap::Call as SwapCall;
use pallet_subtensor_swap::tick::TickIndex;
use safe_math::FixedExt;
use sp_core::{Get, H256, U256};
use substrate_fixed::traits::FromFixed;
use substrate_fixed::types::{I96F32, I110F18, U64F64, U96F32};
use subtensor_runtime_common::{AlphaCurrency, Currency as CurrencyT, NetUid};
use subtensor_swap_interface::{OrderType, SwapHandler};

use super::mock;
use super::mock::*;
use crate::*;

/***********************************************************
    staking::add_stake() tests
************************************************************/

#[test]
fn test_add_stake_dispatch_info_ok() {
    new_test_ext(1).execute_with(|| {
        let hotkey = U256::from(0);
        let amount_staked = 5000;
        let netuid = NetUid::from(1);
        let call = RuntimeCall::SubtensorModule(SubtensorCall::add_stake {
            hotkey,
            netuid,
            amount_staked,
        });
        assert_eq!(
            call.get_dispatch_info(),
            DispatchInfo {
                call_weight: frame_support::weights::Weight::from_parts(2_495_500_000, 0),
                extension_weight: frame_support::weights::Weight::zero(),
                class: DispatchClass::Normal,
                pays_fee: Pays::Yes
            }
        );
    });
}
#[test]
fn test_add_stake_ok_no_emission() {
    new_test_ext(1).execute_with(|| {
        let hotkey_account_id = U256::from(533453);
        let coldkey_account_id = U256::from(55453);
        let amount = DefaultMinStake::<Test>::get() * 10;

        //add network
        let netuid = add_dynamic_network(&hotkey_account_id, &coldkey_account_id);

        mock::setup_reserves(netuid, amount * 1_000_000, (amount * 10_000_000).into());

        // Give it some $$$ in his coldkey balance
        SubtensorModule::add_balance_to_coldkey_account(&coldkey_account_id, amount);

        // Check we have zero staked before transfer
        assert_eq!(
            SubtensorModule::get_total_stake_for_hotkey(&hotkey_account_id),
            0
        );

        // Also total stake should be equal to the network initial lock
        assert_eq!(
            SubtensorModule::get_total_stake(),
            SubtensorModule::get_network_min_lock()
        );

        // Transfer to hotkey account, and check if the result is ok
        let (alpha_staked, fee) = mock::swap_tao_to_alpha(netuid, amount);
        assert_ok!(SubtensorModule::add_stake(
            RuntimeOrigin::signed(coldkey_account_id),
            hotkey_account_id,
            netuid,
            amount
        ));

        let (tao_expected, _) = mock::swap_alpha_to_tao(netuid, alpha_staked);
        let approx_fee =
            <Test as pallet::Config>::SwapInterface::approx_fee_amount(netuid.into(), amount);

        assert_abs_diff_eq!(
            SubtensorModule::get_total_stake_for_hotkey(&hotkey_account_id),
            tao_expected + approx_fee, // swap returns value after fee, so we need to compensate it
            epsilon = 10000,
        );

        // Check if stake has increased
        assert_abs_diff_eq!(
            SubtensorModule::get_total_stake_for_hotkey(&hotkey_account_id),
            amount - fee,
            epsilon = 10000
        );

        // Check if balance has decreased
        assert_eq!(SubtensorModule::get_coldkey_balance(&coldkey_account_id), 1);

        // Check if total stake has increased accordingly.
        assert_eq!(
            SubtensorModule::get_total_stake(),
            amount + SubtensorModule::get_network_min_lock()
        );
    });
}

#[test]
fn test_dividends_with_run_to_block() {
    new_test_ext(1).execute_with(|| {
        let neuron_src_hotkey_id = U256::from(1);
        let neuron_dest_hotkey_id = U256::from(2);
        let coldkey_account_id = U256::from(667);
        let hotkey_account_id = U256::from(668);
        let initial_stake: u64 = 5000;

        //add network
        let netuid = add_dynamic_network(&hotkey_account_id, &coldkey_account_id);
        Tempo::<Test>::insert(netuid, 13);

        // Register neuron, this will set a self weight
        SubtensorModule::set_max_registrations_per_block(netuid, 3);
        SubtensorModule::set_max_allowed_uids(1.into(), 5);

        register_ok_neuron(netuid, neuron_src_hotkey_id, coldkey_account_id, 192213123);
        register_ok_neuron(netuid, neuron_dest_hotkey_id, coldkey_account_id, 12323);

        // Add some stake to the hotkey account, so we can test for emission before the transfer takes place
        SubtensorModule::increase_stake_for_hotkey_and_coldkey_on_subnet(
            &neuron_src_hotkey_id,
            &coldkey_account_id,
            netuid,
            initial_stake.into(),
        );

        // Check if the initial stake has arrived
        assert_abs_diff_eq!(
            SubtensorModule::get_total_stake_for_hotkey(&neuron_src_hotkey_id),
            initial_stake,
            epsilon = 2
        );

        // Check if all three neurons are registered
        assert_eq!(SubtensorModule::get_subnetwork_n(netuid), 3);

        // Run a couple of blocks to check if emission works
        run_to_block(2);

        // Check if the stake is equal to the inital stake + transfer
        assert_abs_diff_eq!(
            SubtensorModule::get_total_stake_for_hotkey(&neuron_src_hotkey_id),
            initial_stake,
            epsilon = 2
        );

        // Check if the stake is equal to the inital stake + transfer
        assert_eq!(
            SubtensorModule::get_total_stake_for_hotkey(&neuron_dest_hotkey_id),
            0
        );
    });
}

#[test]
fn test_add_stake_err_signature() {
    new_test_ext(1).execute_with(|| {
        let hotkey_account_id = U256::from(654); // bogus
        let amount = 20000; // Not used
        let netuid = NetUid::from(1);

        assert_err!(
            SubtensorModule::add_stake(RawOrigin::None.into(), hotkey_account_id, netuid, amount),
            DispatchError::BadOrigin
        );
    });
}

#[test]
fn test_add_stake_not_registered_key_pair() {
    new_test_ext(1).execute_with(|| {
        let subnet_owner_coldkey = U256::from(1);
        let subnet_owner_hotkey = U256::from(2);
        let coldkey_account_id = U256::from(435445);
        let hotkey_account_id = U256::from(54544);
        let netuid = add_dynamic_network(&subnet_owner_hotkey, &subnet_owner_coldkey);
        let amount = DefaultMinStake::<Test>::get() * 10;
        let fee: u64 = 0; // FIXME: DefaultStakingFee is deprecated
        SubtensorModule::add_balance_to_coldkey_account(&coldkey_account_id, amount + fee);
        assert_err!(
            SubtensorModule::add_stake(
                RuntimeOrigin::signed(coldkey_account_id),
                hotkey_account_id,
                netuid,
                amount
            ),
            Error::<Test>::HotKeyAccountNotExists
        );
    });
}

#[test]
fn test_add_stake_ok_neuron_does_not_belong_to_coldkey() {
    new_test_ext(1).execute_with(|| {
        let coldkey_id = U256::from(544);
        let hotkey_id = U256::from(54544);
        let other_cold_key = U256::from(99498);
        let netuid = add_dynamic_network(&hotkey_id, &coldkey_id);
        let stake = DefaultMinStake::<Test>::get() * 10;

        // Give it some $$$ in his coldkey balance
        SubtensorModule::add_balance_to_coldkey_account(&other_cold_key, stake);

        // Perform the request which is signed by a different cold key
        assert_ok!(SubtensorModule::add_stake(
            RuntimeOrigin::signed(other_cold_key),
            hotkey_id,
            netuid,
            stake,
        ));
    });
}

#[test]
fn test_add_stake_err_not_enough_belance() {
    new_test_ext(1).execute_with(|| {
        let coldkey_id = U256::from(544);
        let hotkey_id = U256::from(54544);
        let stake = DefaultMinStake::<Test>::get() * 10;
        let netuid = add_dynamic_network(&hotkey_id, &coldkey_id);

        // Lets try to stake with 0 balance in cold key account
        assert!(SubtensorModule::get_coldkey_balance(&coldkey_id) < stake);
        assert_err!(
            SubtensorModule::add_stake(
                RuntimeOrigin::signed(coldkey_id),
                hotkey_id,
                netuid,
                stake,
            ),
            Error::<Test>::NotEnoughBalanceToStake
        );
    });
}

#[test]
#[ignore]
fn test_add_stake_total_balance_no_change() {
    // When we add stake, the total balance of the coldkey account should not change
    //    this is because the stake should be part of the coldkey account balance (reserved/locked)
    new_test_ext(1).execute_with(|| {
        let hotkey_account_id = U256::from(551337);
        let coldkey_account_id = U256::from(51337);
        let netuid = add_dynamic_network(&hotkey_account_id, &coldkey_account_id);

        // Give it some $$$ in his coldkey balance
        let initial_balance = 10000;
        SubtensorModule::add_balance_to_coldkey_account(&coldkey_account_id, initial_balance);

        // Check we have zero staked before transfer
        let initial_stake = SubtensorModule::get_total_stake_for_hotkey(&hotkey_account_id);
        assert_eq!(initial_stake, 0);

        // Check total balance is equal to initial balance
        let initial_total_balance = Balances::total_balance(&coldkey_account_id);
        assert_eq!(initial_total_balance, initial_balance);

        // Also total stake should be zero
        assert_eq!(SubtensorModule::get_total_stake(), 0);

        // Stake to hotkey account, and check if the result is ok
        assert_ok!(SubtensorModule::add_stake(
            RuntimeOrigin::signed(coldkey_account_id),
            hotkey_account_id,
            netuid,
            10000
        ));

        // Check if stake has increased
        let new_stake = SubtensorModule::get_total_stake_for_hotkey(&hotkey_account_id);
        assert_eq!(new_stake, 10000);

        // Check if free balance has decreased
        let new_free_balance = SubtensorModule::get_coldkey_balance(&coldkey_account_id);
        assert_eq!(new_free_balance, 0);

        // Check if total stake has increased accordingly.
        assert_eq!(SubtensorModule::get_total_stake(), 10000);

        // Check if total balance has remained the same. (no fee, includes reserved/locked balance)
        let total_balance = Balances::total_balance(&coldkey_account_id);
        assert_eq!(total_balance, initial_total_balance);
    });
}

#[test]
#[ignore]
fn test_add_stake_total_issuance_no_change() {
    // When we add stake, the total issuance of the balances pallet should not change
    //    this is because the stake should be part of the coldkey account balance (reserved/locked)
    new_test_ext(1).execute_with(|| {
        let hotkey_account_id = U256::from(561337);
        let coldkey_account_id = U256::from(61337);
        let netuid = add_dynamic_network(&hotkey_account_id, &coldkey_account_id);

        // Give it some $$$ in his coldkey balance
        let initial_balance = 10000;
        SubtensorModule::add_balance_to_coldkey_account(&coldkey_account_id, initial_balance);

        // Check we have zero staked before transfer
        let initial_stake = SubtensorModule::get_total_stake_for_hotkey(&hotkey_account_id);
        assert_eq!(initial_stake, 0);

        // Check total balance is equal to initial balance
        let initial_total_balance = Balances::total_balance(&coldkey_account_id);
        assert_eq!(initial_total_balance, initial_balance);

        // Check total issuance is equal to initial balance
        let initial_total_issuance = Balances::total_issuance();
        assert_eq!(initial_total_issuance, initial_balance);

        // Also total stake should be zero
        assert_eq!(SubtensorModule::get_total_stake(), 0);

        // Stake to hotkey account, and check if the result is ok
        assert_ok!(SubtensorModule::add_stake(
            RuntimeOrigin::signed(coldkey_account_id),
            hotkey_account_id,
            netuid,
            10000
        ));

        // Check if stake has increased
        let new_stake = SubtensorModule::get_total_stake_for_hotkey(&hotkey_account_id);
        assert_eq!(new_stake, 10000);

        // Check if free balance has decreased
        let new_free_balance = SubtensorModule::get_coldkey_balance(&coldkey_account_id);
        assert_eq!(new_free_balance, 0);

        // Check if total stake has increased accordingly.
        assert_eq!(SubtensorModule::get_total_stake(), 10000);

        // Check if total issuance has remained the same. (no fee, includes reserved/locked balance)
        let total_issuance = Balances::total_issuance();
        assert_eq!(total_issuance, initial_total_issuance);
    });
}

#[test]
fn test_remove_stake_dispatch_info_ok() {
    new_test_ext(1).execute_with(|| {
        let hotkey = U256::from(0);
        let amount_unstaked = AlphaCurrency::from(5000);
        let netuid = NetUid::from(1);
        let call = RuntimeCall::SubtensorModule(SubtensorCall::remove_stake {
            hotkey,
            netuid,
            amount_unstaked,
        });
        assert_eq!(
            call.get_dispatch_info(),
            DispatchInfo {
                call_weight: frame_support::weights::Weight::from_parts(1_671_800_000, 0)
                    .add_proof_size(0),
                extension_weight: frame_support::weights::Weight::zero(),
                class: DispatchClass::Normal,
                pays_fee: Pays::Yes
            }
        );
    });
}

#[test]
fn test_remove_stake_ok_no_emission() {
    new_test_ext(1).execute_with(|| {
        let subnet_owner_coldkey = U256::from(1);
        let subnet_owner_hotkey = U256::from(2);
        let coldkey_account_id = U256::from(4343);
        let hotkey_account_id = U256::from(4968585);
        let amount = DefaultMinStake::<Test>::get() * 10;
        let netuid = add_dynamic_network(&subnet_owner_hotkey, &subnet_owner_coldkey);
        register_ok_neuron(netuid, hotkey_account_id, coldkey_account_id, 192213123);

        // Some basic assertions
        assert_eq!(
            SubtensorModule::get_total_stake(),
            SubtensorModule::get_network_min_lock()
        );
        assert_eq!(
            SubtensorModule::get_total_stake_for_hotkey(&hotkey_account_id),
            0
        );
        assert_eq!(SubtensorModule::get_coldkey_balance(&coldkey_account_id), 0);

        // Give the neuron some stake to remove
        SubtensorModule::increase_stake_for_hotkey_and_coldkey_on_subnet(
            &hotkey_account_id,
            &coldkey_account_id,
            netuid,
            amount.into(),
        );
        assert_abs_diff_eq!(
            SubtensorModule::get_total_stake_for_hotkey(&hotkey_account_id),
            amount,
            epsilon = amount / 1000
        );

        // Add subnet TAO for the equivalent amount added at price
        let (amount_tao, fee) = mock::swap_alpha_to_tao(netuid, amount.into());
        SubnetTAO::<Test>::mutate(netuid, |v| *v += amount_tao + fee);
        TotalStake::<Test>::mutate(|v| *v += amount_tao + fee);

        // Do the magic
        assert_ok!(SubtensorModule::remove_stake(
            RuntimeOrigin::signed(coldkey_account_id),
            hotkey_account_id,
            netuid,
            amount.into()
        ));

        // we do not expect the exact amount due to slippage
        assert!(SubtensorModule::get_coldkey_balance(&coldkey_account_id) > amount / 10 * 9 - fee);
        assert_abs_diff_eq!(
            SubtensorModule::get_total_stake_for_hotkey(&hotkey_account_id),
            0,
            epsilon = 20000
        );
        assert_abs_diff_eq!(
            SubtensorModule::get_total_stake(),
            SubtensorModule::get_network_min_lock() + fee,
            epsilon = SubtensorModule::get_total_stake() / 100_000
        );
    });
}

#[test]
fn test_remove_stake_amount_too_low() {
    new_test_ext(1).execute_with(|| {
        let subnet_owner_coldkey = U256::from(1);
        let subnet_owner_hotkey = U256::from(2);
        let coldkey_account_id = U256::from(4343);
        let hotkey_account_id = U256::from(4968585);
        let amount = 10_000;
        let netuid = add_dynamic_network(&subnet_owner_hotkey, &subnet_owner_coldkey);
        register_ok_neuron(netuid, hotkey_account_id, coldkey_account_id, 192213123);

        // Some basic assertions
        assert_eq!(
            SubtensorModule::get_total_stake(),
            SubtensorModule::get_network_min_lock()
        );
        assert_eq!(
            SubtensorModule::get_total_stake_for_hotkey(&hotkey_account_id),
            0
        );
        assert_eq!(SubtensorModule::get_coldkey_balance(&coldkey_account_id), 0);

        // Give the neuron some stake to remove
        SubtensorModule::increase_stake_for_hotkey_and_coldkey_on_subnet(
            &hotkey_account_id,
            &coldkey_account_id,
            netuid,
            amount.into(),
        );

        // Do the magic
        assert_noop!(
            SubtensorModule::remove_stake(
                RuntimeOrigin::signed(coldkey_account_id),
                hotkey_account_id,
                netuid,
                AlphaCurrency::ZERO
            ),
            Error::<Test>::AmountTooLow
        );
    });
}

#[test]
fn test_remove_stake_below_min_stake() {
    new_test_ext(1).execute_with(|| {
        let subnet_owner_coldkey = U256::from(1);
        let subnet_owner_hotkey = U256::from(2);
        let coldkey_account_id = U256::from(4343);
        let hotkey_account_id = U256::from(4968585);
        let netuid = add_dynamic_network(&subnet_owner_hotkey, &subnet_owner_coldkey);
        register_ok_neuron(netuid, hotkey_account_id, coldkey_account_id, 192213123);

        let min_stake = DefaultMinStake::<Test>::get();
        let amount = AlphaCurrency::from(min_stake / 2);

        // Some basic assertions
        assert_eq!(
            SubtensorModule::get_total_stake(),
            SubtensorModule::get_network_min_lock()
        );
        assert_eq!(
            SubtensorModule::get_total_stake_for_hotkey(&hotkey_account_id),
            0
        );
        assert_eq!(SubtensorModule::get_coldkey_balance(&coldkey_account_id), 0);

        // Give the neuron some stake to remove
        SubtensorModule::increase_stake_for_hotkey_and_coldkey_on_subnet(
            &hotkey_account_id,
            &coldkey_account_id,
            netuid,
            amount,
        );

        // Unstake less than full stake - errors
        assert_noop!(
            SubtensorModule::remove_stake(
                RuntimeOrigin::signed(coldkey_account_id),
                hotkey_account_id,
                netuid,
                amount - 1.into()
            ),
            Error::<Test>::AmountTooLow
        );

        // Unstaking full stake - works
        assert_ok!(SubtensorModule::remove_stake(
            RuntimeOrigin::signed(coldkey_account_id),
            hotkey_account_id,
            netuid,
            amount
        ));
        assert!(
            SubtensorModule::get_stake_for_hotkey_and_coldkey_on_subnet(
                &hotkey_account_id,
                &coldkey_account_id,
                netuid,
            )
            .is_zero()
        );
    });
}

#[test]
fn test_add_stake_partial_below_min_stake_fails() {
    new_test_ext(1).execute_with(|| {
        let subnet_owner_coldkey = U256::from(1);
        let subnet_owner_hotkey = U256::from(2);
        let coldkey_account_id = U256::from(4343);
        let hotkey_account_id = U256::from(4968585);
        let netuid = add_dynamic_network(&subnet_owner_hotkey, &subnet_owner_coldkey);
        register_ok_neuron(netuid, hotkey_account_id, coldkey_account_id, 192213123);

        // Stake TAO amount is above min stake
        let min_stake = DefaultMinStake::<Test>::get();
        let amount = min_stake * 2;
        SubtensorModule::add_balance_to_coldkey_account(
            &coldkey_account_id,
            amount + ExistentialDeposit::get(),
        );

        // Setup reserves so that price is 1.0 and init swap
        mock::setup_reserves(netuid, amount * 10, (amount * 10).into());

        // Force the swap to initialize
        SubtensorModule::swap_tao_for_alpha(netuid, 0, 1_000_000_000_000).unwrap();

        // Get the current price (should be 1.0)
        let current_price =
            <Test as pallet::Config>::SwapInterface::current_alpha_price(netuid.into());
        assert_eq!(current_price.to_num::<f64>(), 1.0);

        // Set limit price close to 1.0 so that we hit the limit on adding and the amount is lower than min stake
        let limit_price = (1.0001 * 1_000_000_000_f64) as u64;

        // Add stake with partial flag on
        assert_err!(
            SubtensorModule::add_stake_limit(
                RuntimeOrigin::signed(coldkey_account_id),
                hotkey_account_id,
                netuid,
                amount,
                limit_price,
                true
            ),
            Error::<Test>::AmountTooLow
        );

        let new_current_price =
            <Test as pallet::Config>::SwapInterface::current_alpha_price(netuid.into());
        assert_eq!(new_current_price.to_num::<f64>(), 1.0);
    });
}

#[test]
fn test_remove_stake_err_signature() {
    new_test_ext(1).execute_with(|| {
        let hotkey_account_id = U256::from(4968585);
        let amount = AlphaCurrency::from(10000); // Amount to be removed
        let netuid = NetUid::from(1);

        assert_err!(
            SubtensorModule::remove_stake(
                RawOrigin::None.into(),
                hotkey_account_id,
                netuid,
                amount,
            ),
            DispatchError::BadOrigin
        );
    });
}

#[test]
fn test_remove_stake_ok_hotkey_does_not_belong_to_coldkey() {
    new_test_ext(1).execute_with(|| {
        let coldkey_id = U256::from(544);
        let hotkey_id = U256::from(54544);
        let other_cold_key = U256::from(99498);
        let amount = DefaultMinStake::<Test>::get() * 10;
        let netuid = add_dynamic_network(&hotkey_id, &coldkey_id);

        // Give the neuron some stake to remove
        SubtensorModule::increase_stake_for_hotkey_and_coldkey_on_subnet(
            &hotkey_id,
            &other_cold_key,
            netuid,
            amount.into(),
        );

        assert_ok!(SubtensorModule::remove_stake(
            RuntimeOrigin::signed(other_cold_key),
            hotkey_id,
            netuid,
            amount.into(),
        ));
    });
}

#[test]
fn test_remove_stake_no_enough_stake() {
    new_test_ext(1).execute_with(|| {
        let coldkey_id = U256::from(544);
        let hotkey_id = U256::from(54544);
        let amount = DefaultMinStake::<Test>::get() * 10;
        let netuid = add_dynamic_network(&hotkey_id, &coldkey_id);

        assert_eq!(SubtensorModule::get_total_stake_for_hotkey(&hotkey_id), 0);

        assert_err!(
            SubtensorModule::remove_stake(
                RuntimeOrigin::signed(coldkey_id),
                hotkey_id,
                netuid,
                amount.into(),
            ),
            Error::<Test>::NotEnoughStakeToWithdraw
        );
    });
}

#[test]
fn test_remove_stake_total_balance_no_change() {
    // When we remove stake, the total balance of the coldkey account should not change
    //    (except for staking fees)
    //    this is because the stake should be part of the coldkey account balance (reserved/locked)
    //    then the removed stake just becomes free balance
    new_test_ext(1).execute_with(|| {
        let subnet_owner_coldkey = U256::from(1);
        let subnet_owner_hotkey = U256::from(2);
        let hotkey_account_id = U256::from(571337);
        let coldkey_account_id = U256::from(71337);
        let amount = DefaultMinStake::<Test>::get() * 10;
        let netuid = add_dynamic_network(&subnet_owner_hotkey, &subnet_owner_coldkey);
        register_ok_neuron(netuid, hotkey_account_id, coldkey_account_id, 192213123);

        // Some basic assertions
        assert_eq!(
            SubtensorModule::get_total_stake(),
            SubtensorModule::get_network_min_lock()
        );
        assert_eq!(
            SubtensorModule::get_total_stake_for_hotkey(&hotkey_account_id),
            0
        );
        assert_eq!(SubtensorModule::get_coldkey_balance(&coldkey_account_id), 0);
        let initial_total_balance = Balances::total_balance(&coldkey_account_id);
        assert_eq!(initial_total_balance, 0);

        // Give the neuron some stake to remove
        SubtensorModule::increase_stake_for_hotkey_and_coldkey_on_subnet(
            &hotkey_account_id,
            &coldkey_account_id,
            netuid,
            amount.into(),
        );

        // Add subnet TAO for the equivalent amount added at price
        let amount_tao = U96F32::saturating_from_num(amount)
            * <Test as pallet::Config>::SwapInterface::current_alpha_price(netuid.into());
        SubnetTAO::<Test>::mutate(netuid, |v| *v += amount_tao.saturating_to_num::<u64>());
        TotalStake::<Test>::mutate(|v| *v += amount_tao.saturating_to_num::<u64>());

        // Do the magic
        assert_ok!(SubtensorModule::remove_stake(
            RuntimeOrigin::signed(coldkey_account_id),
            hotkey_account_id,
            netuid,
            amount.into()
        ));

        let fee = <Test as Config>::SwapInterface::approx_fee_amount(netuid.into(), amount);
        assert_abs_diff_eq!(
            SubtensorModule::get_coldkey_balance(&coldkey_account_id),
            amount - fee,
            epsilon = amount / 1000,
        );
        assert_eq!(
            SubtensorModule::get_total_stake_for_hotkey(&hotkey_account_id),
            0
        );
        assert_abs_diff_eq!(
            SubtensorModule::get_total_stake(),
            SubtensorModule::get_network_min_lock() + fee,
            epsilon = SubtensorModule::get_total_stake() / 10_000_000
        );

        // Check total balance is equal to the added stake. Even after remove stake (no fee, includes reserved/locked balance)
        let total_balance = Balances::total_balance(&coldkey_account_id);
        assert_abs_diff_eq!(total_balance, amount - fee, epsilon = amount / 1000);
    });
}

#[test]
fn test_add_stake_insufficient_liquidity() {
    new_test_ext(1).execute_with(|| {
        let subnet_owner_coldkey = U256::from(1001);
        let subnet_owner_hotkey = U256::from(1002);
        let hotkey = U256::from(2);
        let coldkey = U256::from(3);
        let amount_staked = DefaultMinStake::<Test>::get() * 10;

        let netuid = add_dynamic_network(&subnet_owner_hotkey, &subnet_owner_coldkey);
        SubtensorModule::create_account_if_non_existent(&coldkey, &hotkey);
        SubtensorModule::add_balance_to_coldkey_account(&coldkey, amount_staked);

        // Set the liquidity at lowest possible value so that all staking requests fail
        let reserve = u64::from(mock::SwapMinimumReserve::get()) - 1;
        mock::setup_reserves(netuid, reserve, reserve.into());

        // Check the error
        assert_noop!(
            SubtensorModule::add_stake(
                RuntimeOrigin::signed(coldkey),
                hotkey,
                netuid,
                amount_staked
            ),
            Error::<Test>::InsufficientLiquidity
        );
    });
}

#[test]
fn test_remove_stake_insufficient_liquidity() {
    new_test_ext(1).execute_with(|| {
        let subnet_owner_coldkey = U256::from(1001);
        let subnet_owner_hotkey = U256::from(1002);
        let hotkey = U256::from(2);
        let coldkey = U256::from(3);
        let amount_staked = DefaultMinStake::<Test>::get() * 10;

        let netuid = add_dynamic_network(&subnet_owner_hotkey, &subnet_owner_coldkey);
        SubtensorModule::create_account_if_non_existent(&coldkey, &hotkey);
        SubtensorModule::add_balance_to_coldkey_account(&coldkey, amount_staked);

        // Simulate stake for hotkey
        let reserve = u64::MAX / 1000;
        mock::setup_reserves(netuid, reserve, reserve.into());

        let alpha = SubtensorModule::stake_into_subnet(
            &hotkey,
            &coldkey,
            netuid,
            amount_staked,
            <Test as Config>::SwapInterface::max_price(),
            false,
        )
        .unwrap();

        // Set the liquidity at lowest possible value so that all staking requests fail
        let reserve = u64::from(mock::SwapMinimumReserve::get()) - 1;
        mock::setup_reserves(netuid, reserve, reserve.into());

        // Check the error
        assert_noop!(
            SubtensorModule::remove_stake(RuntimeOrigin::signed(coldkey), hotkey, netuid, alpha),
            Error::<Test>::InsufficientLiquidity
        );

        // Mock provided liquidity - remove becomes successful
        SubnetTaoProvided::<Test>::insert(netuid, amount_staked + 1);
        SubnetAlphaInProvided::<Test>::insert(netuid, AlphaCurrency::from(1));
        assert_ok!(SubtensorModule::remove_stake(
            RuntimeOrigin::signed(coldkey),
            hotkey,
            netuid,
            alpha
        ),);
    });
}

#[test]
fn test_remove_stake_total_issuance_no_change() {
    // When we remove stake, the total issuance of the balances pallet should not change
    //    this is because the stake should be part of the coldkey account balance (reserved/locked)
    //    then the removed stake just becomes free balance
    new_test_ext(1).execute_with(|| {
        let subnet_owner_coldkey = U256::from(1);
        let subnet_owner_hotkey = U256::from(2);
        let hotkey_account_id = U256::from(581337);
        let coldkey_account_id = U256::from(81337);
        let amount = DefaultMinStake::<Test>::get() * 10;
        let netuid = add_dynamic_network(&subnet_owner_hotkey, &subnet_owner_coldkey);
        register_ok_neuron(netuid, hotkey_account_id, coldkey_account_id, 192213123);

        // Give it some $$$ in his coldkey balance
        SubtensorModule::add_balance_to_coldkey_account(&coldkey_account_id, amount);

        mock::setup_reserves(netuid, amount * 100, (amount * 100).into());

        // Some basic assertions
        assert_eq!(
            SubtensorModule::get_total_stake(),
            SubtensorModule::get_network_min_lock()
        );
        assert_eq!(
            SubtensorModule::get_total_stake_for_hotkey(&hotkey_account_id),
            0
        );
        assert_eq!(
            SubtensorModule::get_coldkey_balance(&coldkey_account_id),
            amount
        );
        let initial_total_balance = Balances::total_balance(&coldkey_account_id);
        assert_eq!(initial_total_balance, amount);
        let inital_total_issuance = Balances::total_issuance();

        // Stake to hotkey account, and check if the result is ok
        let (_, fee) = mock::swap_tao_to_alpha(netuid, amount);
        assert_ok!(SubtensorModule::add_stake(
            RuntimeOrigin::signed(coldkey_account_id),
            hotkey_account_id,
            netuid,
            amount
        ));

        let total_issuance_after_stake = Balances::total_issuance();

        // Remove all stake
        let stake = SubtensorModule::get_stake_for_hotkey_and_coldkey_on_subnet(
            &hotkey_account_id,
            &coldkey_account_id,
            netuid,
        );

        let total_fee = mock::swap_alpha_to_tao(netuid, stake).1 + fee;

        remove_stake_rate_limit_for_tests(&hotkey_account_id, &coldkey_account_id, netuid);

        assert_ok!(SubtensorModule::remove_stake(
            RuntimeOrigin::signed(coldkey_account_id),
            hotkey_account_id,
            netuid,
            stake
        ));

        let total_issuance_after_unstake = Balances::total_issuance();

        assert_abs_diff_eq!(
            SubtensorModule::get_coldkey_balance(&coldkey_account_id),
            amount - total_fee,
            epsilon = 50
        );
        assert_eq!(
            SubtensorModule::get_total_stake_for_hotkey(&hotkey_account_id),
            0
        );
        assert_abs_diff_eq!(
            SubtensorModule::get_total_stake(),
            total_fee + SubtensorModule::get_network_min_lock(),
            epsilon = fee / 1000
        );

        // Check if total issuance is equal to the added stake, even after remove stake (no fee,
        // includes reserved/locked balance)
        assert_abs_diff_eq!(
            inital_total_issuance,
            total_issuance_after_stake + amount,
            epsilon = 1,
        );

        // After staking + unstaking the 2 * fee amount stays in SubnetTAO and TotalStake,
        // so the total issuance should be lower by that amount
        assert_abs_diff_eq!(
            inital_total_issuance,
            total_issuance_after_unstake + total_fee,
            epsilon = inital_total_issuance / 10000,
        );
    });
}

// cargo test --package pallet-subtensor --lib -- tests::staking::test_remove_prev_epoch_stake --exact --show-output --nocapture
#[test]
fn test_remove_prev_epoch_stake() {
    new_test_ext(1).execute_with(|| {
        // Test case: (amount_to_stake, AlphaDividendsPerSubnet, TotalHotkeyAlphaLastEpoch, expected_fee)
        [
            // No previous epoch stake and low hotkey stake
            (DefaultMinStake::<Test>::get() * 10, 0_u64, 1000_u64),
            // Same, but larger amount to stake - we get 0.005% for unstake
            (1_000_000_000, 0_u64, 1000_u64),
            (100_000_000_000, 0_u64, 1000_u64),
            // Lower previous epoch stake than current stake
            // Staking/unstaking 100 TAO, divs / total = 0.1 => fee is 1 TAO
            (100_000_000_000, 1_000_000_000_u64, 10_000_000_000_u64),
            // Staking/unstaking 100 TAO, divs / total = 0.001 => fee is 0.01 TAO
            (100_000_000_000, 10_000_000_u64, 10_000_000_000_u64),
            // Higher previous epoch stake than current stake
            (1_000_000_000, 100_000_000_000_u64, 100_000_000_000_000_u64),
        ]
        .into_iter()
        .for_each(|(amount_to_stake, alpha_divs, hotkey_alpha)| {
            let alpha_divs = AlphaCurrency::from(alpha_divs);
            let hotkey_alpha = AlphaCurrency::from(hotkey_alpha);
            let subnet_owner_coldkey = U256::from(1);
            let subnet_owner_hotkey = U256::from(2);
            let hotkey_account_id = U256::from(581337);
            let coldkey_account_id = U256::from(81337);
            let amount = amount_to_stake;
            let netuid = add_dynamic_network(&subnet_owner_hotkey, &subnet_owner_coldkey);
            register_ok_neuron(netuid, hotkey_account_id, coldkey_account_id, 192213123);

            // Give it some $$$ in his coldkey balance
            SubtensorModule::add_balance_to_coldkey_account(&coldkey_account_id, amount);
            AlphaDividendsPerSubnet::<Test>::insert(netuid, hotkey_account_id, alpha_divs);
            TotalHotkeyAlphaLastEpoch::<Test>::insert(hotkey_account_id, netuid, hotkey_alpha);
            let balance_before = SubtensorModule::get_coldkey_balance(&coldkey_account_id);
            mock::setup_reserves(netuid, amount_to_stake * 10, (amount_to_stake * 10).into());

            // Stake to hotkey account, and check if the result is ok
            let (_, fee) = mock::swap_tao_to_alpha(netuid, amount);
            assert_ok!(SubtensorModule::add_stake(
                RuntimeOrigin::signed(coldkey_account_id),
                hotkey_account_id,
                netuid,
                amount
            ));

            // Remove all stake
            let stake = SubtensorModule::get_stake_for_hotkey_and_coldkey_on_subnet(
                &hotkey_account_id,
                &coldkey_account_id,
                netuid,
            );

            remove_stake_rate_limit_for_tests(&hotkey_account_id, &coldkey_account_id, netuid);
            let fee = mock::swap_alpha_to_tao(netuid, stake).1 + fee;
            assert_ok!(SubtensorModule::remove_stake(
                RuntimeOrigin::signed(coldkey_account_id),
                hotkey_account_id,
                netuid,
                stake
            ));

            // Measure actual fee
            let balance_after = SubtensorModule::get_coldkey_balance(&coldkey_account_id);
            let actual_fee = balance_before - balance_after;

            assert_abs_diff_eq!(actual_fee, fee, epsilon = fee / 100);
        });
    });
}

// cargo test --package pallet-subtensor --lib -- tests::staking::test_staking_sets_div_variables --exact --show-output --nocapture
#[test]
fn test_staking_sets_div_variables() {
    new_test_ext(1).execute_with(|| {
        let subnet_owner_coldkey = U256::from(1);
        let subnet_owner_hotkey = U256::from(2);
        let hotkey_account_id = U256::from(581337);
        let coldkey_account_id = U256::from(81337);
        let amount = 100_000_000_000;
        let netuid = add_dynamic_network(&subnet_owner_hotkey, &subnet_owner_coldkey);
        let tempo = 10;
        Tempo::<Test>::insert(netuid, tempo);
        register_ok_neuron(netuid, hotkey_account_id, coldkey_account_id, 192213123);

        // Give it some $$$ in his coldkey balance
        SubtensorModule::add_balance_to_coldkey_account(&coldkey_account_id, amount);

        // Verify that divident variables are clear in the beginning
        assert_eq!(
            AlphaDividendsPerSubnet::<Test>::get(netuid, hotkey_account_id),
            AlphaCurrency::ZERO
        );
        assert_eq!(
            TotalHotkeyAlphaLastEpoch::<Test>::get(hotkey_account_id, netuid),
            AlphaCurrency::ZERO
        );

        // Stake to hotkey account, and check if the result is ok
        assert_ok!(SubtensorModule::add_stake(
            RuntimeOrigin::signed(coldkey_account_id),
            hotkey_account_id,
            netuid,
            amount
        ));

        // Verify that divident variables are still clear in the beginning
        assert_eq!(
            AlphaDividendsPerSubnet::<Test>::get(netuid, hotkey_account_id),
            AlphaCurrency::ZERO
        );
        assert_eq!(
            TotalHotkeyAlphaLastEpoch::<Test>::get(hotkey_account_id, netuid),
            AlphaCurrency::ZERO
        );

        // Wait for 1 epoch
        step_block(tempo + 1);

        // Verify that divident variables have been set
        let stake = SubtensorModule::get_stake_for_hotkey_and_coldkey_on_subnet(
            &hotkey_account_id,
            &coldkey_account_id,
            netuid,
        );

        assert!(
            AlphaDividendsPerSubnet::<Test>::get(netuid, hotkey_account_id) > AlphaCurrency::ZERO
        );
        assert_abs_diff_eq!(
            TotalHotkeyAlphaLastEpoch::<Test>::get(hotkey_account_id, netuid),
            stake,
            epsilon = stake / 100_000.into()
        );
    });
}

/***********************************************************
    staking::get_coldkey_balance() tests
************************************************************/
#[test]
fn test_get_coldkey_balance_no_balance() {
    new_test_ext(1).execute_with(|| {
        let coldkey_account_id = U256::from(5454); // arbitrary
        let result = SubtensorModule::get_coldkey_balance(&coldkey_account_id);

        // Arbitrary account should have 0 balance
        assert_eq!(result, 0);
    });
}

#[test]
fn test_get_coldkey_balance_with_balance() {
    new_test_ext(1).execute_with(|| {
        let coldkey_account_id = U256::from(5454); // arbitrary
        let amount = 1337;

        // Put the balance on the account
        SubtensorModule::add_balance_to_coldkey_account(&coldkey_account_id, amount);

        let result = SubtensorModule::get_coldkey_balance(&coldkey_account_id);

        // Arbitrary account should have 0 balance
        assert_eq!(result, amount);
    });
}

// /***********************************************************
// 	staking::increase_stake_for_hotkey_and_coldkey_on_subnet() tests
// ************************************************************/
#[test]
fn test_add_stake_to_hotkey_account_ok() {
    new_test_ext(1).execute_with(|| {
        let subnet_owner_coldkey = U256::from(1);
        let subnet_owner_hotkey = U256::from(2);
        let hotkey_id = U256::from(5445);
        let coldkey_id = U256::from(5443433);
        let amount = 10_000;
        let netuid = add_dynamic_network(&subnet_owner_hotkey, &subnet_owner_coldkey);
        register_ok_neuron(netuid, hotkey_id, coldkey_id, 192213123);

        // There is no stake in the system at first, other than the network initial lock so result;
        assert_eq!(
            SubtensorModule::get_total_stake(),
            SubtensorModule::get_network_min_lock()
        );

        SubtensorModule::increase_stake_for_hotkey_and_coldkey_on_subnet(
            &hotkey_id,
            &coldkey_id,
            netuid,
            amount.into(),
        );

        // The stake that is now in the account, should equal the amount
        assert_abs_diff_eq!(
            SubtensorModule::get_total_stake_for_hotkey(&hotkey_id),
            amount,
            epsilon = 2
        );
    });
}

/************************************************************
    staking::remove_stake_from_hotkey_account() tests
************************************************************/
#[test]
fn test_remove_stake_from_hotkey_account() {
    new_test_ext(1).execute_with(|| {
        let subnet_owner_coldkey = U256::from(1);
        let subnet_owner_hotkey = U256::from(2);
        let hotkey_id = U256::from(5445);
        let coldkey_id = U256::from(5443433);
        let amount = 10_000;
        let netuid = add_dynamic_network(&subnet_owner_hotkey, &subnet_owner_coldkey);
        register_ok_neuron(netuid, hotkey_id, coldkey_id, 192213123);

        // Add some stake that can be removed
        SubtensorModule::increase_stake_for_hotkey_and_coldkey_on_subnet(
            &hotkey_id,
            &coldkey_id,
            netuid,
            amount.into(),
        );

        // Prelimiary checks
        assert_abs_diff_eq!(
            SubtensorModule::get_total_stake_for_hotkey(&hotkey_id),
            amount,
            epsilon = 10
        );

        // Remove stake
        SubtensorModule::decrease_stake_for_hotkey_and_coldkey_on_subnet(
            &hotkey_id,
            &coldkey_id,
            netuid,
            amount.into(),
        );

        // The stake on the hotkey account should be 0
        assert_eq!(SubtensorModule::get_total_stake_for_hotkey(&hotkey_id), 0);
    });
}

#[test]
fn test_remove_stake_from_hotkey_account_registered_in_various_networks() {
    new_test_ext(1).execute_with(|| {
        let hotkey_id = U256::from(5445);
        let coldkey_id = U256::from(5443433);
        let amount: u64 = 10_000;
        let netuid = add_dynamic_network(&hotkey_id, &coldkey_id);
        let netuid_ex = add_dynamic_network(&hotkey_id, &coldkey_id);

        let neuron_uid = match SubtensorModule::get_uid_for_net_and_hotkey(netuid, &hotkey_id) {
            Ok(k) => k,
            Err(e) => panic!("Error: {:?}", e),
        };

        let neuron_uid_ex = match SubtensorModule::get_uid_for_net_and_hotkey(netuid_ex, &hotkey_id)
        {
            Ok(k) => k,
            Err(e) => panic!("Error: {:?}", e),
        };

        // Add some stake that can be removed
        SubtensorModule::increase_stake_for_hotkey_and_coldkey_on_subnet(
            &hotkey_id,
            &coldkey_id,
            netuid,
            amount.into(),
        );

        assert_eq!(
            SubtensorModule::get_stake_for_uid_and_subnetwork(netuid, neuron_uid),
            amount.into()
        );
        assert_eq!(
            SubtensorModule::get_stake_for_uid_and_subnetwork(netuid_ex, neuron_uid_ex),
            AlphaCurrency::ZERO
        );

        // Remove all stake
        SubtensorModule::decrease_stake_for_hotkey_and_coldkey_on_subnet(
            &hotkey_id,
            &coldkey_id,
            netuid,
            amount.into(),
        );

        //
        assert_eq!(
            SubtensorModule::get_stake_for_uid_and_subnetwork(netuid, neuron_uid),
            AlphaCurrency::ZERO
        );
        assert_eq!(
            SubtensorModule::get_stake_for_uid_and_subnetwork(netuid_ex, neuron_uid_ex),
            AlphaCurrency::ZERO
        );
    });
}

// /************************************************************
// 	staking::increase_total_stake() tests
// ************************************************************/
#[test]
fn test_increase_total_stake_ok() {
    new_test_ext(1).execute_with(|| {
        let increment = 10000;
        assert_eq!(SubtensorModule::get_total_stake(), 0);
        SubtensorModule::increase_total_stake(increment);
        assert_eq!(SubtensorModule::get_total_stake(), increment);
    });
}

// /************************************************************
// 	staking::decrease_total_stake() tests
// ************************************************************/
#[test]
fn test_decrease_total_stake_ok() {
    new_test_ext(1).execute_with(|| {
        let initial_total_stake = 10000;
        let decrement = 5000;

        SubtensorModule::increase_total_stake(initial_total_stake);
        SubtensorModule::decrease_total_stake(decrement);

        // The total stake remaining should be the difference between the initial stake and the decrement
        assert_eq!(
            SubtensorModule::get_total_stake(),
            initial_total_stake - decrement
        );
    });
}

// /************************************************************
// 	staking::add_balance_to_coldkey_account() tests
// ************************************************************/
#[test]
fn test_add_balance_to_coldkey_account_ok() {
    new_test_ext(1).execute_with(|| {
        let coldkey_id = U256::from(4444322);
        let amount = 50000;
        SubtensorModule::add_balance_to_coldkey_account(&coldkey_id, amount);
        assert_eq!(SubtensorModule::get_coldkey_balance(&coldkey_id), amount);
    });
}

// /***********************************************************
// 	staking::remove_balance_from_coldkey_account() tests
// ************************************************************/
#[test]
fn test_remove_balance_from_coldkey_account_ok() {
    new_test_ext(1).execute_with(|| {
        let coldkey_account_id = U256::from(434324); // Random
        let ammount = 10000; // Arbitrary
        // Put some $$ on the bank
        SubtensorModule::add_balance_to_coldkey_account(&coldkey_account_id, ammount);
        assert_eq!(
            SubtensorModule::get_coldkey_balance(&coldkey_account_id),
            ammount
        );
        // Should be able to withdraw without hassle
        let result =
            SubtensorModule::remove_balance_from_coldkey_account(&coldkey_account_id, ammount);
        assert!(result.is_ok());
    });
}

#[test]
fn test_remove_balance_from_coldkey_account_failed() {
    new_test_ext(1).execute_with(|| {
        let coldkey_account_id = U256::from(434324); // Random
        let ammount = 10000; // Arbitrary

        // Try to remove stake from the coldkey account. This should fail,
        // as there is no balance, nor does the account exist
        let result =
            SubtensorModule::remove_balance_from_coldkey_account(&coldkey_account_id, ammount);
        assert_eq!(result, Err(Error::<Test>::ZeroBalanceAfterWithdrawn.into()));
    });
}

//************************************************************
// 	staking::hotkey_belongs_to_coldkey() tests
// ************************************************************/
#[test]
fn test_hotkey_belongs_to_coldkey_ok() {
    new_test_ext(1).execute_with(|| {
        let hotkey_id = U256::from(4434334);
        let coldkey_id = U256::from(34333);
        let netuid = NetUid::from(1);
        let tempo: u16 = 13;
        let start_nonce: u64 = 0;
        add_network(netuid, tempo, 0);
        register_ok_neuron(netuid, hotkey_id, coldkey_id, start_nonce);
        assert_eq!(
            SubtensorModule::get_owning_coldkey_for_hotkey(&hotkey_id),
            coldkey_id
        );
    });
}
// /************************************************************
// 	staking::can_remove_balance_from_coldkey_account() tests
// ************************************************************/
#[test]
fn test_can_remove_balane_from_coldkey_account_ok() {
    new_test_ext(1).execute_with(|| {
        let coldkey_id = U256::from(87987984);
        let initial_amount = 10000;
        let remove_amount = 5000;
        SubtensorModule::add_balance_to_coldkey_account(&coldkey_id, initial_amount);
        assert!(SubtensorModule::can_remove_balance_from_coldkey_account(
            &coldkey_id,
            remove_amount
        ));
    });
}

#[test]
fn test_can_remove_balance_from_coldkey_account_err_insufficient_balance() {
    new_test_ext(1).execute_with(|| {
        let coldkey_id = U256::from(87987984);
        let initial_amount = 10000;
        let remove_amount = 20000;
        SubtensorModule::add_balance_to_coldkey_account(&coldkey_id, initial_amount);
        assert!(!SubtensorModule::can_remove_balance_from_coldkey_account(
            &coldkey_id,
            remove_amount
        ));
    });
}
/************************************************************
    staking::has_enough_stake() tests
************************************************************/
#[test]
fn test_has_enough_stake_yes() {
    new_test_ext(1).execute_with(|| {
        let hotkey_id = U256::from(4334);
        let coldkey_id = U256::from(87989);
        let intial_amount = 10_000;
        let netuid = NetUid::from(add_dynamic_network(&hotkey_id, &coldkey_id));
        SubtensorModule::increase_stake_for_hotkey_and_coldkey_on_subnet(
            &hotkey_id,
            &coldkey_id,
            netuid,
            intial_amount.into(),
        );

        assert_abs_diff_eq!(
            SubtensorModule::get_total_stake_for_hotkey(&hotkey_id),
            intial_amount,
            epsilon = 2
        );
        assert_eq!(
            SubtensorModule::get_stake_for_hotkey_and_coldkey_on_subnet(
                &hotkey_id,
                &coldkey_id,
                netuid
            ),
            intial_amount.into()
        );
        assert_ok!(SubtensorModule::calculate_reduced_stake_on_subnet(
            &hotkey_id,
            &coldkey_id,
            netuid,
            (intial_amount / 2).into()
        ));
    });
}

#[test]
fn test_has_enough_stake_no() {
    new_test_ext(1).execute_with(|| {
        let hotkey_id = U256::from(4334);
        let coldkey_id = U256::from(87989);
        let intial_amount = 10_000;
        let netuid = add_dynamic_network(&hotkey_id, &coldkey_id);
        SubtensorModule::increase_stake_for_hotkey_and_coldkey_on_subnet(
            &hotkey_id,
            &coldkey_id,
            netuid,
            intial_amount.into(),
        );

        assert_abs_diff_eq!(
            SubtensorModule::get_total_stake_for_hotkey(&hotkey_id),
            intial_amount,
            epsilon = 2
        );
        assert_eq!(
            SubtensorModule::get_stake_for_hotkey_and_coldkey_on_subnet(
                &hotkey_id,
                &coldkey_id,
                netuid
            ),
            intial_amount.into()
        );
        assert_err!(
            SubtensorModule::calculate_reduced_stake_on_subnet(
                &hotkey_id,
                &coldkey_id,
                netuid,
                (intial_amount * 2).into()
            ),
            Error::<Test>::NotEnoughStakeToWithdraw
        );
    });
}

#[test]
fn test_has_enough_stake_no_for_zero() {
    new_test_ext(1).execute_with(|| {
        let hotkey_id = U256::from(4334);
        let coldkey_id = U256::from(87989);
        let intial_amount = 0;
        let netuid = add_dynamic_network(&hotkey_id, &coldkey_id);

        assert_eq!(
            SubtensorModule::get_total_stake_for_hotkey(&hotkey_id),
            intial_amount
        );
        assert_eq!(
            SubtensorModule::get_stake_for_hotkey_and_coldkey_on_subnet(
                &hotkey_id,
                &coldkey_id,
                netuid
            ),
            intial_amount.into()
        );
        assert_err!(
            SubtensorModule::calculate_reduced_stake_on_subnet(
                &hotkey_id,
                &coldkey_id,
                netuid,
                1_000.into()
            ),
            Error::<Test>::NotEnoughStakeToWithdraw
        );
    });
}

#[test]
fn test_non_existent_account() {
    new_test_ext(1).execute_with(|| {
        let netuid = NetUid::from(1);
        SubtensorModule::increase_stake_for_hotkey_and_coldkey_on_subnet(
            &U256::from(0),
            &(U256::from(0)),
            netuid,
            10.into(),
        );
        assert_eq!(
            SubtensorModule::get_stake_for_hotkey_and_coldkey_on_subnet(
                &U256::from(0),
                &U256::from(0),
                netuid
            ),
            10.into()
        );
        // No subnets => no iteration => zero total stake
        assert_eq!(
            SubtensorModule::get_total_stake_for_hotkey(&(U256::from(0))),
            0
        );
    });
}

/************************************************************
    staking::delegating
************************************************************/

#[test]
fn test_faucet_ok() {
    new_test_ext(1).execute_with(|| {
        let coldkey = U256::from(123560);

        log::info!("Creating work for submission to faucet...");

        let block_number = SubtensorModule::get_current_block_as_u64();
        let difficulty: U256 = U256::from(10_000_000);
        let mut nonce: u64 = 0;
        let mut work: H256 = SubtensorModule::create_seal_hash(block_number, nonce, &coldkey);
        while !SubtensorModule::hash_meets_difficulty(&work, difficulty) {
            nonce += 1;
            work = SubtensorModule::create_seal_hash(block_number, nonce, &coldkey);
        }
        let vec_work: Vec<u8> = SubtensorModule::hash_to_vec(work);

        log::info!("Faucet state: {}", cfg!(feature = "pow-faucet"));

        #[cfg(feature = "pow-faucet")]
        assert_ok!(SubtensorModule::do_faucet(
            RuntimeOrigin::signed(coldkey),
            block_number,
            nonce,
            vec_work
        ));

        #[cfg(not(feature = "pow-faucet"))]
        assert_ok!(SubtensorModule::do_faucet(
            RuntimeOrigin::signed(coldkey),
            block_number,
            nonce,
            vec_work
        ));
    });
}

/// This test ensures that the clear_small_nominations function works as expected.
/// It creates a network with two hotkeys and two coldkeys, and then registers a nominator account for each hotkey.
/// When we call set_nominator_min_required_stake, it should clear all small nominations that are below the minimum required stake.
///
/// cargo test --package pallet-subtensor --lib -- tests::staking::test_clear_small_nominations --exact --show-output
#[test]
fn test_clear_small_nominations() {
    new_test_ext(0).execute_with(|| {
        // Create subnet and accounts.
        let subnet_owner_coldkey = U256::from(10);
        let subnet_owner_hotkey = U256::from(20);
        let hot1 = U256::from(1);
        let hot2 = U256::from(2);
        let cold1 = U256::from(3);
        let cold2 = U256::from(4);
        let netuid = add_dynamic_network(&subnet_owner_hotkey, &subnet_owner_coldkey);
        let amount = DefaultMinStake::<Test>::get() * 10;
        let fee: u64 = DefaultMinStake::<Test>::get();
        let init_balance = amount + fee + ExistentialDeposit::get();

        // Register hot1.
        register_ok_neuron(netuid, hot1, cold1, 0);
        Delegates::<Test>::insert(hot1, SubtensorModule::get_min_delegate_take());
        assert_eq!(SubtensorModule::get_owning_coldkey_for_hotkey(&hot1), cold1);

        // Register hot2.
        register_ok_neuron(netuid, hot2, cold2, 0);
        Delegates::<Test>::insert(hot2, SubtensorModule::get_min_delegate_take());
        assert_eq!(SubtensorModule::get_owning_coldkey_for_hotkey(&hot2), cold2);

        // Add stake cold1 --> hot1 (non delegation.)
        SubtensorModule::add_balance_to_coldkey_account(&cold1, init_balance);
        assert_ok!(SubtensorModule::add_stake(
            RuntimeOrigin::signed(cold1),
            hot1,
            netuid,
            amount
        ));
        let alpha_stake1 =
            SubtensorModule::get_stake_for_hotkey_and_coldkey_on_subnet(&hot1, &cold1, netuid);
        let unstake_amount1 = AlphaCurrency::from(alpha_stake1.to_u64() * 997 / 1000);
        let small1 = alpha_stake1 - unstake_amount1;
        remove_stake_rate_limit_for_tests(&hot1, &cold1, netuid);
        assert_ok!(SubtensorModule::remove_stake(
            RuntimeOrigin::signed(cold1),
            hot1,
            netuid,
            unstake_amount1
        ));
        assert_eq!(
            SubtensorModule::get_stake_for_hotkey_and_coldkey_on_subnet(&hot1, &cold1, netuid),
            small1
        );

        // Add stake cold2 --> hot1 (is delegation.)
        SubtensorModule::add_balance_to_coldkey_account(&cold2, init_balance);
        assert_ok!(SubtensorModule::add_stake(
            RuntimeOrigin::signed(cold2),
            hot1,
            netuid,
            amount
        ));
        let alpha_stake2 =
            SubtensorModule::get_stake_for_hotkey_and_coldkey_on_subnet(&hot1, &cold2, netuid);
        let unstake_amount2 = AlphaCurrency::from(alpha_stake2.to_u64() * 997 / 1000);
        let small2 = alpha_stake2 - unstake_amount2;
        remove_stake_rate_limit_for_tests(&hot1, &cold2, netuid);
        assert_ok!(SubtensorModule::remove_stake(
            RuntimeOrigin::signed(cold2),
            hot1,
            netuid,
            unstake_amount2
        ));
        assert_eq!(
            SubtensorModule::get_stake_for_hotkey_and_coldkey_on_subnet(&hot1, &cold2, netuid),
            small2
        );

        let balance1_before_cleaning = Balances::free_balance(cold1);
        let balance2_before_cleaning = Balances::free_balance(cold2);

        // Run clear all small nominations when min stake is zero (noop)
        SubtensorModule::set_nominator_min_required_stake(0);
        assert_eq!(SubtensorModule::get_nominator_min_required_stake(), 0);
        SubtensorModule::clear_small_nominations();
        assert_eq!(
            SubtensorModule::get_stake_for_hotkey_and_coldkey_on_subnet(&hot1, &cold1, netuid),
            small1
        );
        assert_eq!(
            SubtensorModule::get_stake_for_hotkey_and_coldkey_on_subnet(&hot1, &cold2, netuid),
            small2
        );

        // Set min nomination to above small1 and small2
        let total_hot1_stake_before = TotalHotkeyAlpha::<Test>::get(hot1, netuid);
        let total_stake_before = TotalStake::<Test>::get();
        SubtensorModule::set_nominator_min_required_stake(
            (small1.to_u64().min(small2.to_u64()) * 2).into(),
        );

        // Run clear all small nominations (removes delegations under 10)
        SubtensorModule::clear_small_nominations();
        assert_eq!(
            SubtensorModule::get_stake_for_hotkey_and_coldkey_on_subnet(&hot1, &cold1, netuid),
            small1
        );
        assert_eq!(
            SubtensorModule::get_stake_for_hotkey_and_coldkey_on_subnet(&hot1, &cold2, netuid),
            AlphaCurrency::ZERO
        );

        // Balances have been added back into accounts.
        let balance1_after_cleaning = Balances::free_balance(cold1);
        let balance2_after_cleaning = Balances::free_balance(cold2);
        assert_eq!(balance1_before_cleaning, balance1_after_cleaning);
        assert!(balance2_before_cleaning < balance2_after_cleaning);

        assert_abs_diff_eq!(
            TotalHotkeyAlpha::<Test>::get(hot1, netuid),
            total_hot1_stake_before - small2,
            epsilon = 1.into()
        );
        assert!(TotalStake::<Test>::get() < total_stake_before);
    });
}

// Verify delegate take can be decreased
#[test]
fn test_delegate_take_can_be_decreased() {
    new_test_ext(1).execute_with(|| {
        // Make account
        let hotkey0 = U256::from(1);
        let coldkey0 = U256::from(3);

        // Add balance
        SubtensorModule::add_balance_to_coldkey_account(&coldkey0, 100000);

        // Register the neuron to a new network
        let netuid = NetUid::from(1);
        add_network(netuid, 1, 0);
        register_ok_neuron(netuid, hotkey0, coldkey0, 124124);

        // Coldkey / hotkey 0 become delegates with 9% take
        Delegates::<Test>::insert(hotkey0, SubtensorModule::get_min_delegate_take());
        assert_eq!(
            SubtensorModule::get_hotkey_take(&hotkey0),
            SubtensorModule::get_min_delegate_take()
        );

        // Coldkey / hotkey 0 decreases take to 5%. This should fail as the minimum take is 9%
        assert_err!(
            SubtensorModule::do_decrease_take(
                RuntimeOrigin::signed(coldkey0),
                hotkey0,
                u16::MAX / 20
            ),
            Error::<Test>::DelegateTakeTooLow
        );
    });
}

// Verify delegate take can be decreased
#[test]
fn test_can_set_min_take_ok() {
    new_test_ext(1).execute_with(|| {
        // Make account
        let hotkey0 = U256::from(1);
        let coldkey0 = U256::from(3);

        // Add balance
        SubtensorModule::add_balance_to_coldkey_account(&coldkey0, 100000);

        // Register the neuron to a new network
        let netuid = NetUid::from(1);
        add_network(netuid, 1, 0);
        register_ok_neuron(netuid, hotkey0, coldkey0, 124124);

        // Coldkey / hotkey 0 become delegates
        Delegates::<Test>::insert(hotkey0, u16::MAX / 10);

        // Coldkey / hotkey 0 decreases take to min
        assert_ok!(SubtensorModule::do_decrease_take(
            RuntimeOrigin::signed(coldkey0),
            hotkey0,
            SubtensorModule::get_min_delegate_take()
        ));
        assert_eq!(
            SubtensorModule::get_hotkey_take(&hotkey0),
            SubtensorModule::get_min_delegate_take()
        );
    });
}

// Verify delegate take can not be increased with do_decrease_take
#[test]
fn test_delegate_take_can_not_be_increased_with_decrease_take() {
    new_test_ext(1).execute_with(|| {
        // Make account
        let hotkey0 = U256::from(1);
        let coldkey0 = U256::from(3);

        // Add balance
        SubtensorModule::add_balance_to_coldkey_account(&coldkey0, 100000);

        // Register the neuron to a new network
        let netuid = NetUid::from(1);
        add_network(netuid, 1, 0);
        register_ok_neuron(netuid, hotkey0, coldkey0, 124124);

        // Set min take
        Delegates::<Test>::insert(hotkey0, SubtensorModule::get_min_delegate_take());

        // Coldkey / hotkey 0 tries to increase take to 12.5%
        assert_eq!(
            SubtensorModule::do_decrease_take(
                RuntimeOrigin::signed(coldkey0),
                hotkey0,
                SubtensorModule::get_max_delegate_take()
            ),
            Err(Error::<Test>::DelegateTakeTooLow.into())
        );
        assert_eq!(
            SubtensorModule::get_hotkey_take(&hotkey0),
            SubtensorModule::get_min_delegate_take()
        );
    });
}

// Verify delegate take can be increased
#[test]
fn test_delegate_take_can_be_increased() {
    new_test_ext(1).execute_with(|| {
        // Make account
        let hotkey0 = U256::from(1);
        let coldkey0 = U256::from(3);

        // Add balance
        SubtensorModule::add_balance_to_coldkey_account(&coldkey0, 100000);

        // Register the neuron to a new network
        let netuid = NetUid::from(1);
        add_network(netuid, 1, 0);
        register_ok_neuron(netuid, hotkey0, coldkey0, 124124);

        // Coldkey / hotkey 0 become delegates with 9% take
        Delegates::<Test>::insert(hotkey0, SubtensorModule::get_min_delegate_take());
        assert_eq!(
            SubtensorModule::get_hotkey_take(&hotkey0),
            SubtensorModule::get_min_delegate_take()
        );

        step_block(1 + InitialTxDelegateTakeRateLimit::get() as u16);

        // Coldkey / hotkey 0 decreases take to 12.5%
        assert_ok!(SubtensorModule::do_increase_take(
            RuntimeOrigin::signed(coldkey0),
            hotkey0,
            u16::MAX / 8
        ));
        assert_eq!(SubtensorModule::get_hotkey_take(&hotkey0), u16::MAX / 8);
    });
}

// Verify delegate take can not be decreased with increase_take
#[test]
fn test_delegate_take_can_not_be_decreased_with_increase_take() {
    new_test_ext(1).execute_with(|| {
        // Make account
        let hotkey0 = U256::from(1);
        let coldkey0 = U256::from(3);

        // Add balance
        SubtensorModule::add_balance_to_coldkey_account(&coldkey0, 100000);

        // Register the neuron to a new network
        let netuid = NetUid::from(1);
        add_network(netuid, 1, 0);
        register_ok_neuron(netuid, hotkey0, coldkey0, 124124);

        // Coldkey / hotkey 0 become delegates with 9% take
        Delegates::<Test>::insert(hotkey0, SubtensorModule::get_min_delegate_take());
        assert_eq!(
            SubtensorModule::get_hotkey_take(&hotkey0),
            SubtensorModule::get_min_delegate_take()
        );

        // Coldkey / hotkey 0 tries to decrease take to 5%
        assert_eq!(
            SubtensorModule::do_increase_take(
                RuntimeOrigin::signed(coldkey0),
                hotkey0,
                u16::MAX / 20
            ),
            Err(Error::<Test>::DelegateTakeTooLow.into())
        );
        assert_eq!(
            SubtensorModule::get_hotkey_take(&hotkey0),
            SubtensorModule::get_min_delegate_take()
        );
    });
}

// Verify delegate take can be increased up to InitialDefaultDelegateTake (18%)
#[test]
fn test_delegate_take_can_be_increased_to_limit() {
    new_test_ext(1).execute_with(|| {
        // Make account
        let hotkey0 = U256::from(1);
        let coldkey0 = U256::from(3);

        // Add balance
        SubtensorModule::add_balance_to_coldkey_account(&coldkey0, 100000);

        // Register the neuron to a new network
        let netuid = NetUid::from(1);
        add_network(netuid, 1, 0);
        register_ok_neuron(netuid, hotkey0, coldkey0, 124124);

        // Coldkey / hotkey 0 become delegates with 9% take
        Delegates::<Test>::insert(hotkey0, SubtensorModule::get_min_delegate_take());
        assert_eq!(
            SubtensorModule::get_hotkey_take(&hotkey0),
            SubtensorModule::get_min_delegate_take()
        );

        step_block(1 + InitialTxDelegateTakeRateLimit::get() as u16);

        // Coldkey / hotkey 0 tries to increase take to InitialDefaultDelegateTake+1
        assert_ok!(SubtensorModule::do_increase_take(
            RuntimeOrigin::signed(coldkey0),
            hotkey0,
            InitialDefaultDelegateTake::get()
        ));
        assert_eq!(
            SubtensorModule::get_hotkey_take(&hotkey0),
            InitialDefaultDelegateTake::get()
        );
    });
}

// Verify delegate take can not be increased above InitialDefaultDelegateTake (18%)
#[test]
fn test_delegate_take_can_not_be_increased_beyond_limit() {
    new_test_ext(1).execute_with(|| {
        // Make account
        let hotkey0 = U256::from(1);
        let coldkey0 = U256::from(3);

        // Add balance
        SubtensorModule::add_balance_to_coldkey_account(&coldkey0, 100000);

        // Register the neuron to a new network
        let netuid = NetUid::from(1);
        add_network(netuid, 1, 0);
        register_ok_neuron(netuid, hotkey0, coldkey0, 124124);

        // Coldkey / hotkey 0 become delegates with 9% take
        Delegates::<Test>::insert(hotkey0, SubtensorModule::get_min_delegate_take());
        assert_eq!(
            SubtensorModule::get_hotkey_take(&hotkey0),
            SubtensorModule::get_min_delegate_take()
        );

        // Coldkey / hotkey 0 tries to increase take to InitialDefaultDelegateTake+1
        // (Disable this check if InitialDefaultDelegateTake is u16::MAX)
        if InitialDefaultDelegateTake::get() != u16::MAX {
            assert_eq!(
                SubtensorModule::do_increase_take(
                    RuntimeOrigin::signed(coldkey0),
                    hotkey0,
                    InitialDefaultDelegateTake::get() + 1
                ),
                Err(Error::<Test>::DelegateTakeTooHigh.into())
            );
        }
        assert_eq!(
            SubtensorModule::get_hotkey_take(&hotkey0),
            SubtensorModule::get_min_delegate_take()
        );
    });
}

// Test rate-limiting on increase_take
#[test]
fn test_rate_limits_enforced_on_increase_take() {
    new_test_ext(1).execute_with(|| {
        // Make account
        let hotkey0 = U256::from(1);
        let coldkey0 = U256::from(3);

        // Add balance
        SubtensorModule::add_balance_to_coldkey_account(&coldkey0, 100000);

        // Register the neuron to a new network
        let netuid = NetUid::from(1);
        add_network(netuid, 1, 0);
        register_ok_neuron(netuid, hotkey0, coldkey0, 124124);

        // Coldkey / hotkey 0 become delegates with 9% take
        Delegates::<Test>::insert(hotkey0, SubtensorModule::get_min_delegate_take());
        assert_eq!(
            SubtensorModule::get_hotkey_take(&hotkey0),
            SubtensorModule::get_min_delegate_take()
        );

        // Increase take first time
        assert_ok!(SubtensorModule::do_increase_take(
            RuntimeOrigin::signed(coldkey0),
            hotkey0,
            SubtensorModule::get_min_delegate_take() + 1
        ));

        // Increase again
        assert_eq!(
            SubtensorModule::do_increase_take(
                RuntimeOrigin::signed(coldkey0),
                hotkey0,
                SubtensorModule::get_min_delegate_take() + 2
            ),
            Err(Error::<Test>::DelegateTxRateLimitExceeded.into())
        );
        assert_eq!(
            SubtensorModule::get_hotkey_take(&hotkey0),
            SubtensorModule::get_min_delegate_take() + 1
        );

        step_block(1 + InitialTxDelegateTakeRateLimit::get() as u16);

        // Can increase after waiting
        assert_ok!(SubtensorModule::do_increase_take(
            RuntimeOrigin::signed(coldkey0),
            hotkey0,
            SubtensorModule::get_min_delegate_take() + 2
        ));
        assert_eq!(
            SubtensorModule::get_hotkey_take(&hotkey0),
            SubtensorModule::get_min_delegate_take() + 2
        );
    });
}

// Test rate-limiting on an increase take just after a decrease take
// Prevents a Validator from decreasing take and then increasing it immediately after.
#[test]
fn test_rate_limits_enforced_on_decrease_before_increase_take() {
    new_test_ext(1).execute_with(|| {
        // Make account
        let hotkey0 = U256::from(1);
        let coldkey0 = U256::from(3);

        // Add balance
        SubtensorModule::add_balance_to_coldkey_account(&coldkey0, 100000);

        // Register the neuron to a new network
        let netuid = NetUid::from(1);
        add_network(netuid, 1, 0);
        register_ok_neuron(netuid, hotkey0, coldkey0, 124124);

        // Coldkey / hotkey 0 become delegates with 9% take
        Delegates::<Test>::insert(hotkey0, SubtensorModule::get_min_delegate_take() + 1);
        assert_eq!(
            SubtensorModule::get_hotkey_take(&hotkey0),
            SubtensorModule::get_min_delegate_take() + 1
        );

        // Decrease take
        assert_ok!(SubtensorModule::do_decrease_take(
            RuntimeOrigin::signed(coldkey0),
            hotkey0,
            SubtensorModule::get_min_delegate_take()
        )); // Verify decrease
        assert_eq!(
            SubtensorModule::get_hotkey_take(&hotkey0),
            SubtensorModule::get_min_delegate_take()
        );

        // Increase take immediately after
        assert_eq!(
            SubtensorModule::do_increase_take(
                RuntimeOrigin::signed(coldkey0),
                hotkey0,
                SubtensorModule::get_min_delegate_take() + 1
            ),
            Err(Error::<Test>::DelegateTxRateLimitExceeded.into())
        ); // Verify no change
        assert_eq!(
            SubtensorModule::get_hotkey_take(&hotkey0),
            SubtensorModule::get_min_delegate_take()
        );

        step_block(1 + InitialTxDelegateTakeRateLimit::get() as u16);

        // Can increase after waiting
        assert_ok!(SubtensorModule::do_increase_take(
            RuntimeOrigin::signed(coldkey0),
            hotkey0,
            SubtensorModule::get_min_delegate_take() + 1
        )); // Verify increase
        assert_eq!(
            SubtensorModule::get_hotkey_take(&hotkey0),
            SubtensorModule::get_min_delegate_take() + 1
        );
    });
}

// cargo test --package pallet-subtensor --lib -- tests::staking::test_get_total_delegated_stake_after_unstaking --exact --show-output
#[test]
fn test_get_total_delegated_stake_after_unstaking() {
    new_test_ext(1).execute_with(|| {
        let subnet_owner_coldkey = U256::from(1001);
        let subnet_owner_hotkey = U256::from(1002);
        let delegate_coldkey = U256::from(1);
        let delegate_hotkey = U256::from(2);
        let delegator = U256::from(3);
        let initial_stake = DefaultMinStake::<Test>::get() * 10;
        let existential_deposit = ExistentialDeposit::get();
        let netuid = add_dynamic_network(&subnet_owner_hotkey, &subnet_owner_coldkey);

        register_ok_neuron(netuid, delegate_hotkey, delegate_coldkey, 0);

        // Add balance to delegator
        SubtensorModule::add_balance_to_coldkey_account(&delegator, initial_stake);

        // Delegate stake
        let (_, fee) = mock::swap_tao_to_alpha(netuid, initial_stake);
        assert_ok!(SubtensorModule::add_stake(
            RuntimeOrigin::signed(delegator),
            delegate_hotkey,
            netuid,
            initial_stake
        ));

        // Check initial delegated stake
        assert_abs_diff_eq!(
            SubtensorModule::get_total_stake_for_coldkey(&delegator),
            initial_stake - existential_deposit - fee,
            epsilon = initial_stake / 100,
        );
        assert_abs_diff_eq!(
            SubtensorModule::get_total_stake_for_hotkey(&delegate_hotkey),
            initial_stake - existential_deposit - fee,
            epsilon = initial_stake / 100,
        );
        let delegated_alpha = SubtensorModule::get_stake_for_hotkey_and_coldkey_on_subnet(
            &delegate_hotkey,
            &delegator,
            netuid,
        );
        remove_stake_rate_limit_for_tests(&delegator, &delegate_hotkey, netuid);
        // Unstake part of the delegation
        let unstake_amount_alpha = delegated_alpha / 2.into();
        remove_stake_rate_limit_for_tests(&delegate_hotkey, &delegator, netuid);
        assert_ok!(SubtensorModule::remove_stake(
            RuntimeOrigin::signed(delegator),
            delegate_hotkey,
            netuid,
            unstake_amount_alpha.into()
        ));
        let current_price =
            <Test as pallet::Config>::SwapInterface::current_alpha_price(netuid.into());

        // Calculate the expected delegated stake
        let unstake_amount =
            (current_price * U96F32::from_num(unstake_amount_alpha)).to_num::<u64>();
        let expected_delegated_stake = initial_stake - unstake_amount - existential_deposit - fee;

        // Debug prints
        log::debug!("Initial stake: {}", initial_stake);
        log::debug!("Unstake amount: {}", unstake_amount);
        log::debug!("Existential deposit: {}", existential_deposit);
        log::debug!("Expected delegated stake: {}", expected_delegated_stake);
        log::debug!(
            "Actual delegated stake: {}",
            SubtensorModule::get_total_stake_for_coldkey(&delegate_coldkey)
        );

        // Check the total delegated stake after unstaking
        assert_abs_diff_eq!(
            SubtensorModule::get_total_stake_for_coldkey(&delegator),
            expected_delegated_stake,
            epsilon = expected_delegated_stake / 1000,
        );
        assert_abs_diff_eq!(
            SubtensorModule::get_total_stake_for_hotkey(&delegate_hotkey),
            expected_delegated_stake,
            epsilon = expected_delegated_stake / 1000,
        );
    });
}

#[test]
fn test_get_total_delegated_stake_no_delegations() {
    new_test_ext(1).execute_with(|| {
        let delegate = U256::from(1);
        let coldkey = U256::from(2);
        let netuid = NetUid::from(1u16);

        add_network(netuid, 1, 0);
        register_ok_neuron(netuid, delegate, coldkey, 0);

        // Check that there's no delegated stake
        assert_eq!(SubtensorModule::get_total_stake_for_coldkey(&delegate), 0);
    });
}

#[test]
fn test_get_total_delegated_stake_single_delegator() {
    new_test_ext(1).execute_with(|| {
        let subnet_owner_coldkey = U256::from(1001);
        let subnet_owner_hotkey = U256::from(1002);
        let delegate_coldkey = U256::from(1);
        let delegate_hotkey = U256::from(2);
        let delegator = U256::from(3);
        let stake_amount = DefaultMinStake::<Test>::get() * 10 - 1;
        let existential_deposit = ExistentialDeposit::get();
        let netuid = add_dynamic_network(&subnet_owner_hotkey, &subnet_owner_coldkey);

        register_ok_neuron(netuid, delegate_hotkey, delegate_coldkey, 0);

        // Add stake from delegator
        SubtensorModule::add_balance_to_coldkey_account(&delegator, stake_amount);

        let (_, fee) = mock::swap_tao_to_alpha(netuid, stake_amount);

        assert_ok!(SubtensorModule::add_stake(
            RuntimeOrigin::signed(delegator),
            delegate_hotkey,
            netuid,
            stake_amount
        ));

        // Debug prints
        log::debug!("Delegate coldkey: {:?}", delegate_coldkey);
        log::debug!("Delegate hotkey: {:?}", delegate_hotkey);
        log::debug!("Delegator: {:?}", delegator);
        log::debug!("Stake amount: {}", stake_amount);
        log::debug!("Existential deposit: {}", existential_deposit);
        log::debug!(
            "Total stake for hotkey: {}",
            SubtensorModule::get_total_stake_for_hotkey(&delegate_hotkey)
        );
        log::debug!(
            "Delegated stake for coldkey: {}",
            SubtensorModule::get_total_stake_for_coldkey(&delegate_coldkey)
        );

        // Calculate expected delegated stake
        let expected_delegated_stake = stake_amount - existential_deposit - fee;
        let actual_delegated_stake = SubtensorModule::get_total_stake_for_hotkey(&delegate_hotkey);
        let actual_delegator_stake = SubtensorModule::get_total_stake_for_coldkey(&delegator);

        assert_abs_diff_eq!(
            actual_delegated_stake,
            expected_delegated_stake,
            epsilon = expected_delegated_stake / 100,
        );
        assert_abs_diff_eq!(
            actual_delegator_stake,
            expected_delegated_stake,
            epsilon = expected_delegated_stake / 100,
        );
    });
}

#[test]
fn test_get_alpha_share_stake_multiple_delegators() {
    new_test_ext(1).execute_with(|| {
        let subnet_owner_coldkey = U256::from(1001);
        let subnet_owner_hotkey = U256::from(1002);
        let hotkey1 = U256::from(2);
        let hotkey2 = U256::from(20);
        let coldkey1 = U256::from(3);
        let coldkey2 = U256::from(4);
        let existential_deposit = 2;
        let stake1 = DefaultMinStake::<Test>::get() * 10;
        let stake2 = DefaultMinStake::<Test>::get() * 10 - 1;

        let netuid = add_dynamic_network(&subnet_owner_hotkey, &subnet_owner_coldkey);
        register_ok_neuron(netuid, hotkey1, coldkey1, 0);
        register_ok_neuron(netuid, hotkey2, coldkey2, 0);

        // Add stake from delegator1
        SubtensorModule::add_balance_to_coldkey_account(&coldkey1, stake1 + existential_deposit);
        assert_ok!(SubtensorModule::add_stake(
            RuntimeOrigin::signed(coldkey1),
            hotkey1,
            netuid,
            stake1
        ));

        // Add stake from delegator2
        SubtensorModule::add_balance_to_coldkey_account(&coldkey2, stake2 + existential_deposit);
        assert_ok!(SubtensorModule::add_stake(
            RuntimeOrigin::signed(coldkey2),
            hotkey2,
            netuid,
            stake2
        ));

        // Calculate expected total delegated stake
        let alpha1 = SubtensorModule::get_stake_for_hotkey_and_coldkey_on_subnet(
            &hotkey1, &coldkey1, netuid,
        );
        let alpha2 = SubtensorModule::get_stake_for_hotkey_and_coldkey_on_subnet(
            &hotkey2, &coldkey2, netuid,
        );
        let expected_total_stake = alpha1 + alpha2;
        let actual_total_stake = SubtensorModule::get_alpha_share_pool(hotkey1, netuid)
            .get_value(&coldkey1)
            + SubtensorModule::get_alpha_share_pool(hotkey2, netuid).get_value(&coldkey2);

        // Total subnet stake should match the sum of delegators' stakes minus existential deposits.
        assert_abs_diff_eq!(
            AlphaCurrency::from(actual_total_stake),
            expected_total_stake,
            epsilon = expected_total_stake / 1000.into()
        );
    });
}

#[test]
fn test_get_total_delegated_stake_exclude_owner_stake() {
    new_test_ext(1).execute_with(|| {
        let delegate_coldkey = U256::from(1);
        let delegate_hotkey = U256::from(2);
        let delegator = U256::from(3);
        let owner_stake = DefaultMinStake::<Test>::get() * 10;
        let delegator_stake = DefaultMinStake::<Test>::get() * 10 - 1;

        let netuid = add_dynamic_network(&delegate_hotkey, &delegate_coldkey);

        // Add owner stake
        SubtensorModule::add_balance_to_coldkey_account(&delegate_coldkey, owner_stake);
        assert_ok!(SubtensorModule::add_stake(
            RuntimeOrigin::signed(delegate_coldkey),
            delegate_hotkey,
            netuid,
            owner_stake
        ));

        // Add delegator stake
        SubtensorModule::add_balance_to_coldkey_account(&delegator, delegator_stake);
        let (_, fee) = mock::swap_tao_to_alpha(netuid, delegator_stake);
        assert_ok!(SubtensorModule::add_stake(
            RuntimeOrigin::signed(delegator),
            delegate_hotkey,
            netuid,
            delegator_stake
        ));

        // Check the total delegated stake (should exclude owner's stake)
        let expected_delegated_stake = delegator_stake - fee;
        let actual_delegated_stake =
            SubtensorModule::get_total_stake_for_coldkey(&delegate_coldkey);

        assert_abs_diff_eq!(
            actual_delegated_stake,
            expected_delegated_stake,
            epsilon = expected_delegated_stake / 100
        );
    });
}

/// Test that emission is distributed correctly between one validator, one
/// vali-miner, and one miner
#[test]
fn test_mining_emission_distribution_validator_valiminer_miner() {
    new_test_ext(1).execute_with(|| {
        let validator_coldkey = U256::from(1);
        let validator_hotkey = U256::from(2);
        let validator_miner_coldkey = U256::from(3);
        let validator_miner_hotkey = U256::from(4);
        let miner_coldkey = U256::from(5);
        let miner_hotkey = U256::from(6);
        let netuid = NetUid::from(1);
        let subnet_tempo = 10;
        let stake = 100_000_000_000;

        // Add network, register hotkeys, and setup network parameters
        add_network(netuid, subnet_tempo, 0);
        register_ok_neuron(netuid, validator_hotkey, validator_coldkey, 0);
        register_ok_neuron(netuid, validator_miner_hotkey, validator_miner_coldkey, 1);
        register_ok_neuron(netuid, miner_hotkey, miner_coldkey, 2);
        SubtensorModule::add_balance_to_coldkey_account(
            &validator_coldkey,
            stake + ExistentialDeposit::get(),
        );
        SubtensorModule::add_balance_to_coldkey_account(
            &validator_miner_coldkey,
            stake + ExistentialDeposit::get(),
        );
        SubtensorModule::add_balance_to_coldkey_account(
            &miner_coldkey,
            stake + ExistentialDeposit::get(),
        );
        SubtensorModule::set_weights_set_rate_limit(netuid, 0);
        step_block(subnet_tempo);
        SubnetOwnerCut::<Test>::set(0);
        // There are two validators and three neurons
        MaxAllowedUids::<Test>::set(netuid, 3);
        SubtensorModule::set_max_allowed_validators(netuid, 2);

        // Setup stakes:
        //   Stake from validator
        //   Stake from valiminer
        assert_ok!(SubtensorModule::add_stake(
            RuntimeOrigin::signed(validator_coldkey),
            validator_hotkey,
            netuid,
            stake
        ));
        assert_ok!(SubtensorModule::add_stake(
            RuntimeOrigin::signed(validator_miner_coldkey),
            validator_miner_hotkey,
            netuid,
            stake
        ));

        // Setup YUMA so that it creates emissions
        Weights::<Test>::insert(netuid, 0, vec![(1, 0xFFFF)]);
        Weights::<Test>::insert(netuid, 1, vec![(2, 0xFFFF)]);
        BlockAtRegistration::<Test>::set(netuid, 0, 1);
        BlockAtRegistration::<Test>::set(netuid, 1, 1);
        BlockAtRegistration::<Test>::set(netuid, 2, 1);
        LastUpdate::<Test>::set(netuid, vec![2, 2, 2]);
        Kappa::<Test>::set(netuid, u16::MAX / 5);
        ActivityCutoff::<Test>::set(netuid, u16::MAX); // makes all stake active
        ValidatorPermit::<Test>::insert(netuid, vec![true, true, false]);

        // Run run_coinbase until emissions are drained
        let validator_stake_before =
            SubtensorModule::get_total_stake_for_coldkey(&validator_coldkey);
        let valiminer_stake_before =
            SubtensorModule::get_total_stake_for_coldkey(&validator_miner_coldkey);
        let miner_stake_before = SubtensorModule::get_total_stake_for_coldkey(&miner_coldkey);

        step_block(subnet_tempo);

        // Verify how emission is split between keys
        //   - Owner cut is zero => 50% goes to miners and 50% goes to validators
        //   - Validator gets 25% because there are two validators
        //   - Valiminer gets 25% as a validator and 25% as miner
        //   - Miner gets 25% as miner
        let validator_emission = SubtensorModule::get_total_stake_for_coldkey(&validator_coldkey)
            - validator_stake_before;
        let valiminer_emission =
            SubtensorModule::get_total_stake_for_coldkey(&validator_miner_coldkey)
                - valiminer_stake_before;
        let miner_emission =
            SubtensorModule::get_total_stake_for_coldkey(&miner_coldkey) - miner_stake_before;
        let total_emission = validator_emission + valiminer_emission + miner_emission;

        assert_abs_diff_eq!(validator_emission, total_emission / 4, epsilon = 10);
        assert_abs_diff_eq!(valiminer_emission, total_emission / 2, epsilon = 10);
        assert_abs_diff_eq!(miner_emission, total_emission / 4, epsilon = 10);
    });
}

// Verify staking too low amount is impossible
#[test]
fn test_staking_too_little_fails() {
    new_test_ext(1).execute_with(|| {
        let hotkey_account_id = U256::from(533453);
        let coldkey_account_id = U256::from(55453);
        let amount = 10_000;

        //add network
        let netuid = add_dynamic_network(&hotkey_account_id, &coldkey_account_id);

        // Give it some $$$ in his coldkey balance
        SubtensorModule::add_balance_to_coldkey_account(&coldkey_account_id, amount);

        // Coldkey / hotkey 0 decreases take to 5%. This should fail as the minimum take is 9%
        assert_err!(
            SubtensorModule::add_stake(
                RuntimeOrigin::signed(coldkey_account_id),
                hotkey_account_id,
                netuid,
                1
            ),
            Error::<Test>::AmountTooLow
        );
    });
}

// cargo test --package pallet-subtensor --lib -- tests::staking::test_add_stake_fee_goes_to_subnet_tao --exact --show-output --nocapture
#[ignore = "fee now goes to liquidity provider"]
#[test]
fn test_add_stake_fee_goes_to_subnet_tao() {
    new_test_ext(1).execute_with(|| {
        let subnet_owner_coldkey = U256::from(1001);
        let subnet_owner_hotkey = U256::from(1002);
        let hotkey = U256::from(2);
        let coldkey = U256::from(3);
        let existential_deposit = ExistentialDeposit::get();
        let tao_to_stake = DefaultMinStake::<Test>::get() * 10;
        let fee: u64 = 0; // FIXME: DefaultStakingFee is deprecated

        let netuid = add_dynamic_network(&subnet_owner_hotkey, &subnet_owner_coldkey);
        SubtensorModule::create_account_if_non_existent(&coldkey, &hotkey);
        let subnet_tao_before = SubnetTAO::<Test>::get(netuid);

        // Add stake
        SubtensorModule::add_balance_to_coldkey_account(&coldkey, tao_to_stake);
        assert_ok!(SubtensorModule::add_stake(
            RuntimeOrigin::signed(coldkey),
            hotkey,
            netuid,
            tao_to_stake
        ));

        // Calculate expected stake
        let expected_alpha = AlphaCurrency::from(tao_to_stake - existential_deposit - fee);
        let actual_alpha =
            SubtensorModule::get_stake_for_hotkey_and_coldkey_on_subnet(&hotkey, &coldkey, netuid);
        let subnet_tao_after = SubnetTAO::<Test>::get(netuid);

        // Total subnet stake should match the sum of delegators' stakes minus existential deposits.
        assert_abs_diff_eq!(
            actual_alpha,
            expected_alpha,
            epsilon = expected_alpha / 1000.into()
        );

        // Subnet TAO should have increased by the full tao_to_stake amount
        assert_abs_diff_eq!(
            subnet_tao_before + tao_to_stake,
            subnet_tao_after,
            epsilon = 10
        );
    });
}

// cargo test --package pallet-subtensor --lib -- tests::staking::test_remove_stake_fee_goes_to_subnet_tao --exact --show-output --nocapture
#[ignore = "fees no go to liquidity providers"]
#[test]
fn test_remove_stake_fee_goes_to_subnet_tao() {
    new_test_ext(1).execute_with(|| {
        let subnet_owner_coldkey = U256::from(1001);
        let subnet_owner_hotkey = U256::from(1002);
        let hotkey = U256::from(2);
        let coldkey = U256::from(3);
        let tao_to_stake = DefaultMinStake::<Test>::get() * 10;

        let netuid = add_dynamic_network(&subnet_owner_hotkey, &subnet_owner_coldkey);
        SubtensorModule::create_account_if_non_existent(&coldkey, &hotkey);
        let subnet_tao_before = SubnetTAO::<Test>::get(netuid);

        // Add stake
        SubtensorModule::add_balance_to_coldkey_account(&coldkey, tao_to_stake);
        assert_ok!(SubtensorModule::add_stake(
            RuntimeOrigin::signed(coldkey),
            hotkey,
            netuid,
            tao_to_stake
        ));

        // Remove all stake
        let alpha_to_unstake =
            SubtensorModule::get_stake_for_hotkey_and_coldkey_on_subnet(&hotkey, &coldkey, netuid);
        assert_ok!(SubtensorModule::remove_stake(
            RuntimeOrigin::signed(coldkey),
            hotkey,
            netuid,
            alpha_to_unstake
        ));
        let subnet_tao_after = SubnetTAO::<Test>::get(netuid);

        // Subnet TAO should have increased by 2x fee as a result of staking + unstaking
        assert_abs_diff_eq!(
            subnet_tao_before,
            subnet_tao_after,
            epsilon = alpha_to_unstake.to_u64() / 1000
        );

        // User balance should decrease by 2x fee as a result of staking + unstaking
        let balance_after = SubtensorModule::get_coldkey_balance(&coldkey);
        assert_abs_diff_eq!(balance_after, tao_to_stake, epsilon = tao_to_stake / 1000);
    });
}

// cargo test --package pallet-subtensor --lib -- tests::staking::test_remove_stake_fee_realistic_values --exact --show-output --nocapture
#[ignore = "fees are now calculated on the SwapInterface side"]
#[test]
fn test_remove_stake_fee_realistic_values() {
    new_test_ext(1).execute_with(|| {
        let subnet_owner_coldkey = U256::from(1001);
        let subnet_owner_hotkey = U256::from(1002);
        let hotkey = U256::from(2);
        let coldkey = U256::from(3);
        let alpha_to_unstake = AlphaCurrency::from(111_180_000_000);
        let alpha_divs = AlphaCurrency::from(2_816_190);

        let netuid = add_dynamic_network(&subnet_owner_hotkey, &subnet_owner_coldkey);
        SubtensorModule::create_account_if_non_existent(&coldkey, &hotkey);

        // Mock a realistic scenario:
        //   Subnet 1 has 3896 TAO and 128_011 Alpha in reserves, which
        //   makes its price ~0.03.
        //   A hotkey has 111 Alpha stake and is unstaking all Alpha.
        //   Alpha dividends of this hotkey are ~0.0028
        //   This makes fee be equal ~0.0028 Alpha ~= 84000 rao
        let tao_reserve = 3_896_056_559_708_u64;
        let alpha_in = 128_011_331_299_964_u64;
        mock::setup_reserves(netuid, tao_reserve, alpha_in.into());
        AlphaDividendsPerSubnet::<Test>::insert(netuid, hotkey, alpha_divs);
        TotalHotkeyAlphaLastEpoch::<Test>::insert(hotkey, netuid, alpha_to_unstake);

        // Add stake first time to init TotalHotkeyAlpha
        SubtensorModule::increase_stake_for_hotkey_and_coldkey_on_subnet(
            &hotkey,
            &coldkey,
            netuid,
            alpha_to_unstake,
        );

        // Remove stake to measure fee
        let balance_before = SubtensorModule::get_coldkey_balance(&coldkey);
        let (expected_tao, expected_fee) = mock::swap_alpha_to_tao(netuid, alpha_to_unstake);

        assert_ok!(SubtensorModule::remove_stake(
            RuntimeOrigin::signed(coldkey),
            hotkey,
            netuid,
            alpha_to_unstake
        ));

        // Calculate expected fee
        let balance_after = SubtensorModule::get_coldkey_balance(&coldkey);
        // FIXME since fee is calculated by SwapInterface and the values here are after fees, the
        // actual_fee is 0. but it's left here to discuss in review
        let actual_fee = expected_tao - (balance_after - balance_before);
        log::info!("Actual fee: {:?}", actual_fee);

        assert_abs_diff_eq!(actual_fee, expected_fee, epsilon = expected_fee / 1000);
    });
}

#[test]
fn test_stake_below_min_validate() {
    new_test_ext(0).execute_with(|| {
        let subnet_owner_coldkey = U256::from(1001);
        let subnet_owner_hotkey = U256::from(1002);
        let hotkey = U256::from(2);
        let coldkey = U256::from(3);
        let netuid = add_dynamic_network(&subnet_owner_hotkey, &subnet_owner_coldkey);
        let amount_staked = {
            let defaulte_stake = DefaultMinStake::<Test>::get();
            let fee =
                <Test as Config>::SwapInterface::approx_fee_amount(netuid.into(), defaulte_stake);
            let min_valid_stake = defaulte_stake + fee;

            min_valid_stake - 1
        };

        SubtensorModule::create_account_if_non_existent(&coldkey, &hotkey);
        SubtensorModule::add_balance_to_coldkey_account(&coldkey, amount_staked);

        // Add stake call
        let call = RuntimeCall::SubtensorModule(SubtensorCall::add_stake {
            hotkey,
            netuid,
            amount_staked,
        });

        let info: DispatchInfo =
            DispatchInfoOf::<<Test as frame_system::Config>::RuntimeCall>::default();

        let extension = SubtensorTransactionExtension::<Test>::new();
        // Submit to the signed extension validate function
        let result_no_stake = extension.validate(
            RawOrigin::Signed(coldkey).into(),
            &call.clone(),
            &info,
            10,
            (),
            &TxBaseImplication(()),
            TransactionSource::External,
        );

        // Should fail due to insufficient stake
        assert_eq!(
            result_no_stake.unwrap_err(),
            CustomTransactionError::StakeAmountTooLow.into()
        );

        // Increase the stake to be equal to the minimum, but leave the balance low
        let amount_staked = {
            let min_stake = DefaultMinStake::<Test>::get();
            let fee = <Test as Config>::SwapInterface::approx_fee_amount(netuid.into(), min_stake);

            min_stake + fee * 2
        };
        let call_2 = RuntimeCall::SubtensorModule(SubtensorCall::add_stake {
            hotkey,
            netuid,
            amount_staked,
        });

        // Submit to the signed extension validate function
        let result_low_balance = extension.validate(
            RawOrigin::Signed(coldkey).into(),
            &call_2.clone(),
            &info,
            10,
            (),
            &TxBaseImplication(()),
            TransactionSource::External,
        );

        // Still doesn't pass, but with a different reason (balance too low)
        assert_eq!(
            result_low_balance.unwrap_err(),
            CustomTransactionError::BalanceTooLow.into()
        );

        // Increase the coldkey balance
        SubtensorModule::add_balance_to_coldkey_account(&coldkey, amount_staked);

        // Submit to the signed extension validate function
        let result_min_stake = extension.validate(
            RawOrigin::Signed(coldkey).into(),
            &call_2.clone(),
            &info,
            10,
            (),
            &TxBaseImplication(()),
            TransactionSource::External,
        );

        // Now the call passes
        assert_ok!(result_min_stake);
    });
}

#[test]
fn test_stake_below_min_can_unstake() {
    new_test_ext(0).execute_with(|| {
        let subnet_owner_coldkey = U256::from(1001);
        let subnet_owner_hotkey = U256::from(1002);
        let hotkey = U256::from(2);
        let coldkey = U256::from(3);
        let netuid = add_dynamic_network(&subnet_owner_hotkey, &subnet_owner_coldkey);
        let amount_staked = {
            let defaulte_stake = DefaultMinStake::<Test>::get();
            let fee =
                <Test as Config>::SwapInterface::approx_fee_amount(netuid.into(), defaulte_stake);
            let min_valid_stake = defaulte_stake + fee;

            min_valid_stake - 1
        };

        SubtensorModule::create_account_if_non_existent(&coldkey, &hotkey);
        SubtensorModule::add_balance_to_coldkey_account(&coldkey, amount_staked);

        // Add stake call
        let call = RuntimeCall::SubtensorModule(SubtensorCall::add_stake {
            hotkey,
            netuid,
            amount_staked,
        });

        let info: DispatchInfo =
            DispatchInfoOf::<<Test as frame_system::Config>::RuntimeCall>::default();

        let extension = SubtensorTransactionExtension::<Test>::new();
        // Submit to the signed extension validate function
        let result_no_stake = extension.validate(
            RawOrigin::Signed(coldkey).into(),
            &call.clone(),
            &info,
            10,
            (),
            &TxBaseImplication(()),
            TransactionSource::External,
        );

        // Should fail due to insufficient stake
        assert_eq!(
            result_no_stake.unwrap_err(),
            CustomTransactionError::StakeAmountTooLow.into()
        );

        // Increase the stake to be equal to the minimum, but leave the balance low
        let amount_staked = {
            let min_stake = DefaultMinStake::<Test>::get();
            let fee = <Test as Config>::SwapInterface::approx_fee_amount(netuid.into(), min_stake);

            min_stake + fee * 2
        };
        let call_2 = RuntimeCall::SubtensorModule(SubtensorCall::add_stake {
            hotkey,
            netuid,
            amount_staked,
        });

        // Submit to the signed extension validate function
        let result_low_balance = extension.validate(
            RawOrigin::Signed(coldkey).into(),
            &call_2.clone(),
            &info,
            10,
            (),
            &TxBaseImplication(()),
            TransactionSource::External,
        );

        // Still doesn't pass, but with a different reason (balance too low)
        assert_eq!(
            result_low_balance.unwrap_err(),
            CustomTransactionError::BalanceTooLow.into()
        );

        // Increase the coldkey balance
        SubtensorModule::add_balance_to_coldkey_account(&coldkey, amount_staked);

        // Submit to the signed extension validate function
        let result_min_stake = extension.validate(
            RawOrigin::Signed(coldkey).into(),
            &call_2.clone(),
            &info,
            10,
            (),
            &TxBaseImplication(()),
            TransactionSource::External,
        );

        // Now the call passes
        assert_ok!(result_min_stake);
    });
}

// cargo test --package pallet-subtensor --lib -- tests::staking::test_add_stake_limit_validate --exact --show-output
#[test]
fn test_add_stake_limit_validate() {
    // Testing the signed extension validate function
    // correctly filters the `add_stake` transaction.

    new_test_ext(0).execute_with(|| {
        let hotkey = U256::from(533453);
        let coldkey = U256::from(55453);
        let amount = 900_000_000_000;

        // add network
        let netuid = add_dynamic_network(&hotkey, &coldkey);

        // Force-set alpha in and tao reserve to make price equal 1.5
        let tao_reserve = 150_000_000_000_u64;
        let alpha_in = AlphaCurrency::from(100_000_000_000);
        SubnetTAO::<Test>::insert(netuid, tao_reserve);
        SubnetAlphaIn::<Test>::insert(netuid, alpha_in);
        let current_price =
            <Test as pallet::Config>::SwapInterface::current_alpha_price(netuid.into());
        assert_eq!(current_price, U96F32::from_num(1.5));

        // Give it some $$$ in his coldkey balance
        SubtensorModule::add_balance_to_coldkey_account(&coldkey, amount);

        // Setup limit price so that it doesn't peak above 4x of current price
        // The amount that can be executed at this price is 450 TAO only
        let limit_price = 6_000_000_000;

        // Add stake limit call
        let call = RuntimeCall::SubtensorModule(SubtensorCall::add_stake_limit {
            hotkey,
            netuid,
            amount_staked: amount,
            limit_price,
            allow_partial: false,
        });

        let info: DispatchInfo =
            DispatchInfoOf::<<Test as frame_system::Config>::RuntimeCall>::default();

        let extension = SubtensorTransactionExtension::<Test>::new();
        // Submit to the signed extension validate function
        let result_no_stake = extension.validate(
            RawOrigin::Signed(coldkey).into(),
            &call.clone(),
            &info,
            10,
            (),
            &TxBaseImplication(()),
            TransactionSource::External,
        );

        // Should fail due to slippage
        assert_eq!(
            result_no_stake.unwrap_err(),
            CustomTransactionError::SlippageTooHigh.into()
        );
    });
}

// cargo test --package pallet-subtensor --lib -- tests::staking::test_remove_stake_limit_validate --exact --show-output
#[test]
fn test_remove_stake_limit_validate() {
    // Testing the signed extension validate function
    // correctly filters the `add_stake` transaction.

    new_test_ext(0).execute_with(|| {
        let hotkey = U256::from(533453);
        let coldkey = U256::from(55453);
        let stake_amount = 300_000_000_000;
        let unstake_amount = AlphaCurrency::from(150_000_000_000);

        // add network
        let netuid = add_dynamic_network(&hotkey, &coldkey);

        // Give the neuron some stake to remove
        SubtensorModule::increase_stake_for_hotkey_and_coldkey_on_subnet(
            &hotkey,
            &coldkey,
            netuid,
            stake_amount.into(),
        );

        // Forse-set alpha in and tao reserve to make price equal 1.5
        let tao_reserve = 150_000_000_000_u64;
        let alpha_in = AlphaCurrency::from(100_000_000_000);
        SubnetTAO::<Test>::insert(netuid, tao_reserve);
        SubnetAlphaIn::<Test>::insert(netuid, alpha_in);
        let current_price =
            <Test as pallet::Config>::SwapInterface::current_alpha_price(netuid.into());
        assert_eq!(current_price, U96F32::from_num(1.5));

        // Setup limit price so that it doesn't drop by more than 10% from current price
        let limit_price = 1_350_000_000;

        // Remove stake limit call
        let call = RuntimeCall::SubtensorModule(SubtensorCall::remove_stake_limit {
            hotkey,
            netuid,
            amount_unstaked: unstake_amount,
            limit_price,
            allow_partial: false,
        });

        let info: DispatchInfo =
            DispatchInfoOf::<<Test as frame_system::Config>::RuntimeCall>::default();

        let extension = SubtensorTransactionExtension::<Test>::new();
        // Submit to the signed extension validate function
        let result_no_stake = extension.validate(
            RawOrigin::Signed(coldkey).into(),
            &call.clone(),
            &info,
            10,
            (),
            &TxBaseImplication(()),
            TransactionSource::External,
        );

        // Should fail due to slippage
        assert_eq!(
            result_no_stake.unwrap_err(),
            CustomTransactionError::SlippageTooHigh.into()
        );
    });
}

#[test]
fn test_stake_overflow() {
    new_test_ext(1).execute_with(|| {
        let subnet_owner_coldkey = U256::from(1001);
        let subnet_owner_hotkey = U256::from(1002);
        let coldkey_account_id = U256::from(435445);
        let hotkey_account_id = U256::from(54544);
        let netuid = add_dynamic_network(&subnet_owner_hotkey, &subnet_owner_coldkey);
        let amount = 21_000_000_000_000_000; // Max TAO supply
        register_ok_neuron(netuid, hotkey_account_id, coldkey_account_id, 192213123);

        // Give it some $$$ in his coldkey balance
        SubtensorModule::add_balance_to_coldkey_account(&coldkey_account_id, amount);

        // Setup liquidity with 21M TAO values
        mock::setup_reserves(netuid, amount, amount.into());

        // Stake and check if the result is ok
        let (expected_alpha, _) = mock::swap_tao_to_alpha(netuid, amount);
        assert_ok!(SubtensorModule::add_stake(
            RuntimeOrigin::signed(coldkey_account_id),
            hotkey_account_id,
            netuid,
            amount
        ));

        // Check if stake has increased properly
        assert_eq!(
            SubtensorModule::get_stake_for_hotkey_on_subnet(&hotkey_account_id, netuid),
            expected_alpha
        );

        // Check if total stake has increased accordingly.
        assert_abs_diff_eq!(
            SubtensorModule::get_total_stake(),
            amount + SubtensorModule::get_network_min_lock(),
            epsilon = 1
        );
    });
}

#[test]
fn test_stake_low_liquidity_validate() {
    // Testing the signed extension validate function
    // correctly filters the `add_stake` transaction.

    new_test_ext(0).execute_with(|| {
        let subnet_owner_coldkey = U256::from(1001);
        let subnet_owner_hotkey = U256::from(1002);
        let hotkey = U256::from(2);
        let coldkey = U256::from(3);
        let amount_staked = DefaultMinStake::<Test>::get() * 10;

        let netuid = add_dynamic_network(&subnet_owner_hotkey, &subnet_owner_coldkey);
        SubtensorModule::create_account_if_non_existent(&coldkey, &hotkey);
        SubtensorModule::add_balance_to_coldkey_account(&coldkey, amount_staked);

        // Set the liquidity at lowest possible value so that all staking requests fail

        let reserve = u64::from(mock::SwapMinimumReserve::get()) - 1;
        mock::setup_reserves(netuid, reserve, reserve.into());

        // Add stake call
        let call = RuntimeCall::SubtensorModule(SubtensorCall::add_stake {
            hotkey,
            netuid,
            amount_staked,
        });

        let info = DispatchInfoOf::<<Test as frame_system::Config>::RuntimeCall>::default();

        let extension = SubtensorTransactionExtension::<Test>::new();
        // Submit to the signed extension validate function
        let result_no_stake = extension.validate(
            RawOrigin::Signed(coldkey).into(),
            &call.clone(),
            &info,
            10,
            (),
            &TxBaseImplication(()),
            TransactionSource::External,
        );

        // Should fail due to insufficient stake
        assert_eq!(
            result_no_stake.unwrap_err(),
            CustomTransactionError::InsufficientLiquidity.into()
        );
    });
}

#[test]
fn test_unstake_low_liquidity_validate() {
    // Testing the signed extension validate function
    // correctly filters the `add_stake` transaction.

    new_test_ext(0).execute_with(|| {
        let subnet_owner_coldkey = U256::from(1001);
        let subnet_owner_hotkey = U256::from(1002);
        let hotkey = U256::from(2);
        let coldkey = U256::from(3);
        let amount_staked = DefaultMinStake::<Test>::get() * 10; // FIXME: DefaultStakingFee is deprecated

        let netuid = add_dynamic_network(&subnet_owner_hotkey, &subnet_owner_coldkey);
        SubtensorModule::create_account_if_non_existent(&coldkey, &hotkey);
        SubtensorModule::add_balance_to_coldkey_account(&coldkey, amount_staked);

        // Simulate stake for hotkey
        let reserve = u64::MAX / 1000;
        mock::setup_reserves(netuid, reserve, reserve.into());

        let alpha = SubtensorModule::stake_into_subnet(
            &hotkey,
            &coldkey,
            netuid,
            amount_staked,
            <Test as Config>::SwapInterface::max_price(),
            false,
        )
        .unwrap();

        // Set the liquidity at lowest possible value so that all staking requests fail
        let reserve = u64::from(mock::SwapMinimumReserve::get()) - 1;
        mock::setup_reserves(netuid, reserve, reserve.into());

        // Remove stake call
        let call = RuntimeCall::SubtensorModule(SubtensorCall::remove_stake {
            hotkey,
            netuid,
            amount_unstaked: alpha,
        });

        let info = DispatchInfoOf::<<Test as frame_system::Config>::RuntimeCall>::default();

        let extension = SubtensorTransactionExtension::<Test>::new();
        // Submit to the signed extension validate function
        let result_no_stake = extension.validate(
            RawOrigin::Signed(coldkey).into(),
            &call.clone(),
            &info,
            10,
            (),
            &TxBaseImplication(()),
            TransactionSource::External,
        );

        // Should fail due to insufficient stake
        assert_eq!(
            result_no_stake.unwrap_err(),
            CustomTransactionError::InsufficientLiquidity.into()
        );
    });
}

#[test]
fn test_unstake_all_validate() {
    // Testing the signed extension validate function
    // correctly filters the `unstake_all` transaction.

    new_test_ext(0).execute_with(|| {
        let subnet_owner_coldkey = U256::from(1001);
        let subnet_owner_hotkey = U256::from(1002);
        let hotkey = U256::from(2);
        let coldkey = U256::from(3);
        let amount_staked = DefaultMinStake::<Test>::get() * 10;

        let netuid = add_dynamic_network(&subnet_owner_hotkey, &subnet_owner_coldkey);
        SubtensorModule::create_account_if_non_existent(&coldkey, &hotkey);
        SubtensorModule::add_balance_to_coldkey_account(&coldkey, amount_staked);

        // Simulate stake for hotkey
        SubnetTAO::<Test>::insert(netuid, u64::MAX / 1000);
        SubnetAlphaIn::<Test>::insert(netuid, AlphaCurrency::from(u64::MAX / 1000));
        SubtensorModule::stake_into_subnet(
            &hotkey,
            &coldkey,
            netuid,
            amount_staked,
            <Test as pallet::Config>::SwapInterface::max_price(),
            false,
        )
        .unwrap();

        // Set the liquidity at lowest possible value so that all staking requests fail
        let reserve = u64::from(mock::SwapMinimumReserve::get()) - 1;
        mock::setup_reserves(netuid, reserve, reserve.into());

        // unstake_all call
        let call = RuntimeCall::SubtensorModule(SubtensorCall::unstake_all { hotkey });

        let info: DispatchInfo =
            DispatchInfoOf::<<Test as frame_system::Config>::RuntimeCall>::default();

        let extension = SubtensorTransactionExtension::<Test>::new();
        // Submit to the signed extension validate function
        let result_no_stake = extension.validate(
            RawOrigin::Signed(coldkey).into(),
            &call.clone(),
            &info,
            10,
            (),
            &TxBaseImplication(()),
            TransactionSource::External,
        );

        // Should fail due to insufficient stake
        assert_eq!(
            result_no_stake.unwrap_err(),
            CustomTransactionError::StakeAmountTooLow.into()
        );
    });
}

#[test]
fn test_max_amount_add_root() {
    new_test_ext(0).execute_with(|| {
        // 0 price on root => max is 0
        assert_eq!(
            SubtensorModule::get_max_amount_add(NetUid::ROOT, 0),
            Err(Error::<Test>::ZeroMaxStakeAmount)
        );

        // 0.999999... price on root => max is 0
        assert_eq!(
            SubtensorModule::get_max_amount_add(NetUid::ROOT, 999_999_999),
            Err(Error::<Test>::ZeroMaxStakeAmount)
        );

        // 1.0 price on root => max is u64::MAX
        assert_eq!(
            SubtensorModule::get_max_amount_add(NetUid::ROOT, 1_000_000_000),
            Ok(u64::MAX)
        );

        // 1.000...001 price on root => max is u64::MAX
        assert_eq!(
            SubtensorModule::get_max_amount_add(NetUid::ROOT, 1_000_000_001),
            Ok(u64::MAX)
        );

        // 2.0 price on root => max is u64::MAX
        assert_eq!(
            SubtensorModule::get_max_amount_add(NetUid::ROOT, 2_000_000_000),
            Ok(u64::MAX)
        );
    });
}

#[test]
fn test_max_amount_add_stable() {
    new_test_ext(0).execute_with(|| {
        let netuid = NetUid::from(1);
        add_network(netuid, 1, 0);

        // 0 price => max is 0
        assert_eq!(
            SubtensorModule::get_max_amount_add(netuid, 0),
            Err(Error::<Test>::ZeroMaxStakeAmount)
        );

        // 0.999999... price => max is 0
        assert_eq!(
            SubtensorModule::get_max_amount_add(netuid, 999_999_999),
            Err(Error::<Test>::ZeroMaxStakeAmount)
        );

        // 1.0 price => max is u64::MAX
        assert_eq!(
            SubtensorModule::get_max_amount_add(netuid, 1_000_000_000),
            Ok(u64::MAX)
        );

        // 1.000...001 price => max is u64::MAX
        assert_eq!(
            SubtensorModule::get_max_amount_add(netuid, 1_000_000_001),
            Ok(u64::MAX)
        );

        // 2.0 price => max is u64::MAX
        assert_eq!(
            SubtensorModule::get_max_amount_add(netuid, 2_000_000_000),
            Ok(u64::MAX)
        );
    });
}

// cargo test --package pallet-subtensor --lib -- tests::staking::test_max_amount_add_dynamic --exact --show-output
#[test]
fn test_max_amount_add_dynamic() {
    // tao_in, alpha_in, limit_price, expected_max_swappable
    [
        // Zero handling (no panics)
        (
            1_000_000_000,
            1_000_000_000,
            0,
            Err(Error::<Test>::ZeroMaxStakeAmount),
        ),
        // Low bounds
        (100, 100, 1_100_000_000, Ok(4)),
        (1_000, 1_000, 1_100_000_000, Ok(48)),
        (10_000, 10_000, 1_100_000_000, Ok(489)),
        // Basic math
        (1_000_000, 1_000_000, 4_000_000_000, Ok(1_000_000)),
        (1_000_000, 1_000_000, 9_000_000_000, Ok(2_000_000)),
        (1_000_000, 1_000_000, 16_000_000_000, Ok(3_000_000)),
        (
            1_000_000_000_000,
            1_000_000_000_000,
            16_000_000_000,
            Ok(3_000_000_000_000),
        ),
        // Normal range values with edge cases
        (
            150_000_000_000,
            100_000_000_000,
            0,
            Err(Error::<Test>::ZeroMaxStakeAmount),
        ),
        (
            150_000_000_000,
            100_000_000_000,
            100_000_000,
            Err(Error::<Test>::ZeroMaxStakeAmount),
        ),
        (
            150_000_000_000,
            100_000_000_000,
            500_000_000,
            Err(Error::<Test>::ZeroMaxStakeAmount),
        ),
        (
            150_000_000_000,
            100_000_000_000,
            1_499_999_999,
            Err(Error::<Test>::ZeroMaxStakeAmount),
        ),
        (150_000_000_000, 100_000_000_000, 1_500_000_000, Ok(5)),
        (150_000_000_000, 100_000_000_000, 1_500_000_001, Ok(51)),
        (
            150_000_000_000,
            100_000_000_000,
            6_000_000_000,
            Ok(150_000_000_000),
        ),
        // Miscellaneous overflows and underflows
        (u64::MAX / 2, u64::MAX, u64::MAX, Ok(u64::MAX)),
    ]
    .into_iter()
    .for_each(|(tao_in, alpha_in, limit_price, expected_max_swappable)| {
        new_test_ext(0).execute_with(|| {
            let alpha_in = AlphaCurrency::from(alpha_in);
            let subnet_owner_coldkey = U256::from(1001);
            let subnet_owner_hotkey = U256::from(1002);
            let netuid = add_dynamic_network(&subnet_owner_hotkey, &subnet_owner_coldkey);

            // Forse-set alpha in and tao reserve to achieve relative price of subnets
            SubnetTAO::<Test>::insert(netuid, tao_in);
            SubnetAlphaIn::<Test>::insert(netuid, alpha_in);

            // Force the swap to initialize
            SubtensorModule::swap_tao_for_alpha(netuid, 0, 1_000_000_000_000).unwrap();

            if !alpha_in.is_zero() {
                let expected_price = U96F32::from_num(tao_in) / U96F32::from_num(alpha_in);
                assert_abs_diff_eq!(
                    <Test as pallet::Config>::SwapInterface::current_alpha_price(netuid.into())
                        .to_num::<f64>(),
                    expected_price.to_num::<f64>(),
                    epsilon = expected_price.to_num::<f64>() / 1_000_f64
                );
            }

            match expected_max_swappable {
                Err(e) => assert_err!(SubtensorModule::get_max_amount_add(netuid, limit_price), e),
                Ok(v) => assert_abs_diff_eq!(
                    SubtensorModule::get_max_amount_add(netuid, limit_price).unwrap(),
                    v,
                    epsilon = v / 100
                ),
            }
        });
    });
}

#[test]
fn test_max_amount_remove_root() {
    new_test_ext(0).execute_with(|| {
        // 0 price on root => max is u64::MAX
        assert_eq!(
            SubtensorModule::get_max_amount_remove(NetUid::ROOT, 0),
            Ok(AlphaCurrency::MAX)
        );

        // 0.5 price on root => max is u64::MAX
        assert_eq!(
            SubtensorModule::get_max_amount_remove(NetUid::ROOT, 500_000_000),
            Ok(AlphaCurrency::MAX)
        );

        // 0.999999... price on root => max is u64::MAX
        assert_eq!(
            SubtensorModule::get_max_amount_remove(NetUid::ROOT, 999_999_999),
            Ok(AlphaCurrency::MAX)
        );

        // 1.0 price on root => max is u64::MAX
        assert_eq!(
            SubtensorModule::get_max_amount_remove(NetUid::ROOT, 1_000_000_000),
            Ok(AlphaCurrency::MAX)
        );

        // 1.000...001 price on root => max is 0
        assert_eq!(
            SubtensorModule::get_max_amount_remove(NetUid::ROOT, 1_000_000_001),
            Err(Error::<Test>::ZeroMaxStakeAmount)
        );

        // 2.0 price on root => max is 0
        assert_eq!(
            SubtensorModule::get_max_amount_remove(NetUid::ROOT, 2_000_000_000),
            Err(Error::<Test>::ZeroMaxStakeAmount)
        );
    });
}

#[test]
fn test_max_amount_remove_stable() {
    new_test_ext(0).execute_with(|| {
        let netuid = NetUid::from(1);
        add_network(netuid, 1, 0);

        // 0 price => max is u64::MAX
        assert_eq!(
            SubtensorModule::get_max_amount_remove(netuid, 0),
            Ok(AlphaCurrency::MAX)
        );

        // 0.999999... price => max is u64::MAX
        assert_eq!(
            SubtensorModule::get_max_amount_remove(netuid, 999_999_999),
            Ok(AlphaCurrency::MAX)
        );

        // 1.0 price => max is u64::MAX
        assert_eq!(
            SubtensorModule::get_max_amount_remove(netuid, 1_000_000_000),
            Ok(AlphaCurrency::MAX)
        );

        // 1.000...001 price => max is 0
        assert_eq!(
            SubtensorModule::get_max_amount_remove(netuid, 1_000_000_001),
            Err(Error::<Test>::ZeroMaxStakeAmount)
        );

        // 2.0 price => max is 0
        assert_eq!(
            SubtensorModule::get_max_amount_remove(netuid, 2_000_000_000),
            Err(Error::<Test>::ZeroMaxStakeAmount)
        );
    });
}

// cargo test --package pallet-subtensor --lib -- tests::staking::test_max_amount_remove_dynamic --exact --show-output
#[test]
fn test_max_amount_remove_dynamic() {
    new_test_ext(0).execute_with(|| {
        let subnet_owner_coldkey = U256::from(1001);
        let subnet_owner_hotkey = U256::from(1002);
        let netuid = add_dynamic_network(&subnet_owner_hotkey, &subnet_owner_coldkey);

        // tao_in, alpha_in, limit_price, expected_max_swappable
        [
            // Zero handling (no panics)
            (
                0,
                1_000_000_000,
                100,
                Err(Error::<Test>::ZeroMaxStakeAmount),
            ),
            (
                1_000_000_000,
                0,
                100,
                Err(Error::<Test>::ZeroMaxStakeAmount),
            ),
            (10_000_000_000, 10_000_000_000, 0, Ok(u64::MAX)),
            // Low bounds (numbers are empirical, it is only important that result
            // is sharply decreasing when limit price increases)
            (1_000, 1_000, 0, Ok(4_308_000_000_000)),
            (1_001, 1_001, 0, Ok(4_310_000_000_000)),
            (1_001, 1_001, 1, Ok(31_750_000)),
            (1_001, 1_001, 2, Ok(22_500_000)),
            (1_001, 1_001, 1_001, Ok(1_000_000)),
            (1_001, 1_001, 10_000, Ok(316_000)),
            (1_001, 1_001, 100_000, Ok(100_000)),
            // Basic math
            (1_000_000, 1_000_000, 250_000_000, Ok(1_000_000)),
            (1_000_000, 1_000_000, 62_500_000, Ok(3_000_000)),
            (
                1_000_000_000_000,
                1_000_000_000_000,
                62_500_000,
                Ok(3_000_000_000_000),
            ),
            // Normal range values with edge cases and sanity checks
            (200_000_000_000, 100_000_000_000, 0, Ok(u64::MAX)),
            (
                200_000_000_000,
                100_000_000_000,
                500_000_000,
                Ok(100_000_000_000),
            ),
            (
                200_000_000_000,
                100_000_000_000,
                125_000_000,
                Ok(300_000_000_000),
            ),
            (
                200_000_000_000,
                100_000_000_000,
                2_000_000_000,
                Err(Error::<Test>::ZeroMaxStakeAmount),
            ),
            (
                200_000_000_000,
                100_000_000_000,
                2_000_000_001,
                Err(Error::<Test>::ZeroMaxStakeAmount),
            ),
            (200_000_000_000, 100_000_000_000, 1_999_999_999, Ok(24)),
            (200_000_000_000, 100_000_000_000, 1_999_999_990, Ok(252)),
            // Miscellaneous overflows and underflows
            (
                21_000_000_000_000_000,
                1_000_000,
                21_000_000_000_000_000,
                Ok(30_700_000),
            ),
            (21_000_000_000_000_000, 1_000_000, u64::MAX, Ok(67_164)),
            (
                21_000_000_000_000_000,
                1_000_000_000_000_000_000,
                u64::MAX,
                Err(Error::<Test>::ZeroMaxStakeAmount),
            ),
            (
                21_000_000_000_000_000,
                1_000_000_000_000_000_000,
                20_000_000,
                Ok(24_800_000_000_000_000),
            ),
            (
                21_000_000_000_000_000,
                21_000_000_000_000_000,
                999_999_999,
                Ok(10_500_000),
            ),
            (
                21_000_000_000_000_000,
                21_000_000_000_000_000,
                0,
                Ok(u64::MAX),
            ),
        ]
        .iter()
        .for_each(
            |&(tao_in, alpha_in, limit_price, ref expected_max_swappable)| {
                let alpha_in = AlphaCurrency::from(alpha_in);
                // Forse-set alpha in and tao reserve to achieve relative price of subnets
                SubnetTAO::<Test>::insert(netuid, tao_in);
                SubnetAlphaIn::<Test>::insert(netuid, alpha_in);

                if !alpha_in.is_zero() {
                    let expected_price = I96F32::from_num(tao_in) / I96F32::from_num(alpha_in);
                    assert_eq!(
                        <Test as pallet::Config>::SwapInterface::current_alpha_price(netuid.into()),
                        expected_price
                    );
                }

                match expected_max_swappable {
                    Err(_) => assert_err!(
                        SubtensorModule::get_max_amount_remove(netuid, limit_price),
                        Error::<Test>::ZeroMaxStakeAmount
                    ),
                    Ok(v) => {
<<<<<<< HEAD
                        let expected =
                            AlphaCurrency::from(v.saturating_add((*v as f64 * 0.003) as u64));

                        assert_abs_diff_eq!(
                            SubtensorModule::get_max_amount_remove(netuid, limit_price).unwrap(),
                            expected,
                            epsilon = expected / 100.into()
=======
                        assert_abs_diff_eq!(
                            SubtensorModule::get_max_amount_remove(netuid, limit_price).unwrap(),
                            v,
                            epsilon = v / 100
>>>>>>> 00aaaadf
                        );
                    }
                }
            },
        );
    });
}

// cargo test --package pallet-subtensor --lib -- tests::staking::test_max_amount_move_root_root --exact --show-output
#[test]
fn test_max_amount_move_root_root() {
    new_test_ext(0).execute_with(|| {
        // 0 price on (root, root) exchange => max is u64::MAX
        assert_eq!(
            SubtensorModule::get_max_amount_move(NetUid::ROOT, NetUid::ROOT, 0),
            Ok(AlphaCurrency::MAX)
        );

        // 0.5 price on (root, root) => max is u64::MAX
        assert_eq!(
            SubtensorModule::get_max_amount_move(NetUid::ROOT, NetUid::ROOT, 500_000_000),
            Ok(AlphaCurrency::MAX)
        );

        // 0.999999... price on (root, root) => max is u64::MAX
        assert_eq!(
            SubtensorModule::get_max_amount_move(NetUid::ROOT, NetUid::ROOT, 999_999_999),
            Ok(AlphaCurrency::MAX)
        );

        // 1.0 price on (root, root) => max is u64::MAX
        assert_eq!(
            SubtensorModule::get_max_amount_move(NetUid::ROOT, NetUid::ROOT, 1_000_000_000),
            Ok(AlphaCurrency::MAX)
        );

        // 1.000...001 price on (root, root) => max is 0
        assert_eq!(
            SubtensorModule::get_max_amount_move(NetUid::ROOT, NetUid::ROOT, 1_000_000_001),
            Err(Error::<Test>::ZeroMaxStakeAmount)
        );

        // 2.0 price on (root, root) => max is 0
        assert_eq!(
            SubtensorModule::get_max_amount_move(NetUid::ROOT, NetUid::ROOT, 2_000_000_000),
            Err(Error::<Test>::ZeroMaxStakeAmount)
        );
    });
}

// cargo test --package pallet-subtensor --lib -- tests::staking::test_max_amount_move_root_stable --exact --show-output
#[test]
fn test_max_amount_move_root_stable() {
    new_test_ext(0).execute_with(|| {
        let netuid = NetUid::from(1);
        add_network(netuid, 1, 0);

        // 0 price on (root, stable) exchange => max is u64::MAX
        assert_eq!(
            SubtensorModule::get_max_amount_move(NetUid::ROOT, netuid, 0),
            Ok(AlphaCurrency::MAX)
        );

        // 0.5 price on (root, stable) => max is u64::MAX
        assert_eq!(
            SubtensorModule::get_max_amount_move(NetUid::ROOT, netuid, 500_000_000),
            Ok(AlphaCurrency::MAX)
        );

        // 0.999999... price on (root, stable) => max is u64::MAX
        assert_eq!(
            SubtensorModule::get_max_amount_move(NetUid::ROOT, netuid, 999_999_999),
            Ok(AlphaCurrency::MAX)
        );

        // 1.0 price on (root, stable) => max is u64::MAX
        assert_eq!(
            SubtensorModule::get_max_amount_move(NetUid::ROOT, netuid, 1_000_000_000),
            Ok(AlphaCurrency::MAX)
        );

        // 1.000...001 price on (root, stable) => max is 0
        assert_eq!(
            SubtensorModule::get_max_amount_move(NetUid::ROOT, netuid, 1_000_000_001),
            Err(Error::<Test>::ZeroMaxStakeAmount)
        );

        // 2.0 price on (root, stable) => max is 0
        assert_eq!(
            SubtensorModule::get_max_amount_move(NetUid::ROOT, netuid, 2_000_000_000),
            Err(Error::<Test>::ZeroMaxStakeAmount)
        );
    });
}

// cargo test --package pallet-subtensor --lib -- tests::staking::test_max_amount_move_stable_dynamic --exact --show-output
#[test]
fn test_max_amount_move_stable_dynamic() {
    new_test_ext(0).execute_with(|| {
        // Add stable subnet
        let stable_netuid = NetUid::from(1);
        add_network(stable_netuid, 1, 0);

        // Add dynamic subnet
        let subnet_owner_coldkey = U256::from(1001);
        let subnet_owner_hotkey = U256::from(1002);
        let dynamic_netuid = add_dynamic_network(&subnet_owner_hotkey, &subnet_owner_coldkey);

        // Force-set alpha in and tao reserve to make price equal 0.5
        let tao_reserve = 50_000_000_000_u64;
        let alpha_in = AlphaCurrency::from(100_000_000_000);
        SubnetTAO::<Test>::insert(dynamic_netuid, tao_reserve);
        SubnetAlphaIn::<Test>::insert(dynamic_netuid, alpha_in);
        let current_price =
            <Test as pallet::Config>::SwapInterface::current_alpha_price(dynamic_netuid.into());
        assert_eq!(current_price, U96F32::from_num(0.5));

        // The tests below just mimic the add_stake_limit tests for reverted price

        // 0 price => max is u64::MAX
        assert_eq!(
            SubtensorModule::get_max_amount_move(stable_netuid, dynamic_netuid, 0),
            Ok(AlphaCurrency::MAX)
        );

        // 2.0 price => max is 0
        assert_eq!(
            SubtensorModule::get_max_amount_move(stable_netuid, dynamic_netuid, 2_000_000_000),
            Err(Error::<Test>::ZeroMaxStakeAmount)
        );

        // 3.0 price => max is 0
        assert_eq!(
            SubtensorModule::get_max_amount_move(stable_netuid, dynamic_netuid, 3_000_000_000),
            Err(Error::<Test>::ZeroMaxStakeAmount)
        );

        // 2x price => max is 1x TAO
        assert_abs_diff_eq!(
            SubtensorModule::get_max_amount_move(stable_netuid, dynamic_netuid, 500_000_000)
                .unwrap(),
            AlphaCurrency::from(tao_reserve + (tao_reserve as f64 * 0.003) as u64),
            epsilon = AlphaCurrency::from(tao_reserve / 100),
        );

        // Precision test:
        // 1.99999..9000 price => max > 0
        assert!(
            SubtensorModule::get_max_amount_move(stable_netuid, dynamic_netuid, 1_999_999_000)
                .unwrap()
                > AlphaCurrency::ZERO
        );

        // Max price doesn't panic and returns something meaningful
        assert_eq!(
            SubtensorModule::get_max_amount_move(stable_netuid, dynamic_netuid, u64::MAX),
            Err(Error::<Test>::ZeroMaxStakeAmount)
        );
        assert_eq!(
            SubtensorModule::get_max_amount_move(stable_netuid, dynamic_netuid, u64::MAX - 1),
            Err(Error::<Test>::ZeroMaxStakeAmount)
        );
        assert_eq!(
            SubtensorModule::get_max_amount_move(stable_netuid, dynamic_netuid, u64::MAX / 2),
            Err(Error::<Test>::ZeroMaxStakeAmount)
        );
    });
}

// cargo test --package pallet-subtensor --lib -- tests::staking::test_max_amount_move_dynamic_stable --exact --show-output
#[test]
fn test_max_amount_move_dynamic_stable() {
    new_test_ext(0).execute_with(|| {
        // Add stable subnet
        let stable_netuid = NetUid::from(1);
        add_network(stable_netuid, 1, 0);

        // Add dynamic subnet
        let subnet_owner_coldkey = U256::from(1001);
        let subnet_owner_hotkey = U256::from(1002);
        let dynamic_netuid = add_dynamic_network(&subnet_owner_hotkey, &subnet_owner_coldkey);

        // Forse-set alpha in and tao reserve to make price equal 1.5
        let tao_reserve = 150_000_000_000_u64;
        let alpha_in = 100_000_000_000_u64;
        SubnetTAO::<Test>::insert(dynamic_netuid, tao_reserve);
        SubnetAlphaIn::<Test>::insert(dynamic_netuid, AlphaCurrency::from(alpha_in));
        let current_price =
            <Test as pallet::Config>::SwapInterface::current_alpha_price(dynamic_netuid.into());
        assert_eq!(current_price, U96F32::from_num(1.5));

        // The tests below just mimic the remove_stake_limit tests

        // 0 price => max is u64::MAX
        assert_eq!(
            SubtensorModule::get_max_amount_move(dynamic_netuid, stable_netuid, 0),
            Ok(AlphaCurrency::MAX)
        );

        // Low price values don't blow things up
        assert!(
            SubtensorModule::get_max_amount_move(dynamic_netuid, stable_netuid, 1).unwrap()
                > AlphaCurrency::ZERO
        );
        assert!(
            SubtensorModule::get_max_amount_move(dynamic_netuid, stable_netuid, 2).unwrap()
                > AlphaCurrency::ZERO
        );
        assert!(
            SubtensorModule::get_max_amount_move(dynamic_netuid, stable_netuid, 3).unwrap()
                > AlphaCurrency::ZERO
        );

        // 1.5000...1 price => max is 0
        assert_eq!(
            SubtensorModule::get_max_amount_move(dynamic_netuid, stable_netuid, 1_500_000_001),
            Err(Error::<Test>::ZeroMaxStakeAmount)
        );

        // 1.5 price => max is 0 because of non-zero slippage
        assert_abs_diff_eq!(
            SubtensorModule::get_max_amount_move(dynamic_netuid, stable_netuid, 1_500_000_000)
                .unwrap_or(AlphaCurrency::ZERO),
            AlphaCurrency::ZERO,
            epsilon = 10_000.into()
        );

        // 1/4 price => max is 1x Alpha
        assert_abs_diff_eq!(
            SubtensorModule::get_max_amount_move(dynamic_netuid, stable_netuid, 375_000_000)
                .unwrap(),
<<<<<<< HEAD
            AlphaCurrency::from(alpha_in + (alpha_in as f64 * 0.003) as u64),
            epsilon = AlphaCurrency::from(alpha_in) / 1000.into(),
=======
            alpha_in_u64,
            epsilon = alpha_in_u64 / 1000,
>>>>>>> 00aaaadf
        );

        // Precision test:
        // 1.499999.. price => max > 0
        assert!(
            SubtensorModule::get_max_amount_move(dynamic_netuid, stable_netuid, 1_499_999_999)
                .unwrap()
                > AlphaCurrency::ZERO
        );

        // Max price doesn't panic and returns something meaningful
        assert!(
            SubtensorModule::get_max_amount_move(dynamic_netuid, stable_netuid, u64::MAX)
                .unwrap_or(AlphaCurrency::ZERO)
                < 21_000_000_000_000_000.into()
        );
        assert!(
            SubtensorModule::get_max_amount_move(dynamic_netuid, stable_netuid, u64::MAX - 1)
                .unwrap_or(AlphaCurrency::ZERO)
                < 21_000_000_000_000_000.into()
        );
        assert!(
            SubtensorModule::get_max_amount_move(dynamic_netuid, stable_netuid, u64::MAX / 2)
                .unwrap_or(AlphaCurrency::ZERO)
                < 21_000_000_000_000_000.into()
        );
    });
}

// cargo test --package pallet-subtensor --lib -- tests::staking::test_max_amount_move_dynamic_dynamic --exact --show-output
#[test]
fn test_max_amount_move_dynamic_dynamic() {
    new_test_ext(0).execute_with(|| {
        // Add two dynamic subnets
        let subnet_owner_coldkey = U256::from(1001);
        let subnet_owner_hotkey = U256::from(1002);
        let origin_netuid = add_dynamic_network(&subnet_owner_hotkey, &subnet_owner_coldkey);
        let destination_netuid = add_dynamic_network(&subnet_owner_hotkey, &subnet_owner_coldkey);

        // Test cases are generated with help with this limit-staking calculator:
        // https://docs.google.com/spreadsheets/d/1pfU-PVycd3I4DbJIc0GjtPohy4CbhdV6CWqgiy__jKE
        // This is for reference only; verify before use.
        //
        // CSV backup for this spreadhsheet:
        //
        // SubnetTAO 1,AlphaIn 1,SubnetTAO 2,AlphaIn 2,,initial price,limit price,max swappable
        // 150,100,100,100,,=(A2/B2)/(C2/D2),0.1,=(D2*A2-B2*C2*G2)/(G2*(A2+C2))
        //
        // tao_in_1, alpha_in_1, tao_in_2, alpha_in_2, limit_price, expected_max_swappable, precision
        [
            // Zero handling (no panics)
            (0, 1_000_000_000, 1_000_000_000, 1_000_000_000, 100, 0, 1),
            (1_000_000_000, 0, 1_000_000_000, 1_000_000_000, 100, 0, 1),
            (1_000_000_000, 1_000_000_000, 0, 1_000_000_000, 100, 0, 1),
            (1_000_000_000, 1_000_000_000, 1_000_000_000, 0, 100, 0, 1),
            // Low bounds
            (1, 1, 1, 1, 0, u64::MAX, 1),
            (1, 1, 1, 1, 1, 500_000_000, 1),
            (1, 1, 1, 1, 2, 250_000_000, 1),
            (1, 1, 1, 1, 3, 166_666_666, 1),
            (1, 1, 1, 1, 4, 125_000_000, 1),
            (1, 1, 1, 1, 1_000, 500_000, 1),
            // Basic math
            (1_000, 1_000, 1_000, 1_000, 500_000_000, 500, 1),
            (1_000, 1_000, 1_000, 1_000, 100_000_000, 4_500, 1),
            // Normal range values edge cases
            (
                150_000_000_000,
                100_000_000_000,
                100_000_000_000,
                100_000_000_000,
                100_000_000,
                560_000_000_000,
                1_000_000,
            ),
            (
                150_000_000_000,
                100_000_000_000,
                100_000_000_000,
                100_000_000_000,
                500_000_000,
                80_000_000_000,
                1_000_000,
            ),
            (
                150_000_000_000,
                100_000_000_000,
                100_000_000_000,
                100_000_000_000,
                750_000_000,
                40_000_000_000,
                1_000_000,
            ),
            (
                150_000_000_000,
                100_000_000_000,
                100_000_000_000,
                100_000_000_000,
                1_000_000_000,
                20_000_000_000,
                1_000,
            ),
            (
                150_000_000_000,
                100_000_000_000,
                100_000_000_000,
                100_000_000_000,
                1_250_000_000,
                8_000_000_000,
                1_000,
            ),
            (
                150_000_000_000,
                100_000_000_000,
                100_000_000_000,
                100_000_000_000,
                1_499_999_999,
                27,
                1,
            ),
            (
                150_000_000_000,
                100_000_000_000,
                100_000_000_000,
                100_000_000_000,
                1_500_000_000,
                0,
                1,
            ),
            (
                150_000_000_000,
                100_000_000_000,
                100_000_000_000,
                100_000_000_000,
                1_500_000_001,
                0,
                1,
            ),
            (
                150_000_000_000,
                100_000_000_000,
                100_000_000_000,
                100_000_000_000,
                1_500_001_000,
                0,
                1,
            ),
            (
                150_000_000_000,
                100_000_000_000,
                100_000_000_000,
                100_000_000_000,
                2_000_000_000,
                0,
                1,
            ),
            (
                150_000_000_000,
                100_000_000_000,
                100_000_000_000,
                100_000_000_000,
                u64::MAX,
                0,
                1,
            ),
            (
                100_000_000_000,
                200_000_000_000,
                300_000_000_000,
                400_000_000_000,
                500_000_000,
                50_000_000_000,
                1_000,
            ),
            // Miscellaneous overflows
            (
                1_000_000_000,
                1_000_000_000,
                1_000_000_000,
                1_000_000_000,
                1,
                499_999_999_500_000_000,
                100_000_000,
            ),
            (
                1_000_000,
                1_000_000,
                21_000_000_000_000_000,
                1_000_000_000_000_000_000_u64,
                1,
                48_000_000_000_000_000,
                1_000_000_000_000_000,
            ),
            (
                150_000_000_000,
                100_000_000_000,
                100_000_000_000,
                100_000_000_000,
                u64::MAX,
                0,
                1,
            ),
            (
                1_000_000,
                1_000_000,
                21_000_000_000_000_000,
                1_000_000_000_000_000_000_u64,
                u64::MAX,
                0,
                1,
            ),
        ]
        .iter()
        .for_each(
            |&(
                tao_in_1,
                alpha_in_1,
                tao_in_2,
                alpha_in_2,
                limit_price,
                expected_max_swappable,
                precision,
            )| {
                let alpha_in_1 = AlphaCurrency::from(alpha_in_1);
                let alpha_in_2 = AlphaCurrency::from(alpha_in_2);
                let expected_max_swappable = AlphaCurrency::from(expected_max_swappable);
                // Forse-set alpha in and tao reserve to achieve relative price of subnets
                SubnetTAO::<Test>::insert(origin_netuid, tao_in_1);
                SubnetAlphaIn::<Test>::insert(origin_netuid, alpha_in_1);
                SubnetTAO::<Test>::insert(destination_netuid, tao_in_2);
                SubnetAlphaIn::<Test>::insert(destination_netuid, alpha_in_2);

                if !alpha_in_1.is_zero() && !alpha_in_2.is_zero() {
                    let origin_price =
                        I96F32::from_num(tao_in_1) / I96F32::from_num(u64::from(alpha_in_1));
                    let dest_price =
                        I96F32::from_num(tao_in_2) / I96F32::from_num(u64::from(alpha_in_2));
                    if dest_price != 0 {
                        let expected_price = origin_price / dest_price;
                        assert_eq!(
                            <Test as pallet::Config>::SwapInterface::current_alpha_price(
                                origin_netuid.into()
                            ) / <Test as pallet::Config>::SwapInterface::current_alpha_price(
                                destination_netuid.into()
                            ),
                            expected_price
                        );
                    }
                }

                assert_abs_diff_eq!(
                    SubtensorModule::get_max_amount_move(
                        origin_netuid,
                        destination_netuid,
                        limit_price
                    )
                    .unwrap_or(AlphaCurrency::ZERO),
                    expected_max_swappable,
                    epsilon = precision.into()
                );
            },
        );
    });
}

#[test]
fn test_add_stake_limit_ok() {
    new_test_ext(1).execute_with(|| {
        let hotkey_account_id = U256::from(533453);
        let coldkey_account_id = U256::from(55453);
        let amount = 900_000_000_000; // over the maximum

        // add network
        let netuid = add_dynamic_network(&hotkey_account_id, &coldkey_account_id);

        // Forse-set alpha in and tao reserve to make price equal 1.5
        let tao_reserve = U96F32::from_num(150_000_000_000_u64);
        let alpha_in = AlphaCurrency::from(100_000_000_000_u64);
        mock::setup_reserves(netuid, tao_reserve.to_num(), alpha_in);
        let current_price =
            <Test as pallet::Config>::SwapInterface::current_alpha_price(netuid.into());
        assert_eq!(current_price, U96F32::from_num(1.5));

        // Give it some $$$ in his coldkey balance
        SubtensorModule::add_balance_to_coldkey_account(&coldkey_account_id, amount);

        // Setup limit price so that it doesn't peak above 4x of current price
        // The amount that can be executed at this price is 450 TAO only
        // Alpha produced will be equal to 75 = 450*100/(450+150)
        let limit_price = 24_000_000_000;
        let expected_executed_stake = AlphaCurrency::from(75_000_000_000);

        // Add stake with slippage safety and check if the result is ok
        assert_ok!(SubtensorModule::add_stake_limit(
            RuntimeOrigin::signed(coldkey_account_id),
            hotkey_account_id,
            netuid,
            amount,
            limit_price,
            true
        ));

        // Check if stake has increased only by 75 Alpha
        assert_abs_diff_eq!(
            SubtensorModule::get_stake_for_hotkey_and_coldkey_on_subnet(
                &hotkey_account_id,
                &coldkey_account_id,
                netuid
            ),
            expected_executed_stake,
            epsilon = expected_executed_stake / 1000.into(),
        );

        // Check that 450 TAO less fees balance still remains free on coldkey
        let fee = <tests::mock::Test as pallet::Config>::SwapInterface::approx_fee_amount(
            netuid.into(),
            amount / 2,
        ) as f64;
        assert_abs_diff_eq!(
            SubtensorModule::get_coldkey_balance(&coldkey_account_id),
            amount / 2 - fee as u64,
            epsilon = amount / 2 / 1000
        );

        // Check that price has updated to ~24 = (150+450) / (100 - 75)
        let exp_price = U96F32::from_num(24.0);
        let current_price =
            <Test as pallet::Config>::SwapInterface::current_alpha_price(netuid.into());
        assert_abs_diff_eq!(
            exp_price.to_num::<f64>(),
            current_price.to_num::<f64>(),
            epsilon = 0.001,
        );
    });
}

#[test]
fn test_add_stake_limit_fill_or_kill() {
    new_test_ext(1).execute_with(|| {
        let hotkey_account_id = U256::from(533453);
        let coldkey_account_id = U256::from(55453);
        let amount = 900_000_000_000; // over the maximum

        // add network
        let netuid = add_dynamic_network(&hotkey_account_id, &coldkey_account_id);

        // Force-set alpha in and tao reserve to make price equal 1.5
        let tao_reserve: U96F32 = U96F32::from_num(150_000_000_000_u64);
        let alpha_in = AlphaCurrency::from(100_000_000_000_u64);
        SubnetTAO::<Test>::insert(netuid, tao_reserve.to_num::<u64>());
        SubnetAlphaIn::<Test>::insert(netuid, alpha_in);
        let current_price =
            <Test as pallet::Config>::SwapInterface::current_alpha_price(netuid.into());
        // FIXME it's failing because in the swap pallet, the alpha price is set only after an
        // initial swap
        assert_eq!(current_price, U96F32::from_num(1.5));

        // Give it some $$$ in his coldkey balance
        SubtensorModule::add_balance_to_coldkey_account(&coldkey_account_id, amount);

        // Setup limit price so that it doesn't peak above 4x of current price
        // The amount that can be executed at this price is 450 TAO only
        // Alpha produced will be equal to 25 = 100 - 450*100/(150+450)
        let limit_price = 24_000_000_000;

        // Add stake with slippage safety and check if it fails
        assert_noop!(
            SubtensorModule::add_stake_limit(
                RuntimeOrigin::signed(coldkey_account_id),
                hotkey_account_id,
                netuid,
                amount,
                limit_price,
                false
            ),
            Error::<Test>::SlippageTooHigh
        );

        // Lower the amount and it should succeed now
        let amount_ok = 450_000_000_000; // fits the maximum
        assert_ok!(SubtensorModule::add_stake_limit(
            RuntimeOrigin::signed(coldkey_account_id),
            hotkey_account_id,
            netuid,
            amount_ok,
            limit_price,
            false
        ));
    });
}

#[test]
fn test_add_stake_limit_partial_zero_max_stake_amount_error() {
    new_test_ext(1).execute_with(|| {
        let hotkey_account_id = U256::from(533453);
        let coldkey_account_id = U256::from(55453);

        // Exact values from the error:
        // https://taostats.io/extrinsic/5338471-0009?network=finney
        let amount = 19980000000;
        let limit_price = 26953618;
        let tao_reserve: U96F32 = U96F32::from_num(5_032_494_439_940_u64);
        let alpha_in = AlphaCurrency::from(186_268_425_402_874);

        let netuid = add_dynamic_network(&hotkey_account_id, &coldkey_account_id);
        SubnetTAO::<Test>::insert(netuid, tao_reserve.to_num::<u64>());
        SubnetAlphaIn::<Test>::insert(netuid, alpha_in);

        SubtensorModule::add_balance_to_coldkey_account(&coldkey_account_id, amount);

        assert_noop!(
            SubtensorModule::add_stake_limit(
                RuntimeOrigin::signed(coldkey_account_id),
                hotkey_account_id,
                netuid,
                amount,
                limit_price,
                true
            ),
            Error::<Test>::ZeroMaxStakeAmount
        );
    });
}

#[test]
fn test_remove_stake_limit_ok() {
    new_test_ext(1).execute_with(|| {
        let hotkey_account_id = U256::from(533453);
        let coldkey_account_id = U256::from(55453);
        let stake_amount = 300_000_000_000;

        // add network
        let netuid = add_dynamic_network(&hotkey_account_id, &coldkey_account_id);
        SubtensorModule::add_balance_to_coldkey_account(
            &coldkey_account_id,
            stake_amount + ExistentialDeposit::get(),
        );

        // Forse-set sufficient reserves
        let tao_reserve: U96F32 = U96F32::from_num(100_000_000_000_u64);
        let alpha_in = AlphaCurrency::from(100_000_000_000);
        SubnetTAO::<Test>::insert(netuid, tao_reserve.to_num::<u64>());
        SubnetAlphaIn::<Test>::insert(netuid, alpha_in);

        // Stake to hotkey account, and check if the result is ok
        assert_ok!(SubtensorModule::add_stake(
            RuntimeOrigin::signed(coldkey_account_id),
            hotkey_account_id,
            netuid,
            stake_amount
        ));
        let alpha_before = SubtensorModule::get_stake_for_hotkey_and_coldkey_on_subnet(
            &hotkey_account_id,
            &coldkey_account_id,
            netuid,
        );

        // Setup limit price to 99% of current price
        let current_price =
            <Test as pallet::Config>::SwapInterface::current_alpha_price(netuid.into());
        let limit_price = (current_price.to_num::<f64>() * 990_000_000_f64) as u64;

        // Alpha unstaked - calculated using formula from delta_in()
        let expected_alpha_reduction = (0.00138 * (alpha_in.to_u64() as f64)) as u64;
        let fee: u64 = (expected_alpha_reduction as f64 * 0.003) as u64;

        // Remove stake with slippage safety
        remove_stake_rate_limit_for_tests(&hotkey_account_id, &coldkey_account_id, netuid);
        assert_ok!(SubtensorModule::remove_stake_limit(
            RuntimeOrigin::signed(coldkey_account_id),
            hotkey_account_id,
            netuid,
            alpha_before / 2.into(),
            limit_price,
            true
        ));
        let alpha_after = SubtensorModule::get_stake_for_hotkey_and_coldkey_on_subnet(
            &hotkey_account_id,
            &coldkey_account_id,
            netuid,
        );

        // Check if stake has decreased properly
        assert_abs_diff_eq!(
            alpha_before - alpha_after,
            AlphaCurrency::from(expected_alpha_reduction + fee),
            epsilon = AlphaCurrency::from(expected_alpha_reduction / 10),
        );
    });
}

#[test]
fn test_remove_stake_limit_fill_or_kill() {
    new_test_ext(1).execute_with(|| {
        let hotkey_account_id = U256::from(533453);
        let coldkey_account_id = U256::from(55453);
        let stake_amount = AlphaCurrency::from(300_000_000_000);
        let unstake_amount = AlphaCurrency::from(150_000_000_000);

        // add network
        let netuid = add_dynamic_network(&hotkey_account_id, &coldkey_account_id);

        // Give the neuron some stake to remove
        SubtensorModule::increase_stake_for_hotkey_and_coldkey_on_subnet(
            &hotkey_account_id,
            &coldkey_account_id,
            netuid,
            stake_amount,
        );

        // Forse-set alpha in and tao reserve to make price equal 1.5
        let tao_reserve: U96F32 = U96F32::from_num(150_000_000_000_u64);
        let alpha_in = AlphaCurrency::from(100_000_000_000);
        SubnetTAO::<Test>::insert(netuid, tao_reserve.to_num::<u64>());
        SubnetAlphaIn::<Test>::insert(netuid, alpha_in);
        let current_price =
            <Test as pallet::Config>::SwapInterface::current_alpha_price(netuid.into());
        assert_eq!(current_price, U96F32::from_num(1.5));

        // Setup limit price so that it doesn't drop by more than 10% from current price
        let limit_price = 1_350_000_000;

        // Remove stake with slippage safety - fails
        assert_noop!(
            SubtensorModule::remove_stake_limit(
                RuntimeOrigin::signed(coldkey_account_id),
                hotkey_account_id,
                netuid,
                unstake_amount,
                limit_price,
                false
            ),
            Error::<Test>::SlippageTooHigh
        );

        // Lower the amount: Should succeed
        assert_ok!(SubtensorModule::remove_stake_limit(
            RuntimeOrigin::signed(coldkey_account_id),
            hotkey_account_id,
            netuid,
            unstake_amount / 100.into(),
            limit_price,
            false
        ),);
    });
}

#[test]
// RUST_LOG=info cargo test --package pallet-subtensor --lib -- tests::staking::test_add_stake_specific_stake_into_subnet_fail --exact --show-output
fn test_add_stake_specific_stake_into_subnet_fail() {
    new_test_ext(1).execute_with(|| {
        let sn_owner_coldkey = U256::from(55453);

        let hotkey_account_id = U256::from(533453);
        let coldkey_account_id = U256::from(55454);
        let hotkey_owner_account_id = U256::from(533454);

        let existing_shares: U64F64 =
            U64F64::from_num(161_986_254).saturating_div(U64F64::from_num(u64::MAX));
        let existing_stake = AlphaCurrency::from(36_711_495_953);

        let tao_in = 2_409_892_148_947;
        let alpha_in = AlphaCurrency::from(15_358_708_513_716);

        let tao_staked = 200_000_000;

        //add network
        let netuid = add_dynamic_network(&sn_owner_coldkey, &sn_owner_coldkey);

        // Register hotkey on netuid
        register_ok_neuron(netuid, hotkey_account_id, hotkey_owner_account_id, 0);
        // Check we have zero staked
        assert_eq!(
            SubtensorModule::get_total_stake_for_hotkey(&hotkey_account_id),
            0
        );

        // Set a hotkey pool for the hotkey
        let mut hotkey_pool = SubtensorModule::get_alpha_share_pool(hotkey_account_id, netuid);
        hotkey_pool.update_value_for_one(&hotkey_owner_account_id, 1234); // Doesn't matter, will be overridden

        // Adjust the total hotkey stake and shares to match the existing values
        TotalHotkeyShares::<Test>::insert(hotkey_account_id, netuid, existing_shares);
        TotalHotkeyAlpha::<Test>::insert(hotkey_account_id, netuid, existing_stake);

        // Make the hotkey a delegate
        Delegates::<Test>::insert(hotkey_account_id, 0);

        // Setup Subnet pool
        SubnetAlphaIn::<Test>::insert(netuid, alpha_in);
        SubnetTAO::<Test>::insert(netuid, tao_in);

        // Give TAO balance to coldkey
        SubtensorModule::add_balance_to_coldkey_account(
            &coldkey_account_id,
            tao_staked + 1_000_000_000,
        );

        // Add stake as new hotkey
        let expected_alpha = AlphaCurrency::from(
            <Test as Config>::SwapInterface::swap(
                netuid.into(),
                OrderType::Buy,
                tao_staked,
                <Test as Config>::SwapInterface::max_price(),
                false,
                true,
            )
            .map(|v| v.amount_paid_out)
            .unwrap_or_default(),
        );
        assert_ok!(SubtensorModule::add_stake(
            RuntimeOrigin::signed(coldkey_account_id),
            hotkey_account_id,
            netuid,
            tao_staked,
        ));

        // Check we have non-zero staked
        assert!(expected_alpha > AlphaCurrency::ZERO);
        assert_abs_diff_eq!(
            SubtensorModule::get_stake_for_hotkey_and_coldkey_on_subnet(
                &hotkey_account_id,
                &coldkey_account_id,
                netuid
            ),
            expected_alpha,
            epsilon = expected_alpha / 1000.into()
        );
    });
}

// cargo test --package pallet-subtensor --lib -- tests::staking::test_remove_99_999_per_cent_stake_removes_all --exact --show-output
#[test]
fn test_remove_99_9991_per_cent_stake_removes_all() {
    new_test_ext(1).execute_with(|| {
        let subnet_owner_coldkey = U256::from(1);
        let subnet_owner_hotkey = U256::from(2);
        let hotkey_account_id = U256::from(581337);
        let coldkey_account_id = U256::from(81337);
        let amount = 10_000_000_000;
        let netuid = add_dynamic_network(&subnet_owner_hotkey, &subnet_owner_coldkey);
        register_ok_neuron(netuid, hotkey_account_id, coldkey_account_id, 192213123);

        // Give it some $$$ in his coldkey balance
        SubtensorModule::add_balance_to_coldkey_account(&coldkey_account_id, amount);

        // Stake to hotkey account, and check if the result is ok
        assert_ok!(SubtensorModule::add_stake(
            RuntimeOrigin::signed(coldkey_account_id),
            hotkey_account_id,
            netuid,
            amount
        ));

        // Remove 99.9991% stake
        let alpha = SubtensorModule::get_stake_for_hotkey_and_coldkey_on_subnet(
            &hotkey_account_id,
            &coldkey_account_id,
            netuid,
        );
        remove_stake_rate_limit_for_tests(&hotkey_account_id, &coldkey_account_id, netuid);
        let remove_amount = AlphaCurrency::from(
            (U64F64::from_num(alpha) * U64F64::from_num(0.999991)).to_num::<u64>(),
        );
        // we expected the entire stake to be returned
        let (expected_balance, _) = mock::swap_alpha_to_tao(netuid, alpha);
        assert_ok!(SubtensorModule::remove_stake(
            RuntimeOrigin::signed(coldkey_account_id),
            hotkey_account_id,
            netuid,
            remove_amount,
        ));

        // Check that all alpha was unstaked and all TAO balance was returned (less fees)
        assert_abs_diff_eq!(
            SubtensorModule::get_coldkey_balance(&coldkey_account_id),
            expected_balance,
            epsilon = 10,
        );
        assert_eq!(
            SubtensorModule::get_total_stake_for_hotkey(&hotkey_account_id),
            0
        );
        let new_alpha = SubtensorModule::get_stake_for_hotkey_and_coldkey_on_subnet(
            &hotkey_account_id,
            &coldkey_account_id,
            netuid,
        );
        assert!(new_alpha.is_zero());
    });
}

// cargo test --package pallet-subtensor --lib -- tests::staking::test_remove_99_9989_per_cent_stake_leaves_a_little --exact --show-output
#[test]
fn test_remove_99_9989_per_cent_stake_leaves_a_little() {
    new_test_ext(1).execute_with(|| {
        let subnet_owner_coldkey = U256::from(1);
        let subnet_owner_hotkey = U256::from(2);
        let hotkey_account_id = U256::from(581337);
        let coldkey_account_id = U256::from(81337);
        let amount = 10_000_000_000;
        let netuid = add_dynamic_network(&subnet_owner_hotkey, &subnet_owner_coldkey);
        register_ok_neuron(netuid, hotkey_account_id, coldkey_account_id, 192213123);

        // Give it some $$$ in his coldkey balance
        SubtensorModule::add_balance_to_coldkey_account(&coldkey_account_id, amount);

        // Stake to hotkey account, and check if the result is ok
        let (_, fee) = mock::swap_tao_to_alpha(netuid, amount);
        assert_ok!(SubtensorModule::add_stake(
            RuntimeOrigin::signed(coldkey_account_id),
            hotkey_account_id,
            netuid,
            amount
        ));

        // Remove 99.9989% stake
        remove_stake_rate_limit_for_tests(&hotkey_account_id, &coldkey_account_id, netuid);
        let alpha = SubtensorModule::get_stake_for_hotkey_and_coldkey_on_subnet(
            &hotkey_account_id,
            &coldkey_account_id,
            netuid,
        );
        let fee =
            mock::swap_alpha_to_tao(netuid, ((alpha.to_u64() as f64 * 0.99) as u64).into()).1 + fee;
        assert_ok!(SubtensorModule::remove_stake(
            RuntimeOrigin::signed(coldkey_account_id),
            hotkey_account_id,
            netuid,
            (U64F64::from_num(alpha.to_u64()) * U64F64::from_num(0.99))
                .to_num::<u64>()
                .into()
        ));

        // Check that all alpha was unstaked and 99% TAO balance was returned (less fees)
        // let fee = <Test as Config>::SwapInterface::approx_fee_amount(netuid.into(), (amount as f64 * 0.99) as u64);
        assert_abs_diff_eq!(
            SubtensorModule::get_coldkey_balance(&coldkey_account_id),
            (amount as f64 * 0.99) as u64 - fee,
            epsilon = amount / 1000,
        );
        assert_abs_diff_eq!(
            SubtensorModule::get_total_stake_for_hotkey(&hotkey_account_id),
            (amount as f64 * 0.01) as u64,
            epsilon = amount / 1000,
        );
        let new_alpha = SubtensorModule::get_stake_for_hotkey_and_coldkey_on_subnet(
            &hotkey_account_id,
            &coldkey_account_id,
            netuid,
        );
        assert_abs_diff_eq!(
            new_alpha,
            AlphaCurrency::from((alpha.to_u64() as f64 * 0.01) as u64),
            epsilon = 10.into()
        );
    });
}

#[test]
fn test_move_stake_limit_partial() {
    new_test_ext(1).execute_with(|| {
        let subnet_owner_coldkey = U256::from(1001);
        let subnet_owner_hotkey = U256::from(1002);
        let coldkey = U256::from(1);
        let hotkey = U256::from(2);
        let stake_amount = AlphaCurrency::from(150_000_000_000);
        let move_amount = AlphaCurrency::from(150_000_000_000);

        // add network
        let origin_netuid = add_dynamic_network(&subnet_owner_hotkey, &subnet_owner_coldkey);
        let destination_netuid = add_dynamic_network(&subnet_owner_hotkey, &subnet_owner_coldkey);
        register_ok_neuron(origin_netuid, hotkey, coldkey, 192213123);
        register_ok_neuron(destination_netuid, hotkey, coldkey, 192213123);

        // Give the neuron some stake to remove
        SubtensorModule::increase_stake_for_hotkey_and_coldkey_on_subnet(
            &hotkey,
            &coldkey,
            origin_netuid,
            stake_amount,
        );

        // Forse-set alpha in and tao reserve to make price equal 1.5 on both origin and destination,
        // but there's much more liquidity on destination, so its price wouldn't go up when restaked
        let tao_reserve: U96F32 = U96F32::from_num(150_000_000_000_u64);
        let alpha_in = AlphaCurrency::from(100_000_000_000);
        SubnetTAO::<Test>::insert(origin_netuid, tao_reserve.to_num::<u64>());
        SubnetAlphaIn::<Test>::insert(origin_netuid, alpha_in);
        SubnetTAO::<Test>::insert(destination_netuid, (tao_reserve * 100_000).to_num::<u64>());
        SubnetAlphaIn::<Test>::insert(destination_netuid, alpha_in * 100_000.into());
        let current_price =
            <Test as pallet::Config>::SwapInterface::current_alpha_price(origin_netuid.into());
        assert_eq!(current_price, U96F32::from_num(1.5));

        // The relative price between origin and destination subnets is 1.
        // Setup limit relative price so that it doesn't drop by more than 1% from current price
        let limit_price = 990_000_000;

        // Move stake with slippage safety - executes partially
        assert_ok!(SubtensorModule::swap_stake_limit(
            RuntimeOrigin::signed(coldkey),
            hotkey,
            origin_netuid,
            destination_netuid,
            move_amount,
            limit_price,
            true,
        ));

        let new_alpha = SubtensorModule::get_stake_for_hotkey_and_coldkey_on_subnet(
            &hotkey,
            &coldkey,
            origin_netuid,
        );

        assert_abs_diff_eq!(
            new_alpha,
            AlphaCurrency::from(149_000_000_000),
            epsilon = 100_000_000.into()
        );
    });
}

/// cargo test --package pallet-subtensor --lib -- tests::staking::test_unstake_all_hits_liquidity_min --exact --show-output
#[test]
fn test_unstake_all_hits_liquidity_min() {
    new_test_ext(1).execute_with(|| {
        let subnet_owner_coldkey = U256::from(1001);
        let subnet_owner_hotkey = U256::from(1002);
        let coldkey = U256::from(1);
        let hotkey = U256::from(2);

        let stake_amount = AlphaCurrency::from(190_000_000_000); // 190 Alpha

        let netuid = add_dynamic_network(&subnet_owner_hotkey, &subnet_owner_coldkey);
        register_ok_neuron(netuid, hotkey, coldkey, 192213123);
        // Give the neuron some stake to remove
        SubtensorModule::increase_stake_for_hotkey_and_coldkey_on_subnet(
            &hotkey,
            &coldkey,
            netuid,
            stake_amount,
        );

        // Setup the Alpha pool so that removing all the Alpha will bring liqudity below the minimum
        let remaining_tao = I96F32::from_num(u64::from(mock::SwapMinimumReserve::get()) - 1);
        let alpha_reserves = I110F18::from(stake_amount.to_u64() + 10_000_000);
        mock::setup_reserves(
            netuid,
            remaining_tao.to_num(),
            alpha_reserves.to_num::<u64>().into(),
        );

        // Try to unstake, but we reduce liquidity too far

        assert_ok!(SubtensorModule::unstake_all(
            RuntimeOrigin::signed(coldkey),
            hotkey,
        ));

        // Expect nothing to be unstaked
        let new_alpha =
            SubtensorModule::get_stake_for_hotkey_and_coldkey_on_subnet(&hotkey, &coldkey, netuid);
        assert_abs_diff_eq!(new_alpha, stake_amount, epsilon = AlphaCurrency::ZERO);
    });
}

#[test]
fn test_unstake_all_alpha_hits_liquidity_min() {
    new_test_ext(1).execute_with(|| {
        let subnet_owner_coldkey = U256::from(1001);
        let subnet_owner_hotkey = U256::from(1002);
        let coldkey = U256::from(1);
        let hotkey = U256::from(2);

        let stake_amount = 100_000_000_000; // 100 TAO

        let netuid = add_dynamic_network(&subnet_owner_hotkey, &subnet_owner_coldkey);
        register_ok_neuron(netuid, hotkey, coldkey, 192213123);
        SubtensorModule::add_balance_to_coldkey_account(
            &coldkey,
            stake_amount + ExistentialDeposit::get(),
        );
        // Give the neuron some stake to remove
        assert_ok!(SubtensorModule::add_stake(
            RuntimeOrigin::signed(coldkey),
            hotkey,
            netuid,
            stake_amount
        ));

        // Setup the pool so that removing all the TAO will bring liqudity below the minimum
        let remaining_tao = I96F32::from_num(u64::from(mock::SwapMinimumReserve::get()) - 1)
            .saturating_sub(I96F32::from(1));
        let alpha =
            SubtensorModule::get_stake_for_hotkey_and_coldkey_on_subnet(&hotkey, &coldkey, netuid);
        let alpha_reserves = I110F18::from(u64::from(alpha) + 10_000_000);

        let k = I110F18::from_fixed(remaining_tao)
            .saturating_mul(alpha_reserves.saturating_add(I110F18::from(u64::from(alpha))));
        let tao_reserves = k.safe_div(alpha_reserves);

        mock::setup_reserves(
            netuid,
            tao_reserves.to_num::<u64>() / 100_u64,
            alpha_reserves.to_num::<u64>().into(),
        );

        // Try to unstake, but we reduce liquidity too far

        assert_err!(
            SubtensorModule::unstake_all_alpha(RuntimeOrigin::signed(coldkey), hotkey),
            Error::<Test>::AmountTooLow
        );

        // Expect nothing to be unstaked
        let new_alpha =
            SubtensorModule::get_stake_for_hotkey_and_coldkey_on_subnet(&hotkey, &coldkey, netuid);
        assert_eq!(new_alpha, alpha);
    });
}

#[test]
fn test_unstake_all_alpha_works() {
    new_test_ext(1).execute_with(|| {
        let subnet_owner_coldkey = U256::from(1001);
        let subnet_owner_hotkey = U256::from(1002);
        let coldkey = U256::from(1);
        let hotkey = U256::from(2);

        let stake_amount = 190_000_000_000; // 190 TAO

        let netuid = add_dynamic_network(&subnet_owner_hotkey, &subnet_owner_coldkey);
        register_ok_neuron(netuid, hotkey, coldkey, 192213123);
        SubtensorModule::add_balance_to_coldkey_account(
            &coldkey,
            stake_amount + ExistentialDeposit::get(),
        );

        // Give the neuron some stake to remove
        assert_ok!(SubtensorModule::add_stake(
            RuntimeOrigin::signed(coldkey),
            hotkey,
            netuid,
            stake_amount
        ));

        remove_stake_rate_limit_for_tests(&hotkey, &coldkey, netuid);

        // Setup the pool so that removing all the TAO will keep liq above min
        mock::setup_reserves(netuid, stake_amount * 10, (stake_amount * 100).into());

        // Unstake all alpha to root
        assert_ok!(SubtensorModule::unstake_all_alpha(
            RuntimeOrigin::signed(coldkey),
            hotkey,
        ));

        let new_alpha =
            SubtensorModule::get_stake_for_hotkey_and_coldkey_on_subnet(&hotkey, &coldkey, netuid);
        assert_abs_diff_eq!(new_alpha, AlphaCurrency::ZERO, epsilon = 1_000.into());
        let new_root = SubtensorModule::get_stake_for_hotkey_and_coldkey_on_subnet(
            &hotkey,
            &coldkey,
            NetUid::ROOT,
        );
        assert!(new_root > 100_000.into());
    });
}

#[test]
fn test_unstake_all_works() {
    new_test_ext(1).execute_with(|| {
        let subnet_owner_coldkey = U256::from(1001);
        let subnet_owner_hotkey = U256::from(1002);
        let coldkey = U256::from(1);
        let hotkey = U256::from(2);

        let stake_amount = 190_000_000_000; // 190 TAO

        let netuid = add_dynamic_network(&subnet_owner_hotkey, &subnet_owner_coldkey);
        register_ok_neuron(netuid, hotkey, coldkey, 192213123);
        SubtensorModule::add_balance_to_coldkey_account(
            &coldkey,
            stake_amount + ExistentialDeposit::get(),
        );

        // Give the neuron some stake to remove
        assert_ok!(SubtensorModule::add_stake(
            RuntimeOrigin::signed(coldkey),
            hotkey,
            netuid,
            stake_amount
        ));

        // Setup the pool so that removing all the TAO will keep liq above min
        mock::setup_reserves(
            netuid,
            stake_amount * 10,
            AlphaCurrency::from(stake_amount * 100),
        );
        remove_stake_rate_limit_for_tests(&hotkey, &coldkey, netuid);

        // Unstake all alpha to free balance
        assert_ok!(SubtensorModule::unstake_all(
            RuntimeOrigin::signed(coldkey),
            hotkey,
        ));

        let new_alpha =
            SubtensorModule::get_stake_for_hotkey_and_coldkey_on_subnet(&hotkey, &coldkey, netuid);
        assert_abs_diff_eq!(new_alpha, AlphaCurrency::ZERO, epsilon = 1_000.into());
        let new_balance = SubtensorModule::get_coldkey_balance(&coldkey);
        assert!(new_balance > 100_000);
    });
}

#[test]
fn test_stake_into_subnet_ok() {
    new_test_ext(1).execute_with(|| {
        let owner_hotkey = U256::from(1);
        let owner_coldkey = U256::from(2);
        let hotkey = U256::from(3);
        let coldkey = U256::from(4);
        let amount = 100_000_000;

        // add network
        let netuid = add_dynamic_network(&owner_hotkey, &owner_coldkey);

        // Forse-set alpha in and tao reserve to make price equal 0.01
        let tao_reserve = U96F32::from_num(100_000_000_000_u64);
        let alpha_in = AlphaCurrency::from(1_000_000_000_000);
        mock::setup_reserves(netuid, tao_reserve.to_num(), alpha_in);
        let current_price =
            <Test as pallet::Config>::SwapInterface::current_alpha_price(netuid.into())
                .to_num::<f64>();

        // Initialize swap v3
        assert_ok!(<tests::mock::Test as pallet::Config>::SwapInterface::swap(
            netuid.into(),
            OrderType::Buy,
            0,
            u64::MAX,
            false,
            true
        ));

        // Add stake with slippage safety and check if the result is ok
        assert_ok!(SubtensorModule::stake_into_subnet(
            &hotkey,
            &coldkey,
            netuid,
            amount,
            u64::MAX,
            false,
        ));
        let fee_rate = pallet_subtensor_swap::FeeRate::<Test>::get(NetUid::from(netuid)) as f64
            / u16::MAX as f64;
        let expected_stake = (amount as f64) * (1. - fee_rate) / current_price;

        // Check if stake has increased
        assert_abs_diff_eq!(
            SubtensorModule::get_stake_for_hotkey_and_coldkey_on_subnet(&hotkey, &coldkey, netuid)
                .to_u64() as f64,
            expected_stake,
            epsilon = expected_stake / 1000.,
        );
    });
}

#[test]
fn test_stake_into_subnet_low_amount() {
    new_test_ext(1).execute_with(|| {
        let owner_hotkey = U256::from(1);
        let owner_coldkey = U256::from(2);
        let hotkey = U256::from(3);
        let coldkey = U256::from(4);
        let amount = 10;

        // add network
        let netuid = add_dynamic_network(&owner_hotkey, &owner_coldkey);

        // Forse-set alpha in and tao reserve to make price equal 0.01
        let tao_reserve = U96F32::from_num(100_000_000_000_u64);
        let alpha_in = AlphaCurrency::from(1_000_000_000_000);
        mock::setup_reserves(netuid, tao_reserve.to_num(), alpha_in);
        let current_price =
            <Test as pallet::Config>::SwapInterface::current_alpha_price(netuid.into())
                .to_num::<f64>();

        // Initialize swap v3
        assert_ok!(<tests::mock::Test as pallet::Config>::SwapInterface::swap(
            netuid.into(),
            OrderType::Buy,
            0,
            u64::MAX,
            false,
            true
        ));

        // Add stake with slippage safety and check if the result is ok
        assert_ok!(SubtensorModule::stake_into_subnet(
            &hotkey,
            &coldkey,
            netuid,
            amount,
            u64::MAX,
            false,
        ));
        let expected_stake = AlphaCurrency::from(((amount as f64) * 0.997 / current_price) as u64);

        // Check if stake has increased
        assert_abs_diff_eq!(
            SubtensorModule::get_stake_for_hotkey_and_coldkey_on_subnet(&hotkey, &coldkey, netuid),
            expected_stake,
            epsilon = expected_stake / 100.into()
        );
    });
}

#[test]
fn test_unstake_from_subnet_low_amount() {
    new_test_ext(1).execute_with(|| {
        let owner_hotkey = U256::from(1);
        let owner_coldkey = U256::from(2);
        let hotkey = U256::from(3);
        let coldkey = U256::from(4);
        let amount = 10;

        // add network
        let netuid = add_dynamic_network(&owner_hotkey, &owner_coldkey);

        // Forse-set alpha in and tao reserve to make price equal 0.01
        let tao_reserve = U96F32::from_num(100_000_000_000_u64);
        let alpha_in = AlphaCurrency::from(1_000_000_000_000);
        mock::setup_reserves(netuid, tao_reserve.to_num(), alpha_in);

        // Initialize swap v3
        assert_ok!(<tests::mock::Test as pallet::Config>::SwapInterface::swap(
            netuid.into(),
            OrderType::Buy,
            0,
            u64::MAX,
            false,
            true
        ));

        // Add stake and check if the result is ok
        assert_ok!(SubtensorModule::stake_into_subnet(
            &hotkey,
            &coldkey,
            netuid,
            amount,
            u64::MAX,
            false,
        ));

        // Remove stake
        let alpha =
            SubtensorModule::get_stake_for_hotkey_and_coldkey_on_subnet(&hotkey, &coldkey, netuid);
        assert_ok!(SubtensorModule::unstake_from_subnet(
            &hotkey,
            &coldkey,
            netuid,
            alpha,
            u64::MIN,
            false,
        ));

        // Check if stake is zero
        assert_eq!(
            SubtensorModule::get_stake_for_hotkey_and_coldkey_on_subnet(&hotkey, &coldkey, netuid),
            AlphaCurrency::ZERO,
        );
    });
}

#[test]
fn test_stake_into_subnet_prohibitive_limit() {
    new_test_ext(1).execute_with(|| {
        let owner_hotkey = U256::from(1);
        let owner_coldkey = U256::from(2);
        let coldkey = U256::from(4);
        let amount = 100_000_000;

        // add network
        let netuid = add_dynamic_network(&owner_hotkey, &owner_coldkey);
        SubtensorModule::add_balance_to_coldkey_account(&coldkey, amount);

        // Forse-set alpha in and tao reserve to make price equal 0.01
        let tao_reserve = U96F32::from_num(100_000_000_000_u64);
        let alpha_in = AlphaCurrency::from(1_000_000_000_000);
        mock::setup_reserves(netuid, tao_reserve.to_num(), alpha_in);

        // Initialize swap v3
        assert_ok!(<tests::mock::Test as pallet::Config>::SwapInterface::swap(
            netuid.into(),
            OrderType::Buy,
            0,
            u64::MAX,
            false,
            true
        ));

        // Add stake and check if the result is ok
        // Use prohibitive limit price
        assert_err!(
            SubtensorModule::add_stake_limit(
                RuntimeOrigin::signed(coldkey),
                owner_hotkey,
                netuid,
                amount,
                0,
                true,
            ),
            Error::<Test>::ZeroMaxStakeAmount
        );

        // Check if stake has NOT increased
        assert_eq!(
            SubtensorModule::get_stake_for_hotkey_and_coldkey_on_subnet(
                &owner_hotkey,
                &coldkey,
                netuid
            ),
            AlphaCurrency::ZERO
        );

        // Check if balance has NOT decreased
        assert_eq!(SubtensorModule::get_coldkey_balance(&coldkey), amount);
    });
}

#[test]
fn test_unstake_from_subnet_prohibitive_limit() {
    new_test_ext(1).execute_with(|| {
        let owner_hotkey = U256::from(1);
        let owner_coldkey = U256::from(2);
        let coldkey = U256::from(4);
        let amount = 100_000_000;

        // add network
        let netuid = add_dynamic_network(&owner_hotkey, &owner_coldkey);
        SubtensorModule::add_balance_to_coldkey_account(&coldkey, amount);

        // Forse-set alpha in and tao reserve to make price equal 0.01
        let tao_reserve = U96F32::from_num(100_000_000_000_u64);
        let alpha_in = AlphaCurrency::from(1_000_000_000_000);
        mock::setup_reserves(netuid, tao_reserve.to_num(), alpha_in);

        // Initialize swap v3
        assert_ok!(<tests::mock::Test as pallet::Config>::SwapInterface::swap(
            netuid.into(),
            OrderType::Buy,
            0,
            u64::MAX,
            false,
            true
        ));

        // Add stake and check if the result is ok
        assert_ok!(SubtensorModule::stake_into_subnet(
            &owner_hotkey,
            &coldkey,
            netuid,
            amount,
            u64::MAX,
            false,
        ));

        // Remove stake
        // Use prohibitive limit price
        let balance_before = SubtensorModule::get_coldkey_balance(&coldkey);
        let alpha = SubtensorModule::get_stake_for_hotkey_and_coldkey_on_subnet(
            &owner_hotkey,
            &coldkey,
            netuid,
        );
        assert_err!(
            SubtensorModule::remove_stake_limit(
                RuntimeOrigin::signed(coldkey),
                owner_hotkey,
                netuid,
                alpha,
                u64::MAX,
                true,
            ),
            Error::<Test>::ZeroMaxStakeAmount
        );

        // Check if stake has NOT decreased
        assert_eq!(
            SubtensorModule::get_stake_for_hotkey_and_coldkey_on_subnet(
                &owner_hotkey,
                &coldkey,
                netuid
            ),
            alpha
        );

        // Check if balance has NOT increased
        assert_eq!(
            SubtensorModule::get_coldkey_balance(&coldkey),
            balance_before,
        );
    });
}

#[test]
fn test_unstake_full_amount() {
    new_test_ext(1).execute_with(|| {
        let owner_hotkey = U256::from(1);
        let owner_coldkey = U256::from(2);
        let coldkey = U256::from(4);
        let amount = 100_000_000;

        // add network
        let netuid = add_dynamic_network(&owner_hotkey, &owner_coldkey);
        SubtensorModule::add_balance_to_coldkey_account(&coldkey, amount);

        // Forse-set alpha in and tao reserve to make price equal 0.01
        let tao_reserve = U96F32::from_num(100_000_000_000_u64);
        let alpha_in = AlphaCurrency::from(1_000_000_000_000);
        mock::setup_reserves(netuid, tao_reserve.to_num(), alpha_in);

        // Initialize swap v3
        assert_ok!(<tests::mock::Test as pallet::Config>::SwapInterface::swap(
            netuid.into(),
            OrderType::Buy,
            0,
            u64::MAX,
            false,
            true
        ));

        // Add stake and check if the result is ok
        assert_ok!(SubtensorModule::stake_into_subnet(
            &owner_hotkey,
            &coldkey,
            netuid,
            amount,
            u64::MAX,
            false,
        ));

        // Remove stake
        // Use prohibitive limit price
        let balance_before = SubtensorModule::get_coldkey_balance(&coldkey);
        let alpha = SubtensorModule::get_stake_for_hotkey_and_coldkey_on_subnet(
            &owner_hotkey,
            &coldkey,
            netuid,
        );
        assert_ok!(SubtensorModule::remove_stake(
            RuntimeOrigin::signed(coldkey),
            owner_hotkey,
            netuid,
            alpha,
        ));

        // Check if stake is zero
        assert_eq!(
            SubtensorModule::get_stake_for_hotkey_and_coldkey_on_subnet(
                &owner_hotkey,
                &coldkey,
                netuid
            ),
            AlphaCurrency::ZERO
        );

        // Check if balance has increased accordingly
        let balance_after = SubtensorModule::get_coldkey_balance(&coldkey);
        let actual_balance_increase = (balance_after - balance_before) as f64;
        let fee_rate = pallet_subtensor_swap::FeeRate::<Test>::get(NetUid::from(netuid)) as f64
            / u16::MAX as f64;
        let expected_balance_increase = amount as f64 * (1. - fee_rate) / (1. + fee_rate);
        assert_abs_diff_eq!(
            actual_balance_increase,
            expected_balance_increase,
            epsilon = expected_balance_increase / 10_000.
        );
    });
}

fn price_to_tick(price: f64) -> TickIndex {
    let price_sqrt: U64F64 = U64F64::from_num(price.sqrt());
    // Handle potential errors in the conversion
    match TickIndex::try_from_sqrt_price(price_sqrt) {
        Ok(mut tick) => {
            // Ensure the tick is within bounds
            if tick > TickIndex::MAX {
                tick = TickIndex::MAX;
            } else if tick < TickIndex::MIN {
                tick = TickIndex::MIN;
            }
            tick
        }
        // Default to a reasonable value when conversion fails
        Err(_) => {
            if price > 1.0 {
                TickIndex::MAX
            } else {
                TickIndex::MIN
            }
        }
    }
}

/// Test correctness of swap fees:
///   1. TAO is not minted or burned
///   2. Fees match FeeRate
///
#[test]
fn test_swap_fees_tao_correctness() {
    new_test_ext(1).execute_with(|| {
        let owner_hotkey = U256::from(1);
        let owner_coldkey = U256::from(2);
        let coldkey = U256::from(4);
        let amount = 1_000_000_000;
        let owner_balance_before = amount * 10;
        let user_balance_before = amount * 100;

        // add network
        let netuid = add_dynamic_network(&owner_hotkey, &owner_coldkey);
        SubtensorModule::add_balance_to_coldkey_account(&owner_coldkey, owner_balance_before);
        SubtensorModule::add_balance_to_coldkey_account(&coldkey, user_balance_before);
        let fee_rate = pallet_subtensor_swap::FeeRate::<Test>::get(NetUid::from(netuid)) as f64
            / u16::MAX as f64;
        pallet_subtensor_swap::EnabledUserLiquidity::<Test>::insert(NetUid::from(netuid), true);

        // Forse-set alpha in and tao reserve to make price equal 0.25
        let tao_reserve = U96F32::from_num(100_000_000_000_u64);
        let alpha_in = AlphaCurrency::from(400_000_000_000);
        mock::setup_reserves(netuid, tao_reserve.to_num(), alpha_in);

        // Check starting "total TAO"
        let total_tao_before =
            user_balance_before + owner_balance_before + SubnetTAO::<Test>::get(netuid);

        // Get alpha for owner
        assert_ok!(SubtensorModule::add_stake(
            RuntimeOrigin::signed(owner_coldkey),
            owner_hotkey,
            netuid,
            amount,
        ));
        let mut fees = (fee_rate * amount as f64) as u64;

        // Add owner coldkey Alpha as concentrated liquidity
        // between current price current price + 0.01
        let current_price =
            <Test as pallet::Config>::SwapInterface::current_alpha_price(netuid.into())
                .to_num::<f64>()
                + 0.0001;
        let limit_price = current_price + 0.01;
        let tick_low = price_to_tick(current_price);
        let tick_high = price_to_tick(limit_price);
        let liquidity = amount;

        assert_ok!(<Test as pallet::Config>::SwapInterface::do_add_liquidity(
            netuid.into(),
            &owner_coldkey,
            &owner_hotkey,
            tick_low,
            tick_high,
            liquidity,
        ));

        // Limit-buy and then sell all alpha for user to hit owner liquidity
        assert_ok!(SubtensorModule::add_stake_limit(
            RuntimeOrigin::signed(coldkey),
            owner_hotkey,
            netuid,
            amount,
            (limit_price * u64::MAX as f64) as u64,
            true
        ));
        fees += (fee_rate * amount as f64) as u64;

        let user_alpha = SubtensorModule::get_stake_for_hotkey_and_coldkey_on_subnet(
            &owner_hotkey,
            &coldkey,
            netuid,
        );
        remove_stake_rate_limit_for_tests(&owner_hotkey, &coldkey, netuid);
        assert_ok!(SubtensorModule::remove_stake(
            RuntimeOrigin::signed(coldkey),
            owner_hotkey,
            netuid,
            user_alpha,
        ));
        // Do not add fees because selling fees are in alpha

        // Check ending "total TAO"
        let owner_balance_after = SubtensorModule::get_coldkey_balance(&owner_coldkey);
        let user_balance_after = SubtensorModule::get_coldkey_balance(&coldkey);
        let total_tao_after =
            user_balance_after + owner_balance_after + SubnetTAO::<Test>::get(netuid) + fees;

        // Total TAO does not change, leave some epsilon for rounding
        assert_abs_diff_eq!(total_tao_before, total_tao_after, epsilon = 2,);
    });
}

#[test]
fn test_increase_stake_for_hotkey_and_coldkey_on_subnet_adds_to_staking_hotkeys_map() {
    new_test_ext(1).execute_with(|| {
        let coldkey = U256::from(1);
        let coldkey1 = U256::from(2);
        let hotkey = U256::from(3);

        let netuid = NetUid::from(1);
        let stake_amount = 100_000_000_000;

        // Check no entry in the staking hotkeys map
        assert!(!StakingHotkeys::<Test>::contains_key(coldkey));
        // insert manually
        StakingHotkeys::<Test>::insert(coldkey, Vec::<U256>::new());
        // check entry has no hotkey
        assert!(!StakingHotkeys::<Test>::get(coldkey).contains(&hotkey));

        SubtensorModule::increase_stake_for_hotkey_and_coldkey_on_subnet(
            &hotkey,
            &coldkey,
            netuid,
            stake_amount.into(),
        );

        // Check entry exists in the staking hotkeys map
        assert!(StakingHotkeys::<Test>::contains_key(coldkey));
        // check entry has hotkey
        assert!(StakingHotkeys::<Test>::get(coldkey).contains(&hotkey));

        // Check no entry in the staking hotkeys map for coldkey1
        assert!(!StakingHotkeys::<Test>::contains_key(coldkey1));

        // Run increase stake for hotkey and coldkey1 on subnet
        SubtensorModule::increase_stake_for_hotkey_and_coldkey_on_subnet(
            &hotkey,
            &coldkey1,
            netuid,
            stake_amount.into(),
        );

        // Check entry exists in the staking hotkeys map for coldkey1
        assert!(StakingHotkeys::<Test>::contains_key(coldkey1));
        // check entry has hotkey
        assert!(StakingHotkeys::<Test>::get(coldkey1).contains(&hotkey));
    });
}

#[test]
fn test_remove_stake_full_limit_ok() {
    new_test_ext(1).execute_with(|| {
        let hotkey_account_id = U256::from(1);
        let coldkey_account_id = U256::from(2);
        let stake_amount = AlphaCurrency::from(10_000_000_000);

        // add network
        let netuid = add_dynamic_network(&hotkey_account_id, &coldkey_account_id);

        // Give the neuron some stake to remove
        SubtensorModule::increase_stake_for_hotkey_and_coldkey_on_subnet(
            &hotkey_account_id,
            &coldkey_account_id,
            netuid,
            stake_amount,
        );

        let tao_reserve: U96F32 = U96F32::from_num(100_000_000_000_u64);
        let alpha_in = AlphaCurrency::from(100_000_000_000);
        SubnetTAO::<Test>::insert(netuid, tao_reserve.to_num::<u64>());
        SubnetAlphaIn::<Test>::insert(netuid, alpha_in);

        let limit_price = 90_000_000;

        // Remove stake with slippage safety
        assert_ok!(SubtensorModule::remove_stake_full_limit(
            RuntimeOrigin::signed(coldkey_account_id),
            hotkey_account_id,
            netuid,
            Some(limit_price),
        ));

        // Check if stake has decreased to zero
        assert_eq!(
            SubtensorModule::get_stake_for_hotkey_and_coldkey_on_subnet(
                &hotkey_account_id,
                &coldkey_account_id,
                netuid
            ),
            AlphaCurrency::ZERO
        );

        let new_balance = SubtensorModule::get_coldkey_balance(&coldkey_account_id);
        assert_abs_diff_eq!(new_balance, 9_086_000_000, epsilon = 1_000_000);
    });
}

#[test]
fn test_remove_stake_full_limit_fails_slippage_too_high() {
    new_test_ext(1).execute_with(|| {
        let hotkey_account_id = U256::from(1);
        let coldkey_account_id = U256::from(2);
        let stake_amount = AlphaCurrency::from(10_000_000_000);

        // add network
        let netuid = add_dynamic_network(&hotkey_account_id, &coldkey_account_id);

        // Give the neuron some stake to remove
        SubtensorModule::increase_stake_for_hotkey_and_coldkey_on_subnet(
            &hotkey_account_id,
            &coldkey_account_id,
            netuid,
            stake_amount,
        );

        let tao_reserve: U96F32 = U96F32::from_num(100_000_000_000_u64);
        let alpha_in = AlphaCurrency::from(100_000_000_000);
        SubnetTAO::<Test>::insert(netuid, tao_reserve.to_num::<u64>());
        SubnetAlphaIn::<Test>::insert(netuid, alpha_in);

        let invalid_limit_price = 910_000_000;

        // Remove stake with slippage safety
        assert_err!(
            SubtensorModule::remove_stake_full_limit(
                RuntimeOrigin::signed(coldkey_account_id),
                hotkey_account_id,
                netuid,
                Some(invalid_limit_price),
            ),
            Error::<Test>::SlippageTooHigh
        );
    });
}

#[test]
fn test_remove_stake_full_limit_ok_with_no_limit_price() {
    new_test_ext(1).execute_with(|| {
        let hotkey_account_id = U256::from(1);
        let coldkey_account_id = U256::from(2);
        let stake_amount = AlphaCurrency::from(10_000_000_000);

        // add network
        let netuid = add_dynamic_network(&hotkey_account_id, &coldkey_account_id);

        // Give the neuron some stake to remove
        SubtensorModule::increase_stake_for_hotkey_and_coldkey_on_subnet(
            &hotkey_account_id,
            &coldkey_account_id,
            netuid,
            stake_amount,
        );

        let tao_reserve: U96F32 = U96F32::from_num(100_000_000_000_u64);
        let alpha_in = AlphaCurrency::from(100_000_000_000);
        SubnetTAO::<Test>::insert(netuid, tao_reserve.to_num::<u64>());
        SubnetAlphaIn::<Test>::insert(netuid, alpha_in);

        // Remove stake with slippage safety
        assert_ok!(SubtensorModule::remove_stake_full_limit(
            RuntimeOrigin::signed(coldkey_account_id),
            hotkey_account_id,
            netuid,
            None,
        ));

        // Check if stake has decreased to zero
        assert_eq!(
            SubtensorModule::get_stake_for_hotkey_and_coldkey_on_subnet(
                &hotkey_account_id,
                &coldkey_account_id,
                netuid
            ),
            AlphaCurrency::ZERO
        );

        let new_balance = SubtensorModule::get_coldkey_balance(&coldkey_account_id);
        assert_abs_diff_eq!(new_balance, 9_086_000_000, epsilon = 1_000_000);
    });
}
/// This test verifies that minimum stake amount is sufficient to move price and apply
/// non-zero staking fees
#[test]
fn test_default_min_stake_sufficiency() {
    new_test_ext(1).execute_with(|| {
        let owner_hotkey = U256::from(1);
        let owner_coldkey = U256::from(2);
        let coldkey = U256::from(4);
        let min_tao_stake = DefaultMinStake::<Test>::get() * 2;
        let amount = min_tao_stake;
        let owner_balance_before = amount * 10;
        let user_balance_before = amount * 100;

        // add network
        let netuid = add_dynamic_network(&owner_hotkey, &owner_coldkey);
        SubtensorModule::add_balance_to_coldkey_account(&owner_coldkey, owner_balance_before);
        SubtensorModule::add_balance_to_coldkey_account(&coldkey, user_balance_before);
        let fee_rate = pallet_subtensor_swap::FeeRate::<Test>::get(NetUid::from(netuid)) as f64
            / u16::MAX as f64;

        // Set some extreme, but realistic TAO and Alpha reserves to minimize slippage
        // 1% of TAO max supply
        // 0.01 Alpha price
        let tao_reserve = U96F32::from_num(210_000_000_000_000_u64);
        let alpha_in = AlphaCurrency::from(21_000_000_000_000_000);
        mock::setup_reserves(netuid, tao_reserve.to_num(), alpha_in);
        let current_price_before =
            <Test as pallet::Config>::SwapInterface::current_alpha_price(netuid.into());

        // Stake and unstake
        assert_ok!(SubtensorModule::add_stake(
            RuntimeOrigin::signed(coldkey),
            owner_hotkey,
            netuid,
            amount,
        ));
        let fee_stake = (fee_rate * amount as f64) as u64;
        let current_price_after_stake =
            <Test as pallet::Config>::SwapInterface::current_alpha_price(netuid.into());
        remove_stake_rate_limit_for_tests(&owner_hotkey, &coldkey, netuid);
        let user_alpha = SubtensorModule::get_stake_for_hotkey_and_coldkey_on_subnet(
            &owner_hotkey,
            &coldkey,
            netuid,
        );
        assert_ok!(SubtensorModule::remove_stake(
            RuntimeOrigin::signed(coldkey),
            owner_hotkey,
            netuid,
            user_alpha,
        ));
        let fee_unstake = (fee_rate * user_alpha.to_u64() as f64) as u64;
        let current_price_after_unstake =
            <Test as pallet::Config>::SwapInterface::current_alpha_price(netuid.into());

        assert!(fee_stake > 0);
        assert!(fee_unstake > 0);
        assert!(current_price_after_stake > current_price_before);
        assert!(current_price_after_stake > current_price_after_unstake);
    });
}

/// Test that modify_position always credits fees
///
/// cargo test --package pallet-subtensor --lib -- tests::staking::test_update_position_fees --exact --show-output
#[test]
fn test_update_position_fees() {
    // Test cases: add or remove liquidity during modification
    [false, true].into_iter().for_each(|add| {
        new_test_ext(1).execute_with(|| {
            let owner_hotkey = U256::from(1);
            let owner_coldkey = U256::from(2);
            let coldkey = U256::from(4);
            let amount = 1_000_000_000;

            // add network
            let netuid = add_dynamic_network(&owner_hotkey, &owner_coldkey);
            SubtensorModule::add_balance_to_coldkey_account(&owner_coldkey, amount * 10);
            SubtensorModule::add_balance_to_coldkey_account(&coldkey, amount * 100);
            pallet_subtensor_swap::EnabledUserLiquidity::<Test>::insert(NetUid::from(netuid), true);

            // Forse-set alpha in and tao reserve to make price equal 0.25
            let tao_reserve = U96F32::from_num(100_000_000_000_u64);
            let alpha_in = AlphaCurrency::from(400_000_000_000);
            mock::setup_reserves(netuid, tao_reserve.to_num(), alpha_in);

            // Get alpha for owner
            assert_ok!(SubtensorModule::add_stake(
                RuntimeOrigin::signed(owner_coldkey),
                owner_hotkey,
                netuid,
                amount,
            ));

            // Add owner coldkey Alpha as concentrated liquidity
            // between current price current price + 0.01
            let current_price =
                <Test as pallet::Config>::SwapInterface::current_alpha_price(netuid.into())
                    .to_num::<f64>()
                    + 0.0001;
            let limit_price = current_price + 0.001;
            let tick_low = price_to_tick(current_price);
            let tick_high = price_to_tick(limit_price);
            let liquidity = amount;

            let (position_id, _, _) = <Test as pallet::Config>::SwapInterface::do_add_liquidity(
                NetUid::from(netuid),
                &owner_coldkey,
                &owner_hotkey,
                tick_low,
                tick_high,
                liquidity,
            )
            .unwrap();

            // Buy and then sell all alpha for user to hit owner liquidity
            assert_ok!(SubtensorModule::add_stake(
                RuntimeOrigin::signed(coldkey),
                owner_hotkey,
                netuid,
                amount,
            ));

            remove_stake_rate_limit_for_tests(&owner_hotkey, &coldkey, netuid);

            let user_alpha = SubtensorModule::get_stake_for_hotkey_and_coldkey_on_subnet(
                &owner_hotkey,
                &coldkey,
                netuid,
            );
            assert_ok!(SubtensorModule::remove_stake(
                RuntimeOrigin::signed(coldkey),
                owner_hotkey,
                netuid,
                user_alpha,
            ));

            // Modify position - fees should be collected and paid to the owner
            let owner_tao_before = SubtensorModule::get_coldkey_balance(&owner_coldkey);
            let owner_alpha_before = SubtensorModule::get_stake_for_hotkey_and_coldkey_on_subnet(
                &owner_hotkey,
                &owner_coldkey,
                netuid,
            );

            // Make small modification
            let delta =
                <tests::mock::Test as pallet_subtensor_swap::Config>::MinimumLiquidity::get()
                    as i64
                    * (if add { 1 } else { -1 });
            assert_ok!(Swap::modify_position(
                RuntimeOrigin::signed(owner_coldkey),
                owner_hotkey,
                netuid.into(),
                position_id.into(),
                delta,
            ));

            // Check ending owner TAO and alpha
            let owner_tao_after_add = SubtensorModule::get_coldkey_balance(&owner_coldkey);
            let owner_alpha_after_add = SubtensorModule::get_stake_for_hotkey_and_coldkey_on_subnet(
                &owner_hotkey,
                &owner_coldkey,
                netuid,
            );

            assert!(owner_tao_after_add > owner_tao_before);
            assert!(owner_alpha_after_add > owner_alpha_before); // always greater because of claimed fees

            // Make small modification again - should not claim more fees
            assert_ok!(Swap::modify_position(
                RuntimeOrigin::signed(owner_coldkey),
                owner_hotkey,
                netuid.into(),
                position_id.into(),
                delta,
            ));

            // Check ending owner TAO and alpha
            let owner_tao_after_repeat = SubtensorModule::get_coldkey_balance(&owner_coldkey);
            let owner_alpha_after_repeat =
                SubtensorModule::get_stake_for_hotkey_and_coldkey_on_subnet(
                    &owner_hotkey,
                    &owner_coldkey,
                    netuid,
                );

            assert!(owner_tao_after_add == owner_tao_after_repeat);
            if add {
                assert!(owner_alpha_after_add > owner_alpha_after_repeat);
            } else {
                assert!(owner_alpha_after_add < owner_alpha_after_repeat);
            }
        });
    });
}

fn setup_positions(netuid: NetUid) {
    for (coldkey, hotkey, low_price, high_price, liquidity) in [
        (2, 12, 0.1, 0.20, 1_000_000_000_000_u64),
        (3, 13, 0.15, 0.25, 200_000_000_000_u64),
        (4, 14, 0.25, 0.5, 3_000_000_000_000_u64),
        (5, 15, 0.3, 0.6, 300_000_000_000_u64),
        (6, 16, 0.4, 0.7, 8_000_000_000_000_u64),
        (7, 17, 0.5, 0.8, 600_000_000_000_u64),
        (8, 18, 0.6, 0.9, 700_000_000_000_u64),
        (9, 19, 0.7, 1.0, 100_000_000_000_u64),
        (10, 20, 0.8, 1.1, 300_000_000_000_u64),
    ] {
        SubtensorModule::create_account_if_non_existent(&U256::from(coldkey), &U256::from(hotkey));
        SubtensorModule::add_balance_to_coldkey_account(
            &U256::from(coldkey),
            1_000_000_000_000_000,
        );
        SubtensorModule::increase_stake_for_hotkey_and_coldkey_on_subnet(
            &U256::from(hotkey),
            &U256::from(coldkey),
            netuid.into(),
            1_000_000_000_000_000.into(),
        );

        let tick_low = price_to_tick(low_price);
        let tick_high = price_to_tick(high_price);
        let add_lq_call = SwapCall::<Test>::add_liquidity {
            hotkey: U256::from(hotkey),
            netuid: netuid.into(),
            tick_low,
            tick_high,
            liquidity,
        };
        assert_ok!(
            RuntimeCall::Swap(add_lq_call).dispatch(RuntimeOrigin::signed(U256::from(coldkey)))
        );
    }
}

#[test]
fn test_large_swap() {
    new_test_ext(1).execute_with(|| {
        let owner_hotkey = U256::from(1);
        let owner_coldkey = U256::from(2);
        let coldkey = U256::from(100);

        // add network
        let netuid = add_dynamic_network(&owner_hotkey, &owner_coldkey);
        SubtensorModule::add_balance_to_coldkey_account(&coldkey, 1_000_000_000_000_000);
        pallet_subtensor_swap::EnabledUserLiquidity::<Test>::insert(NetUid::from(netuid), true);

        // Force the swap to initialize
        SubtensorModule::swap_tao_for_alpha(netuid, 0, 1_000_000_000_000).unwrap();

        setup_positions(netuid.into());

        let swap_amount = 100_000_000_000_000;
        assert_ok!(SubtensorModule::add_stake(
            RuntimeOrigin::signed(coldkey),
            owner_hotkey,
            netuid,
            swap_amount,
        ));
    });
}

#[test]
fn test_stake_rate_limits() {
    new_test_ext(0).execute_with(|| {
        // Create subnet and accounts.
        let subnet_owner_coldkey = U256::from(10);
        let subnet_owner_hotkey = U256::from(20);
        let hot1 = U256::from(1);
        let cold1 = U256::from(3);
        let netuid = add_dynamic_network(&subnet_owner_hotkey, &subnet_owner_coldkey);
        let amount = DefaultMinStake::<Test>::get() * 10;
        let fee: u64 = DefaultMinStake::<Test>::get();
        let init_balance = amount + fee + ExistentialDeposit::get();

        register_ok_neuron(netuid, hot1, cold1, 0);
        Delegates::<Test>::insert(hot1, SubtensorModule::get_min_delegate_take());
        assert_eq!(SubtensorModule::get_owning_coldkey_for_hotkey(&hot1), cold1);

        SubtensorModule::add_balance_to_coldkey_account(&cold1, init_balance);
        assert_ok!(SubtensorModule::add_stake(
            RuntimeOrigin::signed(cold1),
            hot1,
            netuid,
            amount + fee
        ));

        assert_err!(
            SubtensorModule::remove_stake(
                RuntimeOrigin::signed(cold1),
                hot1,
                netuid,
                amount.into()
            ),
            Error::<Test>::StakingOperationRateLimitExceeded
        );

        // Test limit clear each block
        assert!(StakingOperationRateLimiter::<Test>::contains_key((
            hot1, cold1, netuid
        )));

        next_block();

        assert!(!StakingOperationRateLimiter::<Test>::contains_key((
            hot1, cold1, netuid
        )));
    });
}<|MERGE_RESOLUTION|>--- conflicted
+++ resolved
@@ -3473,20 +3473,11 @@
                         Error::<Test>::ZeroMaxStakeAmount
                     ),
                     Ok(v) => {
-<<<<<<< HEAD
-                        let expected =
-                            AlphaCurrency::from(v.saturating_add((*v as f64 * 0.003) as u64));
-
-                        assert_abs_diff_eq!(
-                            SubtensorModule::get_max_amount_remove(netuid, limit_price).unwrap(),
-                            expected,
-                            epsilon = expected / 100.into()
-=======
+                        let v = AlphaCurrency::from(*v);
                         assert_abs_diff_eq!(
                             SubtensorModule::get_max_amount_remove(netuid, limit_price).unwrap(),
                             v,
-                            epsilon = v / 100
->>>>>>> 00aaaadf
+                            epsilon = v / 100.into()
                         );
                     }
                 }
@@ -3671,9 +3662,9 @@
 
         // Forse-set alpha in and tao reserve to make price equal 1.5
         let tao_reserve = 150_000_000_000_u64;
-        let alpha_in = 100_000_000_000_u64;
+        let alpha_in = AlphaCurrency::from(100_000_000_000);
         SubnetTAO::<Test>::insert(dynamic_netuid, tao_reserve);
-        SubnetAlphaIn::<Test>::insert(dynamic_netuid, AlphaCurrency::from(alpha_in));
+        SubnetAlphaIn::<Test>::insert(dynamic_netuid, alpha_in);
         let current_price =
             <Test as pallet::Config>::SwapInterface::current_alpha_price(dynamic_netuid.into());
         assert_eq!(current_price, U96F32::from_num(1.5));
@@ -3718,13 +3709,8 @@
         assert_abs_diff_eq!(
             SubtensorModule::get_max_amount_move(dynamic_netuid, stable_netuid, 375_000_000)
                 .unwrap(),
-<<<<<<< HEAD
-            AlphaCurrency::from(alpha_in + (alpha_in as f64 * 0.003) as u64),
-            epsilon = AlphaCurrency::from(alpha_in) / 1000.into(),
-=======
-            alpha_in_u64,
-            epsilon = alpha_in_u64 / 1000,
->>>>>>> 00aaaadf
+            alpha_in,
+            epsilon = alpha_in / 1000.into(),
         );
 
         // Precision test:
