#![allow(clippy::arithmetic_side_effects, clippy::unwrap_used)]

use core::num::NonZeroU64;

use frame_support::{
    PalletId, assert_ok, derive_impl, parameter_types,
    traits::{Everything, Hooks, PrivilegeCmp},
    weights,
};
use frame_system as system;
use frame_system::{EnsureNever, EnsureRoot, limits};
use sp_consensus_aura::sr25519::AuthorityId as AuraId;
use sp_consensus_grandpa::AuthorityList as GrandpaAuthorityList;
use sp_core::U256;
use sp_core::{ConstU64, H256};
use sp_runtime::{
    BuildStorage, KeyTypeId, Perbill,
    testing::TestXt,
    traits::{BlakeTwo256, ConstU32, IdentityLookup},
};
use sp_std::cmp::Ordering;
use sp_weights::Weight;

type Block = frame_system::mocking::MockBlock<Test>;

// Configure a mock runtime to test the pallet.
frame_support::construct_runtime!(
    pub enum Test {
        System: frame_system = 1,
        Balances: pallet_balances = 2,
        AdminUtils: crate = 3,
        SubtensorModule: pallet_subtensor::{Pallet, Call, Storage, Event<T>, Error<T>} = 4,
        Scheduler: pallet_scheduler::{Pallet, Call, Storage, Event<T>} = 5,
        Drand: pallet_drand::{Pallet, Call, Storage, Event<T>} = 6,
        Grandpa: pallet_grandpa = 7,
        EVMChainId: pallet_evm_chain_id = 8,
        Swap: pallet_subtensor_swap::{Pallet, Call, Storage, Event<T>} = 9,
    }
);

#[allow(dead_code)]
pub type SubtensorCall = pallet_subtensor::Call<Test>;

#[allow(dead_code)]
pub type SubtensorEvent = pallet_subtensor::Event<Test>;

#[allow(dead_code)]
pub type BalanceCall = pallet_balances::Call<Test>;

#[allow(dead_code)]
pub type TestRuntimeCall = frame_system::Call<Test>;

parameter_types! {
    pub const BlockHashCount: u64 = 250;
    pub const SS58Prefix: u8 = 42;
}

#[allow(dead_code)]
pub type AccountId = U256;

// The address format for describing accounts.
#[allow(dead_code)]
pub type Address = AccountId;

// Balance of an account.
#[allow(dead_code)]
pub type Balance = u64;

// An index to a block.
#[allow(dead_code)]
pub type BlockNumber = u64;

pub type TestAuthId = test_crypto::TestAuthId;
pub type Index = u64;
pub type UncheckedExtrinsic = TestXt<RuntimeCall, ()>;

parameter_types! {
    pub const InitialMinAllowedWeights: u16 = 0;
    pub const InitialEmissionValue: u16 = 0;
    pub const InitialMaxWeightsLimit: u16 = u16::MAX;
    pub BlockWeights: limits::BlockWeights = limits::BlockWeights::simple_max(weights::Weight::from_parts(1024, 0));
    pub const ExistentialDeposit: Balance = 1;
    pub const TransactionByteFee: Balance = 100;
    pub const SDebug:u64 = 1;
    pub const InitialRho: u16 = 30;
    pub const InitialAlphaSigmoidSteepness: u16 = 10;
    pub const InitialKappa: u16 = 32_767;
    pub const InitialTempo: u16 = 0;
    pub const SelfOwnership: u64 = 2;
    pub const InitialImmunityPeriod: u16 = 2;
    pub const InitialMaxAllowedUids: u16 = 2;
    pub const InitialBondsMovingAverage: u64 = 900_000;
    pub const InitialBondsPenalty: u16 = u16::MAX;
    pub const InitialBondsResetOn: bool = false;
    pub const InitialStakePruningMin: u16 = 0;
    pub const InitialFoundationDistribution: u64 = 0;
    pub const InitialDefaultDelegateTake: u16 = 11_796; // 18% honest number.
    pub const InitialMinDelegateTake: u16 = 5_898; // 9%;
    pub const InitialDefaultChildKeyTake: u16 = 0; // Allow 0 %
    pub const InitialMinChildKeyTake: u16 = 0; // Allow 0 %
    pub const InitialMaxChildKeyTake: u16 = 11_796; // 18 %;
    pub const InitialWeightsVersionKey: u16 = 0;
    pub const InitialServingRateLimit: u64 = 0; // No limit.
    pub const InitialTxRateLimit: u64 = 0; // Disable rate limit for testing
    pub const InitialTxDelegateTakeRateLimit: u64 = 0; // Disable rate limit for testing
    pub const InitialTxChildKeyTakeRateLimit: u64 = 0; // Disable rate limit for testing
    pub const InitialBurn: u64 = 0;
    pub const InitialMinBurn: u64 = 500_000;
    pub const InitialMaxBurn: u64 = 1_000_000_000;
    pub const InitialValidatorPruneLen: u64 = 0;
    pub const InitialScalingLawPower: u16 = 50;
    pub const InitialMaxAllowedValidators: u16 = 100;
    pub const InitialIssuance: u64 = 0;
    pub const InitialDifficulty: u64 = 10000;
    pub const InitialActivityCutoff: u16 = 5000;
    pub const InitialAdjustmentInterval: u16 = 100;
    pub const InitialAdjustmentAlpha: u64 = 0; // no weight to previous value.
    pub const InitialMaxRegistrationsPerBlock: u16 = 3;
    pub const InitialTargetRegistrationsPerInterval: u16 = 2;
    pub const InitialPruningScore : u16 = u16::MAX;
    pub const InitialRegistrationRequirement: u16 = u16::MAX; // Top 100%
    pub const InitialMinDifficulty: u64 = 1;
    pub const InitialMaxDifficulty: u64 = u64::MAX;
    pub const InitialRAORecycledForRegistration: u64 = 0;
    pub const InitialSenateRequiredStakePercentage: u64 = 2; // 2 percent of total stake
    pub const InitialNetworkImmunityPeriod: u64 = 7200 * 7;
    pub const InitialNetworkMinAllowedUids: u16 = 128;
    pub const InitialNetworkMinLockCost: u64 = 100_000_000_000;
    pub const InitialSubnetOwnerCut: u16 = 0; // 0%. 100% of rewards go to validators + miners.
    pub const InitialNetworkLockReductionInterval: u64 = 2; // 2 blocks.
    // pub const InitialSubnetLimit: u16 = 10; // (DEPRECATED)
    pub const InitialNetworkRateLimit: u64 = 0;
    pub const InitialKeySwapCost: u64 = 1_000_000_000;
    pub const InitialAlphaHigh: u16 = 58982; // Represents 0.9 as per the production default
    pub const InitialAlphaLow: u16 = 45875; // Represents 0.7 as per the production default
    pub const InitialLiquidAlphaOn: bool = false; // Default value for LiquidAlphaOn
    pub const InitialYuma3On: bool = false; // Default value for Yuma3On
    // pub const InitialHotkeyEmissionTempo: u64 = 1; // (DEPRECATED)
    // pub const InitialNetworkMaxStake: u64 = u64::MAX; // (DEPRECATED)
    pub const InitialColdkeySwapScheduleDuration: u64 = 5 * 24 * 60 * 60 / 12; // 5 days
    pub const InitialColdkeySwapRescheduleDuration: u64 = 24 * 60 * 60 / 12; // 1 day
    pub const InitialDissolveNetworkScheduleDuration: u64 = 5 * 24 * 60 * 60 / 12; // 5 days
    pub const InitialTaoWeight: u64 = u64::MAX/10; // 10% global weight.
    pub const InitialEmaPriceHalvingPeriod: u64 = 201_600_u64; // 4 weeks
    pub const DurationOfStartCall: u64 = 7 * 24 * 60 * 60 / 12; // 7 days
    pub const InitialKeySwapOnSubnetCost: u64 = 10_000_000;
    pub const HotkeySwapOnSubnetInterval: u64 = 7 * 24 * 60 * 60 / 12; // 7 days
}

impl pallet_subtensor::Config for Test {
    type RuntimeEvent = RuntimeEvent;
    type RuntimeCall = RuntimeCall;
    type Currency = Balances;
    type InitialIssuance = InitialIssuance;
    type SudoRuntimeCall = TestRuntimeCall;
    type CouncilOrigin = EnsureNever<AccountId>;
    type SenateMembers = ();
    type TriumvirateInterface = ();
    type Scheduler = Scheduler;
    type InitialMinAllowedWeights = InitialMinAllowedWeights;
    type InitialEmissionValue = InitialEmissionValue;
    type InitialMaxWeightsLimit = InitialMaxWeightsLimit;
    type InitialTempo = InitialTempo;
    type InitialDifficulty = InitialDifficulty;
    type InitialAdjustmentInterval = InitialAdjustmentInterval;
    type InitialAdjustmentAlpha = InitialAdjustmentAlpha;
    type InitialTargetRegistrationsPerInterval = InitialTargetRegistrationsPerInterval;
    type InitialRho = InitialRho;
    type InitialAlphaSigmoidSteepness = InitialAlphaSigmoidSteepness;
    type InitialKappa = InitialKappa;
    type InitialMaxAllowedUids = InitialMaxAllowedUids;
    type InitialValidatorPruneLen = InitialValidatorPruneLen;
    type InitialScalingLawPower = InitialScalingLawPower;
    type InitialImmunityPeriod = InitialImmunityPeriod;
    type InitialActivityCutoff = InitialActivityCutoff;
    type InitialMaxRegistrationsPerBlock = InitialMaxRegistrationsPerBlock;
    type InitialPruningScore = InitialPruningScore;
    type InitialBondsMovingAverage = InitialBondsMovingAverage;
    type InitialBondsPenalty = InitialBondsPenalty;
    type InitialBondsResetOn = InitialBondsResetOn;
    type InitialMaxAllowedValidators = InitialMaxAllowedValidators;
    type InitialDefaultDelegateTake = InitialDefaultDelegateTake;
    type InitialMinDelegateTake = InitialMinDelegateTake;
    type InitialDefaultChildKeyTake = InitialDefaultChildKeyTake;
    type InitialMinChildKeyTake = InitialMinChildKeyTake;
    type InitialMaxChildKeyTake = InitialMaxChildKeyTake;
    type InitialWeightsVersionKey = InitialWeightsVersionKey;
    type InitialMaxDifficulty = InitialMaxDifficulty;
    type InitialMinDifficulty = InitialMinDifficulty;
    type InitialServingRateLimit = InitialServingRateLimit;
    type InitialTxRateLimit = InitialTxRateLimit;
    type InitialTxDelegateTakeRateLimit = InitialTxDelegateTakeRateLimit;
    type InitialTxChildKeyTakeRateLimit = InitialTxChildKeyTakeRateLimit;
    type InitialBurn = InitialBurn;
    type InitialMaxBurn = InitialMaxBurn;
    type InitialMinBurn = InitialMinBurn;
    type InitialRAORecycledForRegistration = InitialRAORecycledForRegistration;
    type InitialSenateRequiredStakePercentage = InitialSenateRequiredStakePercentage;
    type InitialNetworkImmunityPeriod = InitialNetworkImmunityPeriod;
    type InitialNetworkMinAllowedUids = InitialNetworkMinAllowedUids;
    type InitialNetworkMinLockCost = InitialNetworkMinLockCost;
    type InitialSubnetOwnerCut = InitialSubnetOwnerCut;
    type InitialNetworkLockReductionInterval = InitialNetworkLockReductionInterval;
    type InitialNetworkRateLimit = InitialNetworkRateLimit;
    type KeySwapCost = InitialKeySwapCost;
    type AlphaHigh = InitialAlphaHigh;
    type AlphaLow = InitialAlphaLow;
    type LiquidAlphaOn = InitialLiquidAlphaOn;
    type Yuma3On = InitialYuma3On;
    type Preimages = ();
    type InitialColdkeySwapScheduleDuration = InitialColdkeySwapScheduleDuration;
    type InitialColdkeySwapRescheduleDuration = InitialColdkeySwapRescheduleDuration;
    type InitialDissolveNetworkScheduleDuration = InitialDissolveNetworkScheduleDuration;
    type InitialTaoWeight = InitialTaoWeight;
    type InitialEmaPriceHalvingPeriod = InitialEmaPriceHalvingPeriod;
    type DurationOfStartCall = DurationOfStartCall;
<<<<<<< HEAD
    type SwapInterface = Swap;
=======
    type KeySwapOnSubnetCost = InitialKeySwapOnSubnetCost;
    type HotkeySwapOnSubnetInterval = HotkeySwapOnSubnetInterval;
>>>>>>> 548f984d
}

#[derive_impl(frame_system::config_preludes::TestDefaultConfig)]
impl system::Config for Test {
    type BaseCallFilter = Everything;
    type BlockWeights = ();
    type BlockLength = ();
    type DbWeight = ();
    type RuntimeOrigin = RuntimeOrigin;
    type RuntimeCall = RuntimeCall;
    type Hash = H256;
    type Hashing = BlakeTwo256;
    type AccountId = U256;
    type Lookup = IdentityLookup<Self::AccountId>;
    type RuntimeEvent = RuntimeEvent;
    type BlockHashCount = BlockHashCount;
    type Version = ();
    type PalletInfo = PalletInfo;
    type AccountData = pallet_balances::AccountData<u64>;
    type OnNewAccount = ();
    type OnKilledAccount = ();
    type SystemWeightInfo = ();
    type SS58Prefix = SS58Prefix;
    type OnSetCode = ();
    type MaxConsumers = frame_support::traits::ConstU32<16>;
    type Block = Block;
    type Nonce = u64;
}

impl pallet_grandpa::Config for Test {
    type RuntimeEvent = RuntimeEvent;

    type KeyOwnerProof = sp_core::Void;

    type WeightInfo = ();
    type MaxAuthorities = ConstU32<32>;
    type MaxSetIdSessionEntries = ConstU64<0>;
    type MaxNominators = ConstU32<20>;

    type EquivocationReportSystem = ();
}

#[derive_impl(pallet_balances::config_preludes::TestDefaultConfig)]
impl pallet_balances::Config for Test {
    type MaxLocks = ();
    type MaxReserves = ();
    type ReserveIdentifier = [u8; 8];
    type Balance = u64;
    type RuntimeEvent = RuntimeEvent;
    type DustRemoval = ();
    type ExistentialDeposit = ConstU64<1>;
    type AccountStore = System;
    type WeightInfo = ();
    type FreezeIdentifier = ();
    type MaxFreezes = ();
    type RuntimeHoldReason = ();
}

// Swap-related parameter types
parameter_types! {
    pub const SwapProtocolId: PalletId = PalletId(*b"ten/swap");
    pub const SwapMaxFeeRate: u16 = 10000; // 15.26%
    pub const SwapMaxPositions: u32 = 100;
    pub const SwapMinimumLiquidity: u64 = 1_000;
    pub const SwapMinimumReserve: NonZeroU64 = NonZeroU64::new(1_000_000).unwrap();
}

impl pallet_subtensor_swap::Config for Test {
    type RuntimeEvent = RuntimeEvent;
    type SubnetInfo = SubtensorModule;
    type BalanceOps = SubtensorModule;
    type ProtocolId = SwapProtocolId;
    type MaxFeeRate = SwapMaxFeeRate;
    type MaxPositions = SwapMaxPositions;
    type MinimumLiquidity = SwapMinimumLiquidity;
    type MinimumReserve = SwapMinimumReserve;
    type WeightInfo = ();
}

pub struct OriginPrivilegeCmp;

impl PrivilegeCmp<OriginCaller> for OriginPrivilegeCmp {
    fn cmp_privilege(_left: &OriginCaller, _right: &OriginCaller) -> Option<Ordering> {
        None
    }
}

pub struct GrandpaInterfaceImpl;
impl crate::GrandpaInterface<Test> for GrandpaInterfaceImpl {
    fn schedule_change(
        next_authorities: GrandpaAuthorityList,
        in_blocks: BlockNumber,
        forced: Option<BlockNumber>,
    ) -> sp_runtime::DispatchResult {
        Grandpa::schedule_change(next_authorities, in_blocks, forced)
    }
}

impl crate::Config for Test {
    type RuntimeEvent = RuntimeEvent;
    type AuthorityId = AuraId;
    type MaxAuthorities = ConstU32<32>;
    type Aura = ();
    type Grandpa = GrandpaInterfaceImpl;
    type Balance = Balance;
}

parameter_types! {
    pub MaximumSchedulerWeight: Weight = Perbill::from_percent(80) *
        BlockWeights::get().max_block;
    pub const MaxScheduledPerBlock: u32 = 50;
    pub const NoPreimagePostponement: Option<u32> = Some(10);
}

impl pallet_scheduler::Config for Test {
    type RuntimeOrigin = RuntimeOrigin;
    type RuntimeEvent = RuntimeEvent;
    type PalletsOrigin = OriginCaller;
    type RuntimeCall = RuntimeCall;
    type MaximumWeight = MaximumSchedulerWeight;
    type ScheduleOrigin = EnsureRoot<AccountId>;
    type MaxScheduledPerBlock = MaxScheduledPerBlock;
    type WeightInfo = pallet_scheduler::weights::SubstrateWeight<Test>;
    type OriginPrivilegeCmp = OriginPrivilegeCmp;
    type Preimages = ();
}

impl pallet_evm_chain_id::Config for Test {}
impl pallet_drand::Config for Test {
    type RuntimeEvent = RuntimeEvent;
    type AuthorityId = TestAuthId;
    type Verifier = pallet_drand::verifier::QuicknetVerifier;
    type UnsignedPriority = ConstU64<{ 1 << 20 }>;
    type HttpFetchTimeout = ConstU64<1_000>;
}

impl frame_system::offchain::SigningTypes for Test {
    type Public = test_crypto::Public;
    type Signature = test_crypto::Signature;
}

pub const KEY_TYPE: KeyTypeId = KeyTypeId(*b"test");

mod test_crypto {
    use super::KEY_TYPE;
    use sp_core::U256;
    use sp_core::sr25519::{Public as Sr25519Public, Signature as Sr25519Signature};
    use sp_runtime::{
        app_crypto::{app_crypto, sr25519},
        traits::IdentifyAccount,
    };

    app_crypto!(sr25519, KEY_TYPE);

    pub struct TestAuthId;

    impl frame_system::offchain::AppCrypto<Public, Signature> for TestAuthId {
        type RuntimeAppPublic = Public;
        type GenericSignature = Sr25519Signature;
        type GenericPublic = Sr25519Public;
    }

    impl IdentifyAccount for Public {
        type AccountId = U256;

        fn into_account(self) -> U256 {
            let mut bytes = [0u8; 32];
            bytes.copy_from_slice(self.as_ref());
            U256::from_big_endian(&bytes)
        }
    }
}

impl frame_system::offchain::CreateSignedTransaction<pallet_drand::Call<Test>> for Test {
    fn create_transaction<C: frame_system::offchain::AppCrypto<Self::Public, Self::Signature>>(
        call: RuntimeCall,
        _public: Self::Public,
        _account: Self::AccountId,
        nonce: Index,
    ) -> Option<(
        RuntimeCall,
        <UncheckedExtrinsic as sp_runtime::traits::Extrinsic>::SignaturePayload,
    )> {
        Some((call, (nonce, ())))
    }
}

impl<C> frame_system::offchain::SendTransactionTypes<C> for Test
where
    RuntimeCall: From<C>,
{
    type Extrinsic = UncheckedExtrinsic;
    type OverarchingCall = RuntimeCall;
}

// Build genesis storage according to the mock runtime.
pub fn new_test_ext() -> sp_io::TestExternalities {
    sp_tracing::try_init_simple();
    let t = frame_system::GenesisConfig::<Test>::default()
        .build_storage()
        .unwrap();
    let mut ext = sp_io::TestExternalities::new(t);
    ext.execute_with(|| System::set_block_number(1));
    ext
}

#[allow(dead_code)]
pub(crate) fn run_to_block(n: u64) {
    while System::block_number() < n {
        SubtensorModule::on_finalize(System::block_number());
        System::on_finalize(System::block_number());
        System::reset_events();
        System::set_block_number(System::block_number() + 1);
        System::on_initialize(System::block_number());
        SubtensorModule::on_initialize(System::block_number());
    }
}

#[allow(dead_code)]
pub fn register_ok_neuron(
    netuid: u16,
    hotkey_account_id: U256,
    coldkey_account_id: U256,
    start_nonce: u64,
) {
    let block_number: u64 = SubtensorModule::get_current_block_as_u64();
    let (nonce, work): (u64, Vec<u8>) = SubtensorModule::create_work_for_block_number(
        netuid,
        block_number,
        start_nonce,
        &hotkey_account_id,
    );
    let result = SubtensorModule::register(
        <<Test as frame_system::Config>::RuntimeOrigin>::signed(hotkey_account_id),
        netuid,
        block_number,
        nonce,
        work,
        hotkey_account_id,
        coldkey_account_id,
    );
    assert_ok!(result);
    log::info!(
        "Register ok neuron: netuid: {:?}, coldkey: {:?}, hotkey: {:?}",
        netuid,
        hotkey_account_id,
        coldkey_account_id
    );
}

#[allow(dead_code)]
pub fn add_network(netuid: u16, tempo: u16) {
    SubtensorModule::init_new_network(netuid, tempo);
    SubtensorModule::set_network_registration_allowed(netuid, true);
    SubtensorModule::set_network_pow_registration_allowed(netuid, true);
}<|MERGE_RESOLUTION|>--- conflicted
+++ resolved
@@ -214,12 +214,9 @@
     type InitialTaoWeight = InitialTaoWeight;
     type InitialEmaPriceHalvingPeriod = InitialEmaPriceHalvingPeriod;
     type DurationOfStartCall = DurationOfStartCall;
-<<<<<<< HEAD
     type SwapInterface = Swap;
-=======
     type KeySwapOnSubnetCost = InitialKeySwapOnSubnetCost;
     type HotkeySwapOnSubnetInterval = HotkeySwapOnSubnetInterval;
->>>>>>> 548f984d
 }
 
 #[derive_impl(frame_system::config_preludes::TestDefaultConfig)]
