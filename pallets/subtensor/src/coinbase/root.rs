// The MIT License (MIT)
// Copyright © 2023 Yuma Rao

// Permission is hereby granted, free of charge, to any person obtaining a copy of this software and associated
// documentation files (the “Software”), to deal in the Software without restriction, including without limitation
// the rights to use, copy, modify, merge, publish, distribute, sublicense, and/or sell copies of the Software,
// and to permit persons to whom the Software is furnished to do so, subject to the following conditions:

// The above copyright notice and this permission notice shall be included in all copies or substantial portions of
// the Software.

// THE SOFTWARE IS PROVIDED “AS IS”, WITHOUT WARRANTY OF ANY KIND, EXPRESS OR IMPLIED, INCLUDING BUT NOT LIMITED TO
// THE WARRANTIES OF MERCHANTABILITY, FITNESS FOR A PARTICULAR PURPOSE AND NONINFRINGEMENT. IN NO EVENT SHALL
// THE AUTHORS OR COPYRIGHT HOLDERS BE LIABLE FOR ANY CLAIM, DAMAGES OR OTHER LIABILITY, WHETHER IN AN ACTION
// OF CONTRACT, TORT OR OTHERWISE, ARISING FROM, OUT OF OR IN CONNECTION WITH THE SOFTWARE OR THE USE OR OTHER
// DEALINGS IN THE SOFTWARE.

use super::*;
use crate::CommitmentsInterface;
use frame_support::{dispatch::Pays, weights::Weight};
use safe_math::*;
use sp_core::Get;
use substrate_fixed::types::{I64F64, U96F32};
use subtensor_runtime_common::{AlphaCurrency, Currency, NetUid, NetUidStorageIndex, TaoCurrency};
use subtensor_swap_interface::SwapHandler;

impl<T: Config> Pallet<T> {
    /// Fetches the total count of root network validators
    ///
    /// This function retrieves the total number of root network validators.
    ///
    /// # Returns:
    /// * 'u16': The total number of root network validators
    ///
    pub fn get_num_root_validators() -> u16 {
        Self::get_subnetwork_n(NetUid::ROOT)
    }

    /// Fetches the max validators count of root network.
    ///
    /// This function retrieves the max validators count of root network.
    ///
    /// # Returns:
    /// * 'u16': The max validators count of root network.
    ///
    pub fn get_max_root_validators() -> u16 {
        Self::get_max_allowed_uids(NetUid::ROOT)
    }

    /// Checks for any UIDs in the given list that are either equal to the root netuid or exceed the total number of subnets.
    ///
    /// It's important to check for invalid UIDs to ensure data integrity and avoid referencing nonexistent subnets.
    ///
    /// # Arguments:
    /// * 'uids': A reference to a vector of UIDs to check.
    ///
    /// # Returns:
    /// * 'bool': 'true' if any of the UIDs are invalid, 'false' otherwise.
    ///
    pub fn contains_invalid_root_uids(netuids: &[NetUid]) -> bool {
        for netuid in netuids {
            if !Self::if_subnet_exist(*netuid) {
                log::debug!("contains_invalid_root_uids: netuid {netuid:?} does not exist");
                return true;
            }
        }
        false
    }

    /// Registers a user's hotkey to the root network.
    ///
    /// This function is responsible for registering the hotkey of a user.
    /// The root key with the least stake if pruned in the event of a filled network.
    ///
    /// # Arguments:
    /// * 'origin': Represents the origin of the call.
    /// * 'hotkey': The hotkey that the user wants to register to the root network.
    ///
    /// # Returns:
    /// * 'DispatchResult': A result type indicating success or failure of the registration.
    ///
    pub fn do_root_register(origin: T::RuntimeOrigin, hotkey: T::AccountId) -> DispatchResult {
        // --- 0. Get the unique identifier (UID) for the root network.
        let current_block_number: u64 = Self::get_current_block_as_u64();
        ensure!(
            Self::if_subnet_exist(NetUid::ROOT),
            Error::<T>::RootNetworkDoesNotExist
        );

        // --- 1. Ensure that the call originates from a signed source and retrieve the caller's account ID (coldkey).
        let coldkey = ensure_signed(origin)?;
        log::debug!("do_root_register( coldkey: {coldkey:?}, hotkey: {hotkey:?} )");

        // --- 2. Ensure that the number of registrations in this block doesn't exceed the allowed limit.
        ensure!(
            Self::get_registrations_this_block(NetUid::ROOT)
                < Self::get_max_registrations_per_block(NetUid::ROOT),
            Error::<T>::TooManyRegistrationsThisBlock
        );

        // --- 3. Ensure that the number of registrations in this interval doesn't exceed thrice the target limit.
        ensure!(
            Self::get_registrations_this_interval(NetUid::ROOT)
                < Self::get_target_registrations_per_interval(NetUid::ROOT).saturating_mul(3),
            Error::<T>::TooManyRegistrationsThisInterval
        );

        // --- 4. Check if the hotkey is already registered. If so, error out.
        ensure!(
            !Uids::<T>::contains_key(NetUid::ROOT, &hotkey),
            Error::<T>::HotKeyAlreadyRegisteredInSubNet
        );

        // --- 6. Create a network account for the user if it doesn't exist.
        Self::create_account_if_non_existent(&coldkey, &hotkey);

        // --- 7. Fetch the current size of the subnetwork.
        let current_num_root_validators: u16 = Self::get_num_root_validators();

        // Declare a variable to hold the root UID.
        let subnetwork_uid: u16;

        // --- 8. Check if the root net is below its allowed size.
        // max allowed is senate size.
        if current_num_root_validators < Self::get_max_root_validators() {
            // --- 12.1.1 We can append to the subnetwork as it's not full.
            subnetwork_uid = current_num_root_validators;

            // --- 12.1.2 Add the new account and make them a member of the Senate.
            Self::append_neuron(NetUid::ROOT, &hotkey, current_block_number);
            log::debug!("add new neuron: {hotkey:?} on uid {subnetwork_uid:?}");
        } else {
            // --- 13.1.1 The network is full. Perform replacement.
            // Find the neuron with the lowest stake value to replace.
            let mut lowest_stake = AlphaCurrency::MAX;
            let mut lowest_uid: u16 = 0;

            // Iterate over all keys in the root network to find the neuron with the lowest stake.
            for (uid_i, hotkey_i) in Keys::<T>::iter_prefix(NetUid::ROOT) {
                let stake_i = Self::get_stake_for_hotkey_on_subnet(&hotkey_i, NetUid::ROOT);
                if stake_i < lowest_stake {
                    lowest_stake = stake_i;
                    lowest_uid = uid_i;
                }
            }
            subnetwork_uid = lowest_uid;
            let replaced_hotkey: T::AccountId =
                Self::get_hotkey_for_net_and_uid(NetUid::ROOT, subnetwork_uid)?;

            // --- 13.1.2 The new account has a higher stake than the one being replaced.
            ensure!(
                lowest_stake < Self::get_stake_for_hotkey_on_subnet(&hotkey, NetUid::ROOT),
                Error::<T>::StakeTooLowForRoot
            );

            // --- 13.1.3 The new account has a higher stake than the one being replaced.
            // Replace the neuron account with new information.
            Self::replace_neuron(NetUid::ROOT, lowest_uid, &hotkey, current_block_number);

            log::debug!(
                "replace neuron: {replaced_hotkey:?} with {hotkey:?} on uid {subnetwork_uid:?}"
            );
        }

        // --- 13. Join the Senate if eligible.
        // Returns the replaced member, if any.
        let _ = Self::join_senate_if_eligible(&hotkey)?;

        // --- 14. Force all members on root to become a delegate.
        if !Self::hotkey_is_delegate(&hotkey) {
            Self::delegate_hotkey(&hotkey, 11_796); // 18% cut defaulted.
        }

        // --- 15. Update the registration counters for both the block and interval.
        #[allow(clippy::arithmetic_side_effects)]
        // note this RA + clippy false positive is a known substrate issue
        RegistrationsThisInterval::<T>::mutate(NetUid::ROOT, |val| *val += 1);
        #[allow(clippy::arithmetic_side_effects)]
        // note this RA + clippy false positive is a known substrate issue
        RegistrationsThisBlock::<T>::mutate(NetUid::ROOT, |val| *val += 1);

        // --- 16. Log and announce the successful registration.
        log::debug!(
            "RootRegistered(netuid:{:?} uid:{:?} hotkey:{:?})",
            NetUid::ROOT,
            subnetwork_uid,
            hotkey
        );
        Self::deposit_event(Event::NeuronRegistered(
            NetUid::ROOT,
            subnetwork_uid,
            hotkey,
        ));

        // --- 17. Finish and return success.
        Ok(())
    }

    // Checks if a hotkey should be a member of the Senate, and if so, adds them.
    //
    // This function is responsible for adding a hotkey to the Senate if they meet the requirements.
    // The root key with the least stake is pruned in the event of a filled membership.
    //
    // # Arguments:
    // * 'origin': Represents the origin of the call.
    // * 'hotkey': The hotkey that the user wants to register to the root network.
    //
    // # Returns:
    // * 'DispatchResult': A result type indicating success or failure of the registration.
    //
    pub fn do_adjust_senate(origin: T::RuntimeOrigin, hotkey: T::AccountId) -> DispatchResult {
        ensure!(
            Self::if_subnet_exist(NetUid::ROOT),
            Error::<T>::RootNetworkDoesNotExist
        );

        // --- 1. Ensure that the call originates from a signed source and retrieve the caller's account ID (coldkey).
        let coldkey = ensure_signed(origin)?;
        log::debug!("do_root_register( coldkey: {coldkey:?}, hotkey: {hotkey:?} )");

        // --- 2. Check if the hotkey is already registered to the root network. If not, error out.
        ensure!(
            Uids::<T>::contains_key(NetUid::ROOT, &hotkey),
            Error::<T>::HotKeyNotRegisteredInSubNet
        );

        // --- 3. Create a network account for the user if it doesn't exist.
        Self::create_account_if_non_existent(&coldkey, &hotkey);

        // --- 4. Join the Senate if eligible.
        // Returns the replaced member, if any.
        let replaced = Self::join_senate_if_eligible(&hotkey)?;

        if replaced.is_none() {
            // Not eligible to join the Senate, or no replacement needed.
            // Check if the hotkey is *now* a member of the Senate.
            // Otherwise, error out.
            ensure!(
                T::SenateMembers::is_member(&hotkey),
                Error::<T>::StakeTooLowForRoot, // Had less stake than the lowest stake incumbent.
            );
        }

        // --- 5. Log and announce the successful Senate adjustment.
        log::debug!("SenateAdjusted(old_hotkey:{replaced:?} hotkey:{hotkey:?})");
        Self::deposit_event(Event::SenateAdjusted {
            old_member: replaced.cloned(),
            new_member: hotkey,
        });

        // --- 6. Finish and return success.
        Ok(())
    }

    // Checks if a hotkey should be a member of the Senate, and if so, adds them.
    //
    // # Arguments:
    // * 'hotkey': The hotkey that the user wants to register to the root network.
    //
    // # Returns:
    // * 'Result<Option<&T::AccountId>, Error<T>>': A result containing the replaced member, if any.
    //
    fn join_senate_if_eligible(hotkey: &T::AccountId) -> Result<Option<&T::AccountId>, Error<T>> {
        // --- 1. Check the hotkey is registered in the root network.
        ensure!(
            Uids::<T>::contains_key(NetUid::ROOT, hotkey),
            Error::<T>::HotKeyNotRegisteredInSubNet
        );

        // --- 2. Verify the hotkey is NOT already a member of the Senate.
        ensure!(
            !T::SenateMembers::is_member(hotkey),
            Error::<T>::HotKeyAlreadyRegisteredInSubNet
        );

        // --- 3. Grab the hotkey's stake.
        let current_stake = Self::get_stake_for_hotkey_on_subnet(hotkey, NetUid::ROOT);

        // Add the hotkey to the Senate.
        // If we're full, we'll swap out the lowest stake member.
        let members = T::SenateMembers::members();
        let last: Option<&T::AccountId> = None;
        if (members.len() as u32) == T::SenateMembers::max_members() {
            let mut sorted_members = members.clone();
            sorted_members.sort_by(|a, b| {
                let a_stake = Self::get_stake_for_hotkey_on_subnet(a, NetUid::ROOT);
                let b_stake = Self::get_stake_for_hotkey_on_subnet(b, NetUid::ROOT);

                b_stake.cmp(&a_stake)
            });

            if let Some(last) = sorted_members.last() {
                let last_stake = Self::get_stake_for_hotkey_on_subnet(last, NetUid::ROOT);

                if last_stake < current_stake {
                    // Swap the member with the lowest stake.
                    T::SenateMembers::swap_member(last, hotkey)
                        .map_err(|_| Error::<T>::CouldNotJoinSenate)?;
                }
            }
        } else {
            T::SenateMembers::add_member(hotkey).map_err(|_| Error::<T>::CouldNotJoinSenate)?;
        }

        // Return the swapped out member, if any.
        Ok(last)
    }

    pub fn do_vote_root(
        origin: T::RuntimeOrigin,
        hotkey: &T::AccountId,
        proposal: T::Hash,
        index: u32,
        approve: bool,
    ) -> DispatchResultWithPostInfo {
        // --- 1. Ensure that the caller has signed with their coldkey.
        let coldkey = ensure_signed(origin.clone())?;

        // --- 2. Ensure that the calling coldkey owns the associated hotkey.
        ensure!(
            Self::coldkey_owns_hotkey(&coldkey, hotkey),
            Error::<T>::NonAssociatedColdKey
        );

        // --- 3. Ensure that the calling hotkey is a member of the senate.
        ensure!(
            T::SenateMembers::is_member(hotkey),
            Error::<T>::NotSenateMember
        );

        // --- 4. Detects first vote of the member in the motion
        let is_account_voting_first_time =
            T::TriumvirateInterface::add_vote(hotkey, proposal, index, approve)?;

        // --- 5. Calculate extrinsic weight
        let members = T::SenateMembers::members();
        let member_count = members.len() as u32;
        let vote_weight = Weight::from_parts(20_528_275, 4980)
            .saturating_add(Weight::from_parts(48_856, 0).saturating_mul(member_count.into()))
            .saturating_add(T::DbWeight::get().reads(2_u64))
            .saturating_add(T::DbWeight::get().writes(1_u64))
            .saturating_add(Weight::from_parts(0, 128).saturating_mul(member_count.into()));

        Ok((
            Some(vote_weight),
            if is_account_voting_first_time {
                Pays::No
            } else {
                Pays::Yes
            },
        )
            .into())
    }

    /// Facilitates the removal of a user's subnetwork.
    ///
    /// # Args:
    /// * 'origin': ('T::RuntimeOrigin'): The calling origin. Must be signed.
    /// * 'netuid': ('u16'): The unique identifier of the network to be removed.
    ///
    /// # Event:
    /// * 'NetworkRemoved': Emitted when a network is successfully removed.
    ///
    /// # Raises:
    /// * 'MechanismDoesNotExist': If the specified network does not exist.
    /// * 'NotSubnetOwner': If the caller does not own the specified subnet.
    ///
    pub fn do_dissolve_network(netuid: NetUid) -> dispatch::DispatchResult {
        // 1. --- The network exists?
        ensure!(
<<<<<<< HEAD
            Self::if_subnet_exist(netuid),
            Error::<T>::MechanismDoesNotExist
=======
            Self::if_subnet_exist(netuid) && netuid != NetUid::ROOT,
            Error::<T>::SubNetworkDoesNotExist
>>>>>>> 978c40c3
        );

        // 2. --- Perform the cleanup before removing the network.
        T::SwapInterface::dissolve_all_liquidity_providers(netuid)?;
        Self::destroy_alpha_in_out_stakes(netuid)?;
        T::CommitmentsInterface::purge_netuid(netuid);

        // 3. --- Remove the network
        Self::remove_network(netuid);

        // 4. --- Emit the NetworkRemoved event
        log::info!("NetworkRemoved( netuid:{netuid:?} )");
        Self::deposit_event(Event::NetworkRemoved(netuid));

        Ok(())
    }

    pub fn remove_network(netuid: NetUid) {
        // --- 1. Get the owner and remove from SubnetOwner.
        let owner_coldkey: T::AccountId = SubnetOwner::<T>::get(netuid);
<<<<<<< HEAD
        let reserved_amount = Self::get_subnet_locked_balance(netuid);
        let mechanisms: u8 = MechanismCountCurrent::<T>::get(netuid).into();
=======
        SubnetOwner::<T>::remove(netuid);
>>>>>>> 978c40c3

        // --- 2. Remove network count.
        SubnetworkN::<T>::remove(netuid);

        // --- 3. Remove netuid from added networks.
        NetworksAdded::<T>::remove(netuid);

        // --- 4. Decrement the network counter.
        TotalNetworks::<T>::mutate(|n: &mut u16| *n = n.saturating_sub(1));

        // --- 5. Remove various network-related storages.
        NetworkRegisteredAt::<T>::remove(netuid);

        // --- 6. Remove incentive mechanism memory.
        let _ = Uids::<T>::clear_prefix(netuid, u32::MAX, None);
        let keys = Keys::<T>::iter_prefix(netuid).collect::<Vec<_>>();
        let _ = Keys::<T>::clear_prefix(netuid, u32::MAX, None);
<<<<<<< HEAD
        for mecid in 0..mechanisms {
            let netuid_index = Self::get_mechanism_storage_index(netuid, mecid.into());
            let _ = Bonds::<T>::clear_prefix(netuid_index, u32::MAX, None);
        }

        // --- 7. Removes the weights for this subnet (do not remove).
        for mecid in 0..mechanisms {
            let netuid_index = Self::get_mechanism_storage_index(netuid, mecid.into());
            let _ = Weights::<T>::clear_prefix(netuid_index, u32::MAX, None);
        }
=======
>>>>>>> 978c40c3

        // --- 8. Iterate over stored weights and fill the matrix.
        for (uid_i, weights_i) in Weights::<T>::iter_prefix(NetUidStorageIndex::ROOT) {
            // Create a new vector to hold modified weights.
            let mut modified_weights = weights_i.clone();
            for (subnet_id, weight) in modified_weights.iter_mut() {
                // If the root network had a weight pointing to this netuid, set it to 0
                if subnet_id == &u16::from(netuid) {
                    *weight = 0;
                }
            }
            Weights::<T>::insert(NetUidStorageIndex::ROOT, uid_i, modified_weights);
        }

        // --- 9. Remove various network-related parameters.
        Rank::<T>::remove(netuid);
        Trust::<T>::remove(netuid);
        Active::<T>::remove(netuid);
        Emission::<T>::remove(netuid);
<<<<<<< HEAD
        for mecid in 0..mechanisms {
            let netuid_index = Self::get_mechanism_storage_index(netuid, mecid.into());
            Incentive::<T>::remove(netuid_index);
        }
        Consensus::<T>::remove(netuid);
        Dividends::<T>::remove(netuid);
        PruningScores::<T>::remove(netuid);
        for mecid in 0..mechanisms {
            let netuid_index = Self::get_mechanism_storage_index(netuid, mecid.into());
            LastUpdate::<T>::remove(netuid_index);
        }
=======

        Consensus::<T>::remove(netuid);
        Dividends::<T>::remove(netuid);
        PruningScores::<T>::remove(netuid);
>>>>>>> 978c40c3
        ValidatorPermit::<T>::remove(netuid);
        ValidatorTrust::<T>::remove(netuid);

        for (_uid, key) in keys {
            IsNetworkMember::<T>::remove(key, netuid);
        }

        // --- 10. Erase network parameters.
        Tempo::<T>::remove(netuid);
        Kappa::<T>::remove(netuid);
        Difficulty::<T>::remove(netuid);
        MaxAllowedUids::<T>::remove(netuid);
        ImmunityPeriod::<T>::remove(netuid);
        ActivityCutoff::<T>::remove(netuid);
        MaxWeightsLimit::<T>::remove(netuid);
        MinAllowedWeights::<T>::remove(netuid);
        RegistrationsThisInterval::<T>::remove(netuid);
        POWRegistrationsThisInterval::<T>::remove(netuid);
        BurnRegistrationsThisInterval::<T>::remove(netuid);

        // --- 11. AMM / price / accounting.
        // SubnetTAO, SubnetAlpha{In,InProvided,Out} are already cleared during dissolve/destroy.
        SubnetAlphaInEmission::<T>::remove(netuid);
        SubnetAlphaOutEmission::<T>::remove(netuid);
        SubnetTaoInEmission::<T>::remove(netuid);
        SubnetVolume::<T>::remove(netuid);
        SubnetMovingPrice::<T>::remove(netuid);
        SubnetTaoProvided::<T>::remove(netuid);

        // --- 13. Token / mechanism / registration toggles.
        TokenSymbol::<T>::remove(netuid);
        SubnetMechanism::<T>::remove(netuid);
        SubnetOwnerHotkey::<T>::remove(netuid);
        NetworkRegistrationAllowed::<T>::remove(netuid);
        NetworkPowRegistrationAllowed::<T>::remove(netuid);

        // --- 14. Locks & toggles.
        TransferToggle::<T>::remove(netuid);
        SubnetLocked::<T>::remove(netuid);
        LargestLocked::<T>::remove(netuid);

        // --- 15. Mechanism step / emissions bookkeeping.
        FirstEmissionBlockNumber::<T>::remove(netuid);
        PendingEmission::<T>::remove(netuid);
        PendingRootDivs::<T>::remove(netuid);
        PendingAlphaSwapped::<T>::remove(netuid);
        PendingOwnerCut::<T>::remove(netuid);
        BlocksSinceLastStep::<T>::remove(netuid);
        LastMechansimStepBlock::<T>::remove(netuid);
        LastAdjustmentBlock::<T>::remove(netuid);

        // --- 16. Serving / rho / curves, and other per-net controls.
        ServingRateLimit::<T>::remove(netuid);
        Rho::<T>::remove(netuid);
        AlphaSigmoidSteepness::<T>::remove(netuid);

        MaxAllowedValidators::<T>::remove(netuid);
        AdjustmentInterval::<T>::remove(netuid);
        BondsMovingAverage::<T>::remove(netuid);
        BondsPenalty::<T>::remove(netuid);
        BondsResetOn::<T>::remove(netuid);
        WeightsSetRateLimit::<T>::remove(netuid);
        ValidatorPruneLen::<T>::remove(netuid);
        ScalingLawPower::<T>::remove(netuid);
        TargetRegistrationsPerInterval::<T>::remove(netuid);
        AdjustmentAlpha::<T>::remove(netuid);
        CommitRevealWeightsEnabled::<T>::remove(netuid);

        Burn::<T>::remove(netuid);
        MinBurn::<T>::remove(netuid);
        MaxBurn::<T>::remove(netuid);
        MinDifficulty::<T>::remove(netuid);
        MaxDifficulty::<T>::remove(netuid);
        RegistrationsThisBlock::<T>::remove(netuid);
        EMAPriceHalvingBlocks::<T>::remove(netuid);
        RAORecycledForRegistration::<T>::remove(netuid);
        MaxRegistrationsPerBlock::<T>::remove(netuid);
        WeightsVersionKey::<T>::remove(netuid);

        // --- 17. Subtoken / feature flags.
        LiquidAlphaOn::<T>::remove(netuid);
        Yuma3On::<T>::remove(netuid);
        AlphaValues::<T>::remove(netuid);
        SubtokenEnabled::<T>::remove(netuid);
        ImmuneOwnerUidsLimit::<T>::remove(netuid);

        // --- 18. Consensus aux vectors.
        StakeWeight::<T>::remove(netuid);
        LoadedEmission::<T>::remove(netuid);

        // --- 19. DMAPs where netuid is the FIRST key: clear by prefix.
        let _ = BlockAtRegistration::<T>::clear_prefix(netuid, u32::MAX, None);
        let _ = Axons::<T>::clear_prefix(netuid, u32::MAX, None);
        let _ = NeuronCertificates::<T>::clear_prefix(netuid, u32::MAX, None);
        let _ = Prometheus::<T>::clear_prefix(netuid, u32::MAX, None);
        let _ = AlphaDividendsPerSubnet::<T>::clear_prefix(netuid, u32::MAX, None);
        let _ = TaoDividendsPerSubnet::<T>::clear_prefix(netuid, u32::MAX, None);
        let _ = PendingChildKeys::<T>::clear_prefix(netuid, u32::MAX, None);
        let _ = AssociatedEvmAddress::<T>::clear_prefix(netuid, u32::MAX, None);

        // Commit-reveal / weights commits (all per-net prefixes):
        let subsubnets: u8 = SubsubnetCountCurrent::<T>::get(netuid).into();
        for subid in 0..subsubnets {
            let netuid_index = Self::get_subsubnet_storage_index(netuid, subid.into());
            LastUpdate::<T>::remove(netuid_index);
            Incentive::<T>::remove(netuid_index);
            let _ = WeightCommits::<T>::clear_prefix(netuid_index, u32::MAX, None);
            let _ = TimelockedWeightCommits::<T>::clear_prefix(netuid_index, u32::MAX, None);
            let _ = CRV3WeightCommits::<T>::clear_prefix(netuid_index, u32::MAX, None);
            let _ = CRV3WeightCommitsV2::<T>::clear_prefix(netuid_index, u32::MAX, None);
            let _ = Bonds::<T>::clear_prefix(netuid_index, u32::MAX, None);
            let _ = Weights::<T>::clear_prefix(netuid_index, u32::MAX, None);
        }
        RevealPeriodEpochs::<T>::remove(netuid);
        SubsubnetCountCurrent::<T>::remove(netuid);
        SubsubnetEmissionSplit::<T>::remove(netuid);

        // Last hotkey swap (DMAP where netuid is FIRST key → easy)
        let _ = LastHotkeySwapOnNetuid::<T>::clear_prefix(netuid, u32::MAX, None);

        // --- 20. Identity maps across versions (netuid-scoped).
        SubnetIdentities::<T>::remove(netuid);
        SubnetIdentitiesV2::<T>::remove(netuid);
        if SubnetIdentitiesV3::<T>::contains_key(netuid) {
            SubnetIdentitiesV3::<T>::remove(netuid);
            Self::deposit_event(Event::SubnetIdentityRemoved(netuid));
        }

        // --- 21. DMAP / NMAP where netuid is NOT the first key → iterate & remove.

        // ChildkeyTake: (hot, netuid) → u16
        {
            let to_rm: sp_std::vec::Vec<T::AccountId> = ChildkeyTake::<T>::iter()
                .filter_map(|(hot, n, _)| if n == netuid { Some(hot) } else { None })
                .collect();
            for hot in to_rm {
                ChildkeyTake::<T>::remove(&hot, netuid);
            }
        }
        // ChildKeys: (parent, netuid) → Vec<...>
        {
            let to_rm: sp_std::vec::Vec<T::AccountId> = ChildKeys::<T>::iter()
                .filter_map(|(parent, n, _)| if n == netuid { Some(parent) } else { None })
                .collect();
            for parent in to_rm {
                ChildKeys::<T>::remove(&parent, netuid);
            }
        }
        // ParentKeys: (child, netuid) → Vec<...>
        {
            let to_rm: sp_std::vec::Vec<T::AccountId> = ParentKeys::<T>::iter()
                .filter_map(|(child, n, _)| if n == netuid { Some(child) } else { None })
                .collect();
            for child in to_rm {
                ParentKeys::<T>::remove(&child, netuid);
            }
        }
        // LastHotkeyEmissionOnNetuid: (hot, netuid) → α
        {
            let to_rm: sp_std::vec::Vec<T::AccountId> = LastHotkeyEmissionOnNetuid::<T>::iter()
                .filter_map(|(hot, n, _)| if n == netuid { Some(hot) } else { None })
                .collect();
            for hot in to_rm {
                LastHotkeyEmissionOnNetuid::<T>::remove(&hot, netuid);
            }
        }
        // TotalHotkeyAlphaLastEpoch: (hot, netuid) → ...
        // (TotalHotkeyAlpha and TotalHotkeyShares were already removed during dissolve.)
        {
            let to_rm_alpha_last: sp_std::vec::Vec<T::AccountId> =
                TotalHotkeyAlphaLastEpoch::<T>::iter()
                    .filter_map(|(hot, n, _)| if n == netuid { Some(hot) } else { None })
                    .collect();
            for hot in to_rm_alpha_last {
                TotalHotkeyAlphaLastEpoch::<T>::remove(&hot, netuid);
            }
        }
        // TransactionKeyLastBlock NMAP: (hot, netuid, name) → u64
        {
            let to_rm: sp_std::vec::Vec<(T::AccountId, u16)> = TransactionKeyLastBlock::<T>::iter()
                .filter_map(
                    |((hot, n, name), _)| if n == netuid { Some((hot, name)) } else { None },
                )
                .collect();
            for (hot, name) in to_rm {
                TransactionKeyLastBlock::<T>::remove((hot, netuid, name));
            }
        }
        // StakingOperationRateLimiter NMAP: (hot, cold, netuid) → bool
        {
            let to_rm: sp_std::vec::Vec<(T::AccountId, T::AccountId)> =
                StakingOperationRateLimiter::<T>::iter()
                    .filter_map(
                        |((hot, cold, n), _)| {
                            if n == netuid { Some((hot, cold)) } else { None }
                        },
                    )
                    .collect();
            for (hot, cold) in to_rm {
                StakingOperationRateLimiter::<T>::remove((hot, cold, netuid));
            }
        }

        // --- 22. Subnet leasing: remove mapping and any lease-scoped state linked to this netuid.
        if let Some(lease_id) = SubnetUidToLeaseId::<T>::take(netuid) {
            SubnetLeases::<T>::remove(lease_id);
            let _ = SubnetLeaseShares::<T>::clear_prefix(lease_id, u32::MAX, None);
            AccumulatedLeaseDividends::<T>::remove(lease_id);
        }

        // --- Final removal logging.
        log::debug!(
            "remove_network: netuid={netuid}, owner={owner_coldkey:?} removed successfully"
        );
    }

    #[allow(clippy::arithmetic_side_effects)]
    /// This function calculates the lock cost for a network based on the last lock amount, minimum lock cost, last lock block, and current block.
    /// The lock cost is calculated using the formula:
    /// lock_cost = (last_lock * mult) - (last_lock / lock_reduction_interval) * (current_block - last_lock_block)
    /// where:
    /// - last_lock is the last lock amount for the network
    /// - mult is the multiplier which increases lock cost each time a registration occurs
    /// - last_lock_block is the block number at which the last lock occurred
    /// - lock_reduction_interval the number of blocks before the lock returns to previous value.
    /// - current_block is the current block number
    /// - DAYS is the number of blocks in a day
    /// - min_lock is the minimum lock cost for the network
    ///
    /// If the calculated lock cost is less than the minimum lock cost, the minimum lock cost is returned.
    ///
    /// # Returns:
    ///  * 'u64':
    ///     - The lock cost for the network.
    ///
    pub fn get_network_lock_cost() -> TaoCurrency {
        let last_lock = Self::get_network_last_lock();
        let min_lock = Self::get_network_min_lock();
        let last_lock_block = Self::get_network_last_lock_block();
        let current_block = Self::get_current_block_as_u64();
        let lock_reduction_interval = Self::get_lock_reduction_interval();
        let mult: TaoCurrency = if last_lock_block == 0 { 1 } else { 2 }.into();

        let mut lock_cost = last_lock.saturating_mul(mult).saturating_sub(
            last_lock
                .to_u64()
                .safe_div(lock_reduction_interval)
                .saturating_mul(current_block.saturating_sub(last_lock_block))
                .into(),
        );

        if lock_cost < min_lock {
            lock_cost = min_lock;
        }

        log::debug!(
            "last_lock: {last_lock:?}, min_lock: {min_lock:?}, last_lock_block: {last_lock_block:?}, lock_reduction_interval: {lock_reduction_interval:?}, current_block: {current_block:?}, mult: {mult:?} lock_cost: {lock_cost:?}"
        );

        lock_cost
    }

    pub fn get_network_registered_block(netuid: NetUid) -> u64 {
        NetworkRegisteredAt::<T>::get(netuid)
    }
    pub fn get_network_immunity_period() -> u64 {
        NetworkImmunityPeriod::<T>::get()
    }
    pub fn set_network_immunity_period(net_immunity_period: u64) {
        NetworkImmunityPeriod::<T>::set(net_immunity_period);
        Self::deposit_event(Event::NetworkImmunityPeriodSet(net_immunity_period));
    }
    pub fn set_network_min_lock(net_min_lock: TaoCurrency) {
        NetworkMinLockCost::<T>::set(net_min_lock);
        Self::deposit_event(Event::NetworkMinLockCostSet(net_min_lock));
    }
    pub fn get_network_min_lock() -> TaoCurrency {
        NetworkMinLockCost::<T>::get()
    }
    pub fn set_network_last_lock(net_last_lock: TaoCurrency) {
        NetworkLastLockCost::<T>::set(net_last_lock);
    }
    pub fn get_network_last_lock() -> TaoCurrency {
        NetworkLastLockCost::<T>::get()
    }
    pub fn get_network_last_lock_block() -> u64 {
        Self::get_rate_limited_last_block(&RateLimitKey::NetworkLastRegistered)
    }
    pub fn set_network_last_lock_block(block: u64) {
        Self::set_rate_limited_last_block(&RateLimitKey::NetworkLastRegistered, block);
    }
    pub fn set_lock_reduction_interval(interval: u64) {
        NetworkLockReductionInterval::<T>::set(interval);
        Self::deposit_event(Event::NetworkLockCostReductionIntervalSet(interval));
    }
    pub fn get_lock_reduction_interval() -> u64 {
        let interval: I64F64 =
            I64F64::saturating_from_num(NetworkLockReductionInterval::<T>::get());
        let block_emission: I64F64 = I64F64::saturating_from_num(
            Self::get_block_emission()
                .unwrap_or(1_000_000_000.into())
                .to_u64(),
        );
        let halving: I64F64 = block_emission
            .checked_div(I64F64::saturating_from_num(1_000_000_000))
            .unwrap_or(I64F64::saturating_from_num(0.0));
        let halved_interval: I64F64 = interval.saturating_mul(halving);
        halved_interval.saturating_to_num::<u64>()
    }
    pub fn get_rate_limited_last_block(rate_limit_key: &RateLimitKey<T::AccountId>) -> u64 {
        LastRateLimitedBlock::<T>::get(rate_limit_key)
    }
    pub fn set_rate_limited_last_block(rate_limit_key: &RateLimitKey<T::AccountId>, block: u64) {
        LastRateLimitedBlock::<T>::insert(rate_limit_key, block);
    }
    pub fn remove_rate_limited_last_block(rate_limit_key: &RateLimitKey<T::AccountId>) {
        LastRateLimitedBlock::<T>::remove(rate_limit_key);
    }

    pub fn get_network_to_prune() -> Option<NetUid> {
        let current_block: u64 = Self::get_current_block_as_u64();

        let mut candidate_netuid: Option<NetUid> = None;
        let mut candidate_price: U96F32 = U96F32::saturating_from_num(u128::MAX);
        let mut candidate_timestamp: u64 = u64::MAX;

        for (netuid, added) in NetworksAdded::<T>::iter() {
            if !added || netuid == NetUid::ROOT {
                continue;
            }

            let registered_at = NetworkRegisteredAt::<T>::get(netuid);

            // Skip immune networks.
            if current_block < registered_at.saturating_add(Self::get_network_immunity_period()) {
                continue;
            }

            let price: U96F32 = Self::get_moving_alpha_price(netuid);

            // If tie on price, earliest registration wins.
            if price < candidate_price
                || (price == candidate_price && registered_at < candidate_timestamp)
            {
                candidate_netuid = Some(netuid);
                candidate_price = price;
                candidate_timestamp = registered_at;
            }
        }

        candidate_netuid
    }
}<|MERGE_RESOLUTION|>--- conflicted
+++ resolved
@@ -368,13 +368,8 @@
     pub fn do_dissolve_network(netuid: NetUid) -> dispatch::DispatchResult {
         // 1. --- The network exists?
         ensure!(
-<<<<<<< HEAD
-            Self::if_subnet_exist(netuid),
+            Self::if_subnet_exist(netuid) && netuid != NetUid::ROOT,
             Error::<T>::MechanismDoesNotExist
-=======
-            Self::if_subnet_exist(netuid) && netuid != NetUid::ROOT,
-            Error::<T>::SubNetworkDoesNotExist
->>>>>>> 978c40c3
         );
 
         // 2. --- Perform the cleanup before removing the network.
@@ -395,12 +390,7 @@
     pub fn remove_network(netuid: NetUid) {
         // --- 1. Get the owner and remove from SubnetOwner.
         let owner_coldkey: T::AccountId = SubnetOwner::<T>::get(netuid);
-<<<<<<< HEAD
-        let reserved_amount = Self::get_subnet_locked_balance(netuid);
-        let mechanisms: u8 = MechanismCountCurrent::<T>::get(netuid).into();
-=======
         SubnetOwner::<T>::remove(netuid);
->>>>>>> 978c40c3
 
         // --- 2. Remove network count.
         SubnetworkN::<T>::remove(netuid);
@@ -418,19 +408,6 @@
         let _ = Uids::<T>::clear_prefix(netuid, u32::MAX, None);
         let keys = Keys::<T>::iter_prefix(netuid).collect::<Vec<_>>();
         let _ = Keys::<T>::clear_prefix(netuid, u32::MAX, None);
-<<<<<<< HEAD
-        for mecid in 0..mechanisms {
-            let netuid_index = Self::get_mechanism_storage_index(netuid, mecid.into());
-            let _ = Bonds::<T>::clear_prefix(netuid_index, u32::MAX, None);
-        }
-
-        // --- 7. Removes the weights for this subnet (do not remove).
-        for mecid in 0..mechanisms {
-            let netuid_index = Self::get_mechanism_storage_index(netuid, mecid.into());
-            let _ = Weights::<T>::clear_prefix(netuid_index, u32::MAX, None);
-        }
-=======
->>>>>>> 978c40c3
 
         // --- 8. Iterate over stored weights and fill the matrix.
         for (uid_i, weights_i) in Weights::<T>::iter_prefix(NetUidStorageIndex::ROOT) {
@@ -450,24 +427,10 @@
         Trust::<T>::remove(netuid);
         Active::<T>::remove(netuid);
         Emission::<T>::remove(netuid);
-<<<<<<< HEAD
-        for mecid in 0..mechanisms {
-            let netuid_index = Self::get_mechanism_storage_index(netuid, mecid.into());
-            Incentive::<T>::remove(netuid_index);
-        }
+
         Consensus::<T>::remove(netuid);
         Dividends::<T>::remove(netuid);
         PruningScores::<T>::remove(netuid);
-        for mecid in 0..mechanisms {
-            let netuid_index = Self::get_mechanism_storage_index(netuid, mecid.into());
-            LastUpdate::<T>::remove(netuid_index);
-        }
-=======
-
-        Consensus::<T>::remove(netuid);
-        Dividends::<T>::remove(netuid);
-        PruningScores::<T>::remove(netuid);
->>>>>>> 978c40c3
         ValidatorPermit::<T>::remove(netuid);
         ValidatorTrust::<T>::remove(netuid);
 
@@ -569,9 +532,9 @@
         let _ = AssociatedEvmAddress::<T>::clear_prefix(netuid, u32::MAX, None);
 
         // Commit-reveal / weights commits (all per-net prefixes):
-        let subsubnets: u8 = SubsubnetCountCurrent::<T>::get(netuid).into();
-        for subid in 0..subsubnets {
-            let netuid_index = Self::get_subsubnet_storage_index(netuid, subid.into());
+        let mechanisms: u8 = MechanismCountCurrent::<T>::get(netuid).into();
+        for subid in 0..mechanisms {
+            let netuid_index = Self::get_mechanism_storage_index(netuid, subid.into());
             LastUpdate::<T>::remove(netuid_index);
             Incentive::<T>::remove(netuid_index);
             let _ = WeightCommits::<T>::clear_prefix(netuid_index, u32::MAX, None);
@@ -582,8 +545,8 @@
             let _ = Weights::<T>::clear_prefix(netuid_index, u32::MAX, None);
         }
         RevealPeriodEpochs::<T>::remove(netuid);
-        SubsubnetCountCurrent::<T>::remove(netuid);
-        SubsubnetEmissionSplit::<T>::remove(netuid);
+        MechanismCountCurrent::<T>::remove(netuid);
+        MechanismEmissionSplit::<T>::remove(netuid);
 
         // Last hotkey swap (DMAP where netuid is FIRST key → easy)
         let _ = LastHotkeySwapOnNetuid::<T>::clear_prefix(netuid, u32::MAX, None);
