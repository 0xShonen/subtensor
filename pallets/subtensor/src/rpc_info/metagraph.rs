use super::*;
extern crate alloc;
use crate::epoch::math::*;
use codec::Compact;
use frame_support::pallet_prelude::{Decode, Encode};
use substrate_fixed::types::I64F64;
use subtensor_macros::freeze_struct;

<<<<<<< HEAD
#[freeze_struct("4b65aed880c83b01")]
#[derive(Decode, Encode, PartialEq, Eq, Clone, Debug, TypeInfo)]
pub struct Metagraph<AccountId: TypeInfo + Encode + Decode> {
=======
#[freeze_struct("bce2310daa502e48")]
#[derive(Decode, Encode, PartialEq, Eq, Clone, Debug)]
pub struct Metagraph<T: Config> {
>>>>>>> 1f27c9f9
    // Subnet index
    netuid: Compact<u16>,

    // Name and symbol
    name: Vec<Compact<u8>>,              // name
    symbol: Vec<Compact<u8>>,            // token symbol
    identity: Option<SubnetIdentity>,    // identity information.
    network_registered_at: Compact<u64>, // block at registration

    // Keys for owner.
    owner_hotkey: AccountId,  // hotkey
    owner_coldkey: AccountId, // coldkey.

    // Tempo terms.
    block: Compact<u64>,                  // block at call.
    tempo: Compact<u16>,                  // epoch tempo
    last_step: Compact<u64>,              // last epoch
    blocks_since_last_step: Compact<u64>, // blocks since last epoch.

    // Subnet emission terms
    subnet_emission: Compact<u64>,        // subnet emission via stao
    alpha_in: Compact<u64>,               // amount of alpha in reserve
    alpha_out: Compact<u64>,              // amount of alpha outstanding
    tao_in: Compact<u64>,                 // amount of tao injected per block
    alpha_out_emission: Compact<u64>,     // amount injected in alpha reserves per block
    alpha_in_emission: Compact<u64>,      // amount injected outstanding per block
    tao_in_emission: Compact<u64>,        // amount of tao injected per block
    pending_alpha_emission: Compact<u64>, // pending alpha to be distributed
    pending_root_emission: Compact<u64>,  // panding tao for root divs to be distributed

    // Hparams for epoch
    rho: Compact<u16>,   // subnet rho param
    kappa: Compact<u16>, // subnet kappa param

    // Validator params
    min_allowed_weights: Compact<u16>, // min allowed weights per val
    max_weights_limit: Compact<u16>,   // max allowed weights per val
    weights_version: Compact<u64>,     // allowed weights version
    weights_rate_limit: Compact<u64>,  // rate limit on weights.
    activity_cutoff: Compact<u16>,     // validator weights cut off period in blocks
    max_validators: Compact<u16>,      // max allowed validators.

    // Registration
    num_uids: Compact<u16>,
    max_uids: Compact<u16>,
    burn: Compact<u64>,                     // current burn cost..
    difficulty: Compact<u64>,               // current difficulty.
    registration_allowed: bool,             // allows registrations.
    pow_registration_allowed: bool,         // pow registration enabled.
    immunity_period: Compact<u16>,          // subnet miner immunity period
    min_difficulty: Compact<u64>,           // min pow difficulty
    max_difficulty: Compact<u64>,           // max pow difficulty
    min_burn: Compact<u64>,                 // min tao burn
    max_burn: Compact<u64>,                 // max tao burn
    adjustment_alpha: Compact<u64>,         // adjustment speed for registration params.
    adjustment_interval: Compact<u16>,      // pow and burn adjustment interval
    target_regs_per_interval: Compact<u16>, // target registrations per interval
    max_regs_per_block: Compact<u16>,       // max registrations per block.
    serving_rate_limit: Compact<u64>,       // axon serving rate limit

    // CR
    commit_reveal_weights_enabled: bool, // Is CR enabled.
    commit_reveal_period: Compact<u64>,  // Commit reveal interval

    // Bonds
    liquid_alpha_enabled: bool,     // Bonds liquid enabled.
    alpha_high: Compact<u16>,       // Alpha param high
    alpha_low: Compact<u16>,        // Alpha param low
    bonds_moving_avg: Compact<u64>, // Bonds moving avg

    // Metagraph info.
<<<<<<< HEAD
    hotkeys: Vec<AccountId>,                  // hotkey per UID
    coldkeys: Vec<AccountId>,                 // coldkey per UID
    identities: Vec<ChainIdentityOf>,         // coldkeys identities
=======
    hotkeys: Vec<T::AccountId>,               // hotkey per UID
    coldkeys: Vec<T::AccountId>,              // coldkey per UID
    identities: Vec<Option<ChainIdentityOf>>, // coldkeys identities
>>>>>>> 1f27c9f9
    axons: Vec<AxonInfo>,                     // UID axons.
    active: Vec<bool>,                        // Avtive per UID
    validator_permit: Vec<bool>,              // Val permit per UID
    pruning_score: Vec<Compact<u16>>,         // Pruning per UID
    last_update: Vec<Compact<u64>>,           // Last update per UID
    emission: Vec<Compact<u64>>,              // Emission per UID
    dividends: Vec<Compact<u16>>,             // Dividends per UID
    incentives: Vec<Compact<u16>>,            // Mining incentives per UID
    consensus: Vec<Compact<u16>>,             // Consensus per UID
    trust: Vec<Compact<u16>>,                 // Trust per UID
    rank: Vec<Compact<u16>>,                  // Rank per UID
    block_at_registration: Vec<Compact<u64>>, // Reg block per UID
    alpha_stake: Vec<Compact<u64>>,           // Alpha staked per UID
    tao_stake: Vec<Compact<u64>>,             // TAO staked per UID
    total_stake: Vec<Compact<u64>>,           // Total stake per UID

    // Dividend break down.
    tao_dividends_per_hotkey: Vec<(AccountId, Compact<u64>)>, // List of dividend payouts in tao via root.
    alpha_dividends_per_hotkey: Vec<(AccountId, Compact<u64>)>, // List of dividend payout in alpha via subnet.
}

impl<T: Config> Pallet<T> {
    pub fn get_metagraph(netuid: u16) -> Option<Metagraph<T::AccountId>> {
        if !Self::if_subnet_exist(netuid) {
            return None;
        }

        let n: u16 = Self::get_subnetwork_n(netuid);
        let mut hotkeys: Vec<T::AccountId> = vec![];
        let mut coldkeys: Vec<T::AccountId> = vec![];
        let mut block_at_registration: Vec<Compact<u64>> = vec![];
        let mut identities: Vec<Option<ChainIdentityOf>> = vec![];
        let mut axons: Vec<AxonInfo> = vec![];
        for uid in 0..n {
            let hotkey = Keys::<T>::get(netuid, uid);
            let coldkey = Owner::<T>::get(hotkey.clone());
            hotkeys.push(hotkey.clone());
            coldkeys.push(coldkey.clone());
            block_at_registration.push(BlockAtRegistration::<T>::get(netuid, uid).into());
            identities.push(Identities::<T>::get(coldkey.clone()));
            axons.push(Self::get_axon_info(netuid, &hotkey));
        }
        let mut tao_dividends_per_hotkey: Vec<(T::AccountId, Compact<u64>)> = vec![];
        let mut alpha_dividends_per_hotkey: Vec<(T::AccountId, Compact<u64>)> = vec![];
        for hotkey in hotkeys.clone() {
            let tao_divs = TaoDividendsPerSubnet::<T>::get(netuid, hotkey.clone());
            let alpha_divs = AlphaDividendsPerSubnet::<T>::get(netuid, hotkey.clone());
            tao_dividends_per_hotkey.push((hotkey.clone(), tao_divs.into()));
            alpha_dividends_per_hotkey.push((hotkey.clone(), alpha_divs.into()));
        }
        let current_block: u64 = Pallet::<T>::get_current_block_as_u64();
        let last_step = LastMechansimStepBlock::<T>::get(netuid);
        let blocks_since_last_step: u64 = current_block.saturating_sub(last_step);
        let (total_stake_fl, alpha_stake_fl, tao_stake_fl): (
            Vec<I64F64>,
            Vec<I64F64>,
            Vec<I64F64>,
        ) = Self::get_stake_weights_for_network(netuid);
        Some(Metagraph {
            // Subnet index
            netuid: netuid.into(), // subnet index.

            // Name and symbol
            name: Self::get_name_for_subnet(netuid)
                .into_iter()
                .map(Compact)
                .collect(), // Name
            symbol: Self::get_symbol_for_subnet(netuid)
                .into_iter()
                .map(Compact)
                .collect(), // Symbol.
            identity: SubnetIdentities::<T>::get(netuid), // identity information.
            network_registered_at: NetworkRegisteredAt::<T>::get(netuid).into(), // block at registration

            // Keys for owner.
            owner_hotkey: SubnetOwnerHotkey::<T>::get(netuid), // Owner hotkey
            owner_coldkey: SubnetOwner::<T>::get(netuid),      // Owner Coldkey

            // Tempo terms.
            block: current_block.into(),           // Block at call.
            tempo: Self::get_tempo(netuid).into(), // epoch tempo
            last_step: LastMechansimStepBlock::<T>::get(netuid).into(), // last epoch
            blocks_since_last_step: blocks_since_last_step.into(), // blocks since last epoch.

            // Subnet emission terms
            subnet_emission: EmissionValues::<T>::get(netuid).into(), // subnet emission via stao
            alpha_in: SubnetAlphaIn::<T>::get(netuid).into(),         // amount of alpha in reserve
            alpha_out: SubnetAlphaOut::<T>::get(netuid).into(),       // amount of alpha outstanding
            tao_in: SubnetTAO::<T>::get(netuid).into(), // amount of tao injected per block
            alpha_out_emission: SubnetAlphaOutEmission::<T>::get(netuid).into(), // amount injected in alpha reserves per block
            alpha_in_emission: SubnetAlphaInEmission::<T>::get(netuid).into(), // amount injected outstanding per block
            tao_in_emission: SubnetTaoInEmission::<T>::get(netuid).into(), // amount of tao injected per block
            pending_alpha_emission: PendingEmission::<T>::get(netuid).into(), // pending alpha to be distributed
            pending_root_emission: PendingRootDivs::<T>::get(netuid).into(), // panding tao for root divs to be distributed

            // Hparams for epoch
            rho: Self::get_rho(netuid).into(), // subnet rho param
            kappa: Self::get_kappa(netuid).into(), // subnet kappa param

            // Validator params
            min_allowed_weights: Self::get_min_allowed_weights(netuid).into(), // min allowed weights per val
            max_weights_limit: Self::get_max_weight_limit(netuid).into(),      // max allowed weight
            weights_version: Self::get_weights_version_key(netuid).into(), // allowed weights version
            weights_rate_limit: Self::get_weights_set_rate_limit(netuid).into(), // rate limit on weights.
            activity_cutoff: Self::get_activity_cutoff(netuid).into(), // validator weights cut off period in blocks
            max_validators: Self::get_max_allowed_validators(netuid).into(), // max allowed validators.

            // Registration
            num_uids: Self::get_subnetwork_n(netuid).into(),
            max_uids: Self::get_max_allowed_uids(netuid).into(),
            registration_allowed: Self::get_network_registration_allowed(netuid), // allows registrations.
            pow_registration_allowed: Self::get_network_pow_registration_allowed(netuid), // allows pow registrations.
            difficulty: Self::get_difficulty_as_u64(netuid).into(), // current difficulty.
            burn: Self::get_burn_as_u64(netuid).into(),
            immunity_period: Self::get_immunity_period(netuid).into(), // subnet miner immunity period
            min_difficulty: Self::get_min_difficulty(netuid).into(),   // min pow difficulty
            max_difficulty: Self::get_max_difficulty(netuid).into(),   // max pow difficulty
            min_burn: Self::get_min_burn_as_u64(netuid).into(),        // min tao burn
            max_burn: Self::get_max_burn_as_u64(netuid).into(),        // max tao burn
            adjustment_alpha: Self::get_adjustment_alpha(netuid).into(), // adjustment speed for registration params.
            adjustment_interval: Self::get_adjustment_interval(netuid).into(), // pow and burn adjustment interval
            target_regs_per_interval: Self::get_target_registrations_per_interval(netuid).into(), // target registrations per interval
            max_regs_per_block: Self::get_max_registrations_per_block(netuid).into(), // max registrations per block.
            serving_rate_limit: Self::get_serving_rate_limit(netuid).into(), // axon serving rate limit

            // CR
            commit_reveal_weights_enabled: Self::get_commit_reveal_weights_enabled(netuid), // Is CR enabled.
            commit_reveal_period: Self::get_reveal_period(netuid).into(), // Commit reveal interval

            // Bonds
            liquid_alpha_enabled: Self::get_liquid_alpha_enabled(netuid), // Bonds liquid enabled.
            alpha_high: Self::get_alpha_values(netuid).1.into(),          // Alpha param high
            alpha_low: Self::get_alpha_values(netuid).0.into(),           // Alpha param low
            bonds_moving_avg: Self::get_bonds_moving_average(netuid).into(), // Bonds moving avg

            // Metagraph info.
            hotkeys,  // hotkey per UID
            coldkeys, // coldkey per UID
            axons,    // Axon information per UID.
            identities,
            active: Active::<T>::get(netuid), // Avtive per UID
            validator_permit: ValidatorPermit::<T>::get(netuid), // Val permit per UID
            pruning_score: PruningScores::<T>::get(netuid)
                .into_iter()
                .map(Compact::from)
                .collect(), // Pruning per UID
            last_update: LastUpdate::<T>::get(netuid)
                .into_iter()
                .map(Compact::from)
                .collect(), // Last update per UID
            emission: Emission::<T>::get(netuid)
                .into_iter()
                .map(Compact::from)
                .collect(), // Emission per UID
            dividends: Dividends::<T>::get(netuid)
                .into_iter()
                .map(Compact::from)
                .collect(), // Dividends per UID
            incentives: Incentive::<T>::get(netuid)
                .into_iter()
                .map(Compact::from)
                .collect(), // Mining incentives per UID
            consensus: Consensus::<T>::get(netuid)
                .into_iter()
                .map(Compact::from)
                .collect(), // Consensus per UID
            trust: Trust::<T>::get(netuid)
                .into_iter()
                .map(Compact::from)
                .collect(), // Trust per UID
            rank: Rank::<T>::get(netuid)
                .into_iter()
                .map(Compact::from)
                .collect(), // Rank per UID
            block_at_registration,            // Reg block per UID
            alpha_stake: alpha_stake_fl
                .iter()
                .map(|xi| Compact::from(fixed64_to_u64(*xi)))
                .collect::<Vec<Compact<u64>>>(), // Alpha staked per UID
            tao_stake: tao_stake_fl
                .iter()
                .map(|xi| Compact::from(fixed64_to_u64(*xi)))
                .collect::<Vec<Compact<u64>>>(), // TAO staked per UID
            total_stake: total_stake_fl
                .iter()
                .map(|xi| Compact::from(fixed64_to_u64(*xi)))
                .collect::<Vec<Compact<u64>>>(), // Total stake per UID

            // Dividend break down.
            tao_dividends_per_hotkey,
            alpha_dividends_per_hotkey,
        })
    }
    pub fn get_all_metagraphs() -> Vec<Option<Metagraph<T::AccountId>>> {
        let netuids: Vec<u16> = Self::get_all_subnet_netuids();
        let mut metagraphs = Vec::<Option<Metagraph<T::AccountId>>>::new();
        for netuid in netuids.clone().iter() {
            metagraphs.push(Self::get_metagraph(*netuid));
        }
        metagraphs
    }
}<|MERGE_RESOLUTION|>--- conflicted
+++ resolved
@@ -6,15 +6,9 @@
 use substrate_fixed::types::I64F64;
 use subtensor_macros::freeze_struct;
 
-<<<<<<< HEAD
-#[freeze_struct("4b65aed880c83b01")]
+#[freeze_struct("6d9ba952fe7919a9")]
 #[derive(Decode, Encode, PartialEq, Eq, Clone, Debug, TypeInfo)]
 pub struct Metagraph<AccountId: TypeInfo + Encode + Decode> {
-=======
-#[freeze_struct("bce2310daa502e48")]
-#[derive(Decode, Encode, PartialEq, Eq, Clone, Debug)]
-pub struct Metagraph<T: Config> {
->>>>>>> 1f27c9f9
     // Subnet index
     netuid: Compact<u16>,
 
@@ -86,15 +80,9 @@
     bonds_moving_avg: Compact<u64>, // Bonds moving avg
 
     // Metagraph info.
-<<<<<<< HEAD
     hotkeys: Vec<AccountId>,                  // hotkey per UID
     coldkeys: Vec<AccountId>,                 // coldkey per UID
-    identities: Vec<ChainIdentityOf>,         // coldkeys identities
-=======
-    hotkeys: Vec<T::AccountId>,               // hotkey per UID
-    coldkeys: Vec<T::AccountId>,              // coldkey per UID
     identities: Vec<Option<ChainIdentityOf>>, // coldkeys identities
->>>>>>> 1f27c9f9
     axons: Vec<AxonInfo>,                     // UID axons.
     active: Vec<bool>,                        // Avtive per UID
     validator_permit: Vec<bool>,              // Val permit per UID
