use super::*;
use crate::{
    Error,
    system::{ensure_root, ensure_signed, ensure_signed_or_root, pallet_prelude::BlockNumberFor},
};
use safe_math::*;
use sp_core::Get;
use sp_core::U256;
use sp_runtime::Saturating;
use substrate_fixed::types::{I32F32, U96F32};
use subtensor_runtime_common::{Alpha as AlphaCurrency, NetUid};

impl<T: Config> Pallet<T> {
    pub fn ensure_subnet_owner_or_root(
        o: T::RuntimeOrigin,
        netuid: NetUid,
    ) -> Result<(), DispatchError> {
        let coldkey = ensure_signed_or_root(o);
        match coldkey {
            Ok(Some(who)) if SubnetOwner::<T>::get(netuid) == who => Ok(()),
            Ok(Some(_)) => Err(DispatchError::BadOrigin),
            Ok(None) => Ok(()),
            Err(x) => Err(x.into()),
        }
    }

    pub fn ensure_subnet_owner(o: T::RuntimeOrigin, netuid: NetUid) -> Result<(), DispatchError> {
        let coldkey = ensure_signed(o);
        match coldkey {
            Ok(who) if SubnetOwner::<T>::get(netuid) == who => Ok(()),
            Ok(_) => Err(DispatchError::BadOrigin),
            Err(x) => Err(x.into()),
        }
    }

    // ========================
    // ==== Global Setters ====
    // ========================
    pub fn set_tempo(netuid: NetUid, tempo: u16) {
        Tempo::<T>::insert(netuid, tempo);
        Self::deposit_event(Event::TempoSet(netuid, tempo));
    }
    pub fn set_last_adjustment_block(netuid: NetUid, last_adjustment_block: u64) {
        LastAdjustmentBlock::<T>::insert(netuid, last_adjustment_block);
    }
    pub fn set_blocks_since_last_step(netuid: NetUid, blocks_since_last_step: u64) {
        BlocksSinceLastStep::<T>::insert(netuid, blocks_since_last_step);
    }
    pub fn set_registrations_this_block(netuid: NetUid, registrations_this_block: u16) {
        RegistrationsThisBlock::<T>::insert(netuid, registrations_this_block);
    }
    pub fn set_last_mechanism_step_block(netuid: NetUid, last_mechanism_step_block: u64) {
        LastMechansimStepBlock::<T>::insert(netuid, last_mechanism_step_block);
    }
    pub fn set_registrations_this_interval(netuid: NetUid, registrations_this_interval: u16) {
        RegistrationsThisInterval::<T>::insert(netuid, registrations_this_interval);
    }
    pub fn set_pow_registrations_this_interval(
        netuid: NetUid,
        pow_registrations_this_interval: u16,
    ) {
        POWRegistrationsThisInterval::<T>::insert(netuid, pow_registrations_this_interval);
    }
    pub fn set_burn_registrations_this_interval(
        netuid: NetUid,
        burn_registrations_this_interval: u16,
    ) {
        BurnRegistrationsThisInterval::<T>::insert(netuid, burn_registrations_this_interval);
    }

    // ========================
    // ==== Global Getters ====
    // ========================
    pub fn get_total_issuance() -> u64 {
        TotalIssuance::<T>::get()
    }
    pub fn get_current_block_as_u64() -> u64 {
        TryInto::try_into(<frame_system::Pallet<T>>::block_number())
            .ok()
            .expect("blockchain will not exceed 2^64 blocks; QED.")
    }

    // ==============================
    // ==== YumaConsensus params ====
    // ==============================
    pub fn get_rank(netuid: NetUid) -> Vec<u16> {
        Rank::<T>::get(netuid)
    }
    pub fn get_trust(netuid: NetUid) -> Vec<u16> {
        Trust::<T>::get(netuid)
    }
    pub fn get_active(netuid: NetUid) -> Vec<bool> {
        Active::<T>::get(netuid)
    }
    pub fn get_emission(netuid: NetUid) -> Vec<AlphaCurrency> {
        Emission::<T>::get(netuid)
    }
    pub fn get_consensus(netuid: NetUid) -> Vec<u16> {
        Consensus::<T>::get(netuid)
    }
    pub fn get_incentive(netuid: NetUid) -> Vec<u16> {
        Incentive::<T>::get(netuid)
    }
    pub fn get_dividends(netuid: NetUid) -> Vec<u16> {
        Dividends::<T>::get(netuid)
    }
    pub fn get_last_update(netuid: NetUid) -> Vec<u64> {
        LastUpdate::<T>::get(netuid)
    }
    pub fn get_pruning_score(netuid: NetUid) -> Vec<u16> {
        PruningScores::<T>::get(netuid)
    }
    pub fn get_validator_trust(netuid: NetUid) -> Vec<u16> {
        ValidatorTrust::<T>::get(netuid)
    }
    pub fn get_validator_permit(netuid: NetUid) -> Vec<bool> {
        ValidatorPermit::<T>::get(netuid)
    }

    // ==================================
    // ==== YumaConsensus UID params ====
    // ==================================
    pub fn set_last_update_for_uid(netuid: NetUid, uid: u16, last_update: u64) {
        let mut updated_last_update_vec = Self::get_last_update(netuid);
        let Some(updated_last_update) = updated_last_update_vec.get_mut(uid as usize) else {
            return;
        };
        *updated_last_update = last_update;
        LastUpdate::<T>::insert(netuid, updated_last_update_vec);
    }
    pub fn set_active_for_uid(netuid: NetUid, uid: u16, active: bool) {
        let mut updated_active_vec = Self::get_active(netuid);
        let Some(updated_active) = updated_active_vec.get_mut(uid as usize) else {
            return;
        };
        *updated_active = active;
        Active::<T>::insert(netuid, updated_active_vec);
    }
    pub fn set_pruning_score_for_uid(netuid: NetUid, uid: u16, pruning_score: u16) {
        log::debug!("netuid = {:?}", netuid);
        log::debug!(
            "SubnetworkN::<T>::get( netuid ) = {:?}",
            SubnetworkN::<T>::get(netuid)
        );
        log::debug!("uid = {:?}", uid);
        assert!(uid < SubnetworkN::<T>::get(netuid));
        PruningScores::<T>::mutate(netuid, |v| {
            if let Some(s) = v.get_mut(uid as usize) {
                *s = pruning_score;
            }
        });
    }
    pub fn set_validator_permit_for_uid(netuid: NetUid, uid: u16, validator_permit: bool) {
        let mut updated_validator_permits = Self::get_validator_permit(netuid);
        let Some(updated_validator_permit) = updated_validator_permits.get_mut(uid as usize) else {
            return;
        };
        *updated_validator_permit = validator_permit;
        ValidatorPermit::<T>::insert(netuid, updated_validator_permits);
    }
    pub fn set_stake_threshold(min_stake: u64) {
        StakeThreshold::<T>::put(min_stake);
        Self::deposit_event(Event::StakeThresholdSet(min_stake));
    }

    pub fn get_rank_for_uid(netuid: NetUid, uid: u16) -> u16 {
        let vec = Rank::<T>::get(netuid);
        vec.get(uid as usize).copied().unwrap_or(0)
    }
    pub fn get_trust_for_uid(netuid: NetUid, uid: u16) -> u16 {
        let vec = Trust::<T>::get(netuid);
        vec.get(uid as usize).copied().unwrap_or(0)
    }
    pub fn get_emission_for_uid(netuid: NetUid, uid: u16) -> AlphaCurrency {
        let vec = Emission::<T>::get(netuid);
        vec.get(uid as usize).copied().unwrap_or_default()
    }
    pub fn get_active_for_uid(netuid: NetUid, uid: u16) -> bool {
        let vec = Active::<T>::get(netuid);
        vec.get(uid as usize).copied().unwrap_or(false)
    }
    pub fn get_consensus_for_uid(netuid: NetUid, uid: u16) -> u16 {
        let vec = Consensus::<T>::get(netuid);
        vec.get(uid as usize).copied().unwrap_or(0)
    }
    pub fn get_incentive_for_uid(netuid: NetUid, uid: u16) -> u16 {
        let vec = Incentive::<T>::get(netuid);
        vec.get(uid as usize).copied().unwrap_or(0)
    }
    pub fn get_dividends_for_uid(netuid: NetUid, uid: u16) -> u16 {
        let vec = Dividends::<T>::get(netuid);
        vec.get(uid as usize).copied().unwrap_or(0)
    }
    pub fn get_last_update_for_uid(netuid: NetUid, uid: u16) -> u64 {
        let vec = LastUpdate::<T>::get(netuid);
        vec.get(uid as usize).copied().unwrap_or(0)
    }
    pub fn get_pruning_score_for_uid(netuid: NetUid, uid: u16) -> u16 {
        let vec = PruningScores::<T>::get(netuid);
        vec.get(uid as usize).copied().unwrap_or(u16::MAX)
    }
    pub fn get_validator_trust_for_uid(netuid: NetUid, uid: u16) -> u16 {
        let vec = ValidatorTrust::<T>::get(netuid);
        vec.get(uid as usize).copied().unwrap_or(0)
    }
    pub fn get_validator_permit_for_uid(netuid: NetUid, uid: u16) -> bool {
        let vec = ValidatorPermit::<T>::get(netuid);
        vec.get(uid as usize).copied().unwrap_or(false)
    }
    pub fn get_stake_threshold() -> u64 {
        StakeThreshold::<T>::get()
    }

    // ============================
    // ==== Subnetwork Getters ====
    // ============================
    pub fn get_tempo(netuid: NetUid) -> u16 {
        Tempo::<T>::get(netuid)
    }
    pub fn get_pending_emission(netuid: NetUid) -> AlphaCurrency {
        PendingEmission::<T>::get(netuid)
    }
    pub fn get_last_adjustment_block(netuid: NetUid) -> u64 {
        LastAdjustmentBlock::<T>::get(netuid)
    }
    pub fn get_blocks_since_last_step(netuid: NetUid) -> u64 {
        BlocksSinceLastStep::<T>::get(netuid)
    }
    pub fn get_difficulty(netuid: NetUid) -> U256 {
        U256::from(Self::get_difficulty_as_u64(netuid))
    }
    pub fn get_registrations_this_block(netuid: NetUid) -> u16 {
        RegistrationsThisBlock::<T>::get(netuid)
    }
    pub fn get_last_mechanism_step_block(netuid: NetUid) -> u64 {
        LastMechansimStepBlock::<T>::get(netuid)
    }
    pub fn get_registrations_this_interval(netuid: NetUid) -> u16 {
        RegistrationsThisInterval::<T>::get(netuid)
    }
    pub fn get_pow_registrations_this_interval(netuid: NetUid) -> u16 {
        POWRegistrationsThisInterval::<T>::get(netuid)
    }
    pub fn get_burn_registrations_this_interval(netuid: NetUid) -> u16 {
        BurnRegistrationsThisInterval::<T>::get(netuid)
    }
    pub fn get_neuron_block_at_registration(netuid: NetUid, neuron_uid: u16) -> u64 {
        BlockAtRegistration::<T>::get(netuid, neuron_uid)
    }

    // ========================
    // ===== Take checks ======
    // ========================
    pub fn do_take_checks(coldkey: &T::AccountId, hotkey: &T::AccountId) -> Result<(), Error<T>> {
        // Ensure we are delegating a known key.
        ensure!(
            Self::hotkey_account_exists(hotkey),
            Error::<T>::HotKeyAccountNotExists
        );

        // Ensure that the coldkey is the owner.
        ensure!(
            Self::coldkey_owns_hotkey(coldkey, hotkey),
            Error::<T>::NonAssociatedColdKey
        );

        Ok(())
    }

    // ========================
    // === Token Management ===
    // ========================
    pub fn burn_tokens(amount: u64) {
        TotalIssuance::<T>::put(TotalIssuance::<T>::get().saturating_sub(amount));
    }
    pub fn coinbase(amount: u64) {
        TotalIssuance::<T>::put(TotalIssuance::<T>::get().saturating_add(amount));
    }

    pub fn set_subnet_locked_balance(netuid: NetUid, amount: u64) {
        SubnetLocked::<T>::insert(netuid, amount);
    }
    pub fn get_subnet_locked_balance(netuid: NetUid) -> u64 {
        SubnetLocked::<T>::get(netuid)
    }
    pub fn get_total_subnet_locked() -> u64 {
        let mut total_subnet_locked: u64 = 0;
        for (_, locked) in SubnetLocked::<T>::iter() {
            total_subnet_locked.saturating_accrue(locked);
        }
        total_subnet_locked
    }

    // ========================
    // ========= Sudo =========
    // ========================

    // Configure tx rate limiting
    pub fn get_tx_rate_limit() -> u64 {
        TxRateLimit::<T>::get()
    }
    pub fn set_tx_rate_limit(tx_rate_limit: u64) {
        TxRateLimit::<T>::put(tx_rate_limit);
        Self::deposit_event(Event::TxRateLimitSet(tx_rate_limit));
    }
    pub fn get_tx_delegate_take_rate_limit() -> u64 {
        TxDelegateTakeRateLimit::<T>::get()
    }
    pub fn set_tx_delegate_take_rate_limit(tx_rate_limit: u64) {
        TxDelegateTakeRateLimit::<T>::put(tx_rate_limit);
        Self::deposit_event(Event::TxDelegateTakeRateLimitSet(tx_rate_limit));
    }
    pub fn set_min_delegate_take(take: u16) {
        MinDelegateTake::<T>::put(take);
        Self::deposit_event(Event::MinDelegateTakeSet(take));
    }
    pub fn set_max_delegate_take(take: u16) {
        MaxDelegateTake::<T>::put(take);
        Self::deposit_event(Event::MaxDelegateTakeSet(take));
    }
    pub fn get_min_delegate_take() -> u16 {
        MinDelegateTake::<T>::get()
    }
    pub fn get_max_delegate_take() -> u16 {
        MaxDelegateTake::<T>::get()
    }
    pub fn get_default_delegate_take() -> u16 {
        // Default to maximum
        MaxDelegateTake::<T>::get()
    }
    // get_default_childkey_take
    pub fn get_default_childkey_take() -> u16 {
        // Default to maximum
        MinChildkeyTake::<T>::get()
    }
    pub fn get_tx_childkey_take_rate_limit() -> u64 {
        TxChildkeyTakeRateLimit::<T>::get()
    }
    pub fn set_tx_childkey_take_rate_limit(tx_rate_limit: u64) {
        TxChildkeyTakeRateLimit::<T>::put(tx_rate_limit);
        Self::deposit_event(Event::TxChildKeyTakeRateLimitSet(tx_rate_limit));
    }
    pub fn set_min_childkey_take(take: u16) {
        MinChildkeyTake::<T>::put(take);
        Self::deposit_event(Event::MinChildKeyTakeSet(take));
    }
    pub fn set_max_childkey_take(take: u16) {
        MaxChildkeyTake::<T>::put(take);
        Self::deposit_event(Event::MaxChildKeyTakeSet(take));
    }
    pub fn get_min_childkey_take() -> u16 {
        MinChildkeyTake::<T>::get()
    }

    pub fn get_max_childkey_take() -> u16 {
        MaxChildkeyTake::<T>::get()
    }

    pub fn get_serving_rate_limit(netuid: NetUid) -> u64 {
        ServingRateLimit::<T>::get(netuid)
    }
    pub fn set_serving_rate_limit(netuid: NetUid, serving_rate_limit: u64) {
        ServingRateLimit::<T>::insert(netuid, serving_rate_limit);
        Self::deposit_event(Event::ServingRateLimitSet(netuid, serving_rate_limit));
    }

    pub fn get_min_difficulty(netuid: NetUid) -> u64 {
        MinDifficulty::<T>::get(netuid)
    }
    pub fn set_min_difficulty(netuid: NetUid, min_difficulty: u64) {
        MinDifficulty::<T>::insert(netuid, min_difficulty);
        Self::deposit_event(Event::MinDifficultySet(netuid, min_difficulty));
    }

    pub fn get_max_difficulty(netuid: NetUid) -> u64 {
        MaxDifficulty::<T>::get(netuid)
    }
    pub fn set_max_difficulty(netuid: NetUid, max_difficulty: u64) {
        MaxDifficulty::<T>::insert(netuid, max_difficulty);
        Self::deposit_event(Event::MaxDifficultySet(netuid, max_difficulty));
    }

    pub fn get_weights_version_key(netuid: NetUid) -> u64 {
        WeightsVersionKey::<T>::get(netuid)
    }
    pub fn set_weights_version_key(netuid: NetUid, weights_version_key: u64) {
        WeightsVersionKey::<T>::insert(netuid, weights_version_key);
        Self::deposit_event(Event::WeightsVersionKeySet(netuid, weights_version_key));
    }

    pub fn get_weights_set_rate_limit(netuid: NetUid) -> u64 {
        WeightsSetRateLimit::<T>::get(netuid)
    }
    pub fn set_weights_set_rate_limit(netuid: NetUid, weights_set_rate_limit: u64) {
        WeightsSetRateLimit::<T>::insert(netuid, weights_set_rate_limit);
        Self::deposit_event(Event::WeightsSetRateLimitSet(
            netuid,
            weights_set_rate_limit,
        ));
    }

    pub fn get_adjustment_interval(netuid: NetUid) -> u16 {
        AdjustmentInterval::<T>::get(netuid)
    }
    pub fn set_adjustment_interval(netuid: NetUid, adjustment_interval: u16) {
        AdjustmentInterval::<T>::insert(netuid, adjustment_interval);
        Self::deposit_event(Event::AdjustmentIntervalSet(netuid, adjustment_interval));
    }

    pub fn get_adjustment_alpha(netuid: NetUid) -> u64 {
        AdjustmentAlpha::<T>::get(netuid)
    }
    pub fn set_adjustment_alpha(netuid: NetUid, adjustment_alpha: u64) {
        AdjustmentAlpha::<T>::insert(netuid, adjustment_alpha);
        Self::deposit_event(Event::AdjustmentAlphaSet(netuid, adjustment_alpha));
    }

    pub fn set_validator_prune_len(netuid: NetUid, validator_prune_len: u64) {
        ValidatorPruneLen::<T>::insert(netuid, validator_prune_len);
        Self::deposit_event(Event::ValidatorPruneLenSet(netuid, validator_prune_len));
    }

    pub fn get_scaling_law_power(netuid: NetUid) -> u16 {
        ScalingLawPower::<T>::get(netuid)
    }
    pub fn set_scaling_law_power(netuid: NetUid, scaling_law_power: u16) {
        ScalingLawPower::<T>::insert(netuid, scaling_law_power);
        Self::deposit_event(Event::ScalingLawPowerSet(netuid, scaling_law_power));
    }

    pub fn get_max_weight_limit(netuid: NetUid) -> u16 {
        MaxWeightsLimit::<T>::get(netuid)
    }
    pub fn set_max_weight_limit(netuid: NetUid, max_weight_limit: u16) {
        MaxWeightsLimit::<T>::insert(netuid, max_weight_limit);
        Self::deposit_event(Event::MaxWeightLimitSet(netuid, max_weight_limit));
    }

    pub fn get_immunity_period(netuid: NetUid) -> u16 {
        ImmunityPeriod::<T>::get(netuid)
    }
    pub fn set_immunity_period(netuid: NetUid, immunity_period: u16) {
        ImmunityPeriod::<T>::insert(netuid, immunity_period);
        Self::deposit_event(Event::ImmunityPeriodSet(netuid, immunity_period));
    }
    /// Check if a neuron is in immunity based on the current block
    pub fn get_neuron_is_immune(netuid: NetUid, uid: u16) -> bool {
        let registered_at = Self::get_neuron_block_at_registration(netuid, uid);
        let current_block = Self::get_current_block_as_u64();
        let immunity_period = Self::get_immunity_period(netuid);
        current_block.saturating_sub(registered_at) < u64::from(immunity_period)
    }

    pub fn get_min_allowed_weights(netuid: NetUid) -> u16 {
        MinAllowedWeights::<T>::get(netuid)
    }
    pub fn set_min_allowed_weights(netuid: NetUid, min_allowed_weights: u16) {
        MinAllowedWeights::<T>::insert(netuid, min_allowed_weights);
        Self::deposit_event(Event::MinAllowedWeightSet(netuid, min_allowed_weights));
    }

    pub fn get_max_allowed_uids(netuid: NetUid) -> u16 {
        MaxAllowedUids::<T>::get(netuid)
    }
    pub fn set_max_allowed_uids(netuid: NetUid, max_allowed: u16) {
        MaxAllowedUids::<T>::insert(netuid, max_allowed);
        Self::deposit_event(Event::MaxAllowedUidsSet(netuid, max_allowed));
    }

    pub fn get_kappa(netuid: NetUid) -> u16 {
        Kappa::<T>::get(netuid)
    }
    pub fn set_kappa(netuid: NetUid, kappa: u16) {
        Kappa::<T>::insert(netuid, kappa);
        Self::deposit_event(Event::KappaSet(netuid, kappa));
    }
    pub fn get_commit_reveal_weights_enabled(netuid: NetUid) -> bool {
        CommitRevealWeightsEnabled::<T>::get(netuid)
    }
    pub fn set_commit_reveal_weights_enabled(netuid: NetUid, enabled: bool) {
        CommitRevealWeightsEnabled::<T>::set(netuid, enabled);
        Self::deposit_event(Event::CommitRevealEnabled(netuid, enabled));
    }

    pub fn get_rho(netuid: NetUid) -> u16 {
        Rho::<T>::get(netuid)
    }
    pub fn set_rho(netuid: NetUid, rho: u16) {
        Rho::<T>::insert(netuid, rho);
    }

    pub fn get_activity_cutoff(netuid: NetUid) -> u16 {
        ActivityCutoff::<T>::get(netuid)
    }
    pub fn set_activity_cutoff(netuid: NetUid, activity_cutoff: u16) {
        ActivityCutoff::<T>::insert(netuid, activity_cutoff);
        Self::deposit_event(Event::ActivityCutoffSet(netuid, activity_cutoff));
    }

    // Registration Toggle utils
    pub fn get_network_registration_allowed(netuid: NetUid) -> bool {
        NetworkRegistrationAllowed::<T>::get(netuid)
    }
    pub fn set_network_registration_allowed(netuid: NetUid, registration_allowed: bool) {
        NetworkRegistrationAllowed::<T>::insert(netuid, registration_allowed);
        Self::deposit_event(Event::RegistrationAllowed(netuid, registration_allowed));
    }

    pub fn get_network_pow_registration_allowed(netuid: NetUid) -> bool {
        NetworkPowRegistrationAllowed::<T>::get(netuid)
    }
    pub fn set_network_pow_registration_allowed(netuid: NetUid, registration_allowed: bool) {
        NetworkPowRegistrationAllowed::<T>::insert(netuid, registration_allowed);
        Self::deposit_event(Event::PowRegistrationAllowed(netuid, registration_allowed));
    }

    pub fn get_target_registrations_per_interval(netuid: NetUid) -> u16 {
        TargetRegistrationsPerInterval::<T>::get(netuid)
    }
    pub fn set_target_registrations_per_interval(
        netuid: NetUid,
        target_registrations_per_interval: u16,
    ) {
        TargetRegistrationsPerInterval::<T>::insert(netuid, target_registrations_per_interval);
        Self::deposit_event(Event::RegistrationPerIntervalSet(
            netuid,
            target_registrations_per_interval,
        ));
    }

    pub fn get_burn_as_u64(netuid: NetUid) -> u64 {
        Burn::<T>::get(netuid)
    }
    pub fn set_burn(netuid: NetUid, burn: u64) {
        Burn::<T>::insert(netuid, burn);
    }

    pub fn get_min_burn_as_u64(netuid: NetUid) -> u64 {
        MinBurn::<T>::get(netuid)
    }
    pub fn set_min_burn(netuid: NetUid, min_burn: u64) {
        MinBurn::<T>::insert(netuid, min_burn);
        Self::deposit_event(Event::MinBurnSet(netuid, min_burn));
    }

    pub fn get_max_burn_as_u64(netuid: NetUid) -> u64 {
        MaxBurn::<T>::get(netuid)
    }
    pub fn set_max_burn(netuid: NetUid, max_burn: u64) {
        MaxBurn::<T>::insert(netuid, max_burn);
        Self::deposit_event(Event::MaxBurnSet(netuid, max_burn));
    }

    pub fn get_difficulty_as_u64(netuid: NetUid) -> u64 {
        Difficulty::<T>::get(netuid)
    }
    pub fn set_difficulty(netuid: NetUid, difficulty: u64) {
        Difficulty::<T>::insert(netuid, difficulty);
        Self::deposit_event(Event::DifficultySet(netuid, difficulty));
    }

    pub fn get_max_allowed_validators(netuid: NetUid) -> u16 {
        MaxAllowedValidators::<T>::get(netuid)
    }
    pub fn set_max_allowed_validators(netuid: NetUid, max_allowed_validators: u16) {
        MaxAllowedValidators::<T>::insert(netuid, max_allowed_validators);
        Self::deposit_event(Event::MaxAllowedValidatorsSet(
            netuid,
            max_allowed_validators,
        ));
    }

    pub fn get_bonds_moving_average(netuid: NetUid) -> u64 {
        BondsMovingAverage::<T>::get(netuid)
    }
    pub fn set_bonds_moving_average(netuid: NetUid, bonds_moving_average: u64) {
        BondsMovingAverage::<T>::insert(netuid, bonds_moving_average);
        Self::deposit_event(Event::BondsMovingAverageSet(netuid, bonds_moving_average));
    }

    pub fn get_bonds_penalty(netuid: NetUid) -> u16 {
        BondsPenalty::<T>::get(netuid)
    }
    pub fn set_bonds_penalty(netuid: NetUid, bonds_penalty: u16) {
        BondsPenalty::<T>::insert(netuid, bonds_penalty);
        Self::deposit_event(Event::BondsPenaltySet(netuid, bonds_penalty));
    }

    pub fn get_bonds_reset(netuid: NetUid) -> bool {
        BondsResetOn::<T>::get(netuid)
    }
    pub fn set_bonds_reset(netuid: NetUid, bonds_reset: bool) {
        BondsResetOn::<T>::insert(netuid, bonds_reset);
        Self::deposit_event(Event::BondsResetOnSet(netuid, bonds_reset));
    }

    pub fn get_max_registrations_per_block(netuid: NetUid) -> u16 {
        MaxRegistrationsPerBlock::<T>::get(netuid)
    }
    pub fn set_max_registrations_per_block(netuid: NetUid, max_registrations_per_block: u16) {
        MaxRegistrationsPerBlock::<T>::insert(netuid, max_registrations_per_block);
        Self::deposit_event(Event::MaxRegistrationsPerBlockSet(
            netuid,
            max_registrations_per_block,
        ));
    }

    pub fn get_subnet_owner(netuid: NetUid) -> T::AccountId {
        SubnetOwner::<T>::get(netuid)
    }
    pub fn get_subnet_owner_cut() -> u16 {
        SubnetOwnerCut::<T>::get()
    }
    pub fn get_float_subnet_owner_cut() -> U96F32 {
        U96F32::saturating_from_num(SubnetOwnerCut::<T>::get())
            .safe_div(U96F32::saturating_from_num(u16::MAX))
    }
    pub fn set_subnet_owner_cut(subnet_owner_cut: u16) {
        SubnetOwnerCut::<T>::set(subnet_owner_cut);
        Self::deposit_event(Event::SubnetOwnerCutSet(subnet_owner_cut));
    }

    pub fn get_owned_hotkeys(coldkey: &T::AccountId) -> Vec<T::AccountId> {
        OwnedHotkeys::<T>::get(coldkey)
    }
    pub fn get_all_staked_hotkeys(coldkey: &T::AccountId) -> Vec<T::AccountId> {
        StakingHotkeys::<T>::get(coldkey)
    }

    pub fn set_total_issuance(total_issuance: u64) {
        TotalIssuance::<T>::put(total_issuance);
    }

    pub fn get_rao_recycled(netuid: NetUid) -> u64 {
        RAORecycledForRegistration::<T>::get(netuid)
    }
    pub fn set_rao_recycled(netuid: NetUid, rao_recycled: u64) {
        RAORecycledForRegistration::<T>::insert(netuid, rao_recycled);
        Self::deposit_event(Event::RAORecycledForRegistrationSet(netuid, rao_recycled));
    }
    pub fn increase_rao_recycled(netuid: NetUid, inc_rao_recycled: u64) {
        let curr_rao_recycled = Self::get_rao_recycled(netuid);
        let rao_recycled = curr_rao_recycled.saturating_add(inc_rao_recycled);
        Self::set_rao_recycled(netuid, rao_recycled);
    }

    pub fn set_senate_required_stake_perc(required_percent: u64) {
        SenateRequiredStakePercentage::<T>::put(required_percent);
    }

    pub fn is_senate_member(hotkey: &T::AccountId) -> bool {
        T::SenateMembers::is_member(hotkey)
    }

    pub fn do_set_senate_required_stake_perc(
        origin: T::RuntimeOrigin,
        required_percent: u64,
    ) -> DispatchResult {
        ensure_root(origin)?;

        Self::set_senate_required_stake_perc(required_percent);
        Self::deposit_event(Event::SenateRequiredStakePercentSet(required_percent));
        Ok(())
    }

    pub fn is_subnet_owner(address: &T::AccountId) -> bool {
        SubnetOwner::<T>::iter_values().any(|owner| *address == owner)
    }

<<<<<<< HEAD
    pub fn get_nominator_min_required_stake() -> AlphaCurrency {
        NominatorMinRequiredStake::<T>::get()
=======
    /// The NominatorMinRequiredStake is the factor by which we multiply
    /// the DefaultMinStake to get nominator minimum stake. With DefaulMinStake
    /// of 0.001 TAO and NominatorMinRequiredStake of 100_000_000, the
    /// minimum nomination stake will be 0.1 TAO.
    pub fn get_nominator_min_required_stake() -> u64 {
        // Get the factor (It is stored in per-million format)
        let factor = NominatorMinRequiredStake::<T>::get();

        // Return the default minimum stake multiplied by factor
        // 21M * 10^9 * 10^6 fits u64, hence no need for fixed type usage here
        DefaultMinStake::<T>::get()
            .saturating_mul(factor)
            .safe_div(1_000_000)
>>>>>>> c545a78f
    }

    pub fn set_nominator_min_required_stake(min_stake: AlphaCurrency) {
        NominatorMinRequiredStake::<T>::put(min_stake);
    }

    pub fn get_key_swap_cost() -> u64 {
        T::KeySwapCost::get()
    }

    pub fn get_alpha_values(netuid: NetUid) -> (u16, u16) {
        AlphaValues::<T>::get(netuid)
    }

    pub fn set_alpha_values_32(netuid: NetUid, low: I32F32, high: I32F32) {
        let low = (low.saturating_mul(I32F32::saturating_from_num(u16::MAX))).to_num::<u16>();
        let high = (high.saturating_mul(I32F32::saturating_from_num(u16::MAX))).to_num::<u16>();
        AlphaValues::<T>::insert(netuid, (low, high));
    }

    pub fn get_alpha_values_32(netuid: NetUid) -> (I32F32, I32F32) {
        let (alpha_low, alpha_high): (u16, u16) = AlphaValues::<T>::get(netuid);
        let converted_low =
            I32F32::saturating_from_num(alpha_low).safe_div(I32F32::saturating_from_num(u16::MAX));
        let converted_high =
            I32F32::saturating_from_num(alpha_high).safe_div(I32F32::saturating_from_num(u16::MAX));

        (converted_low, converted_high)
    }

    pub fn set_alpha_sigmoid_steepness(netuid: NetUid, steepness: i16) {
        AlphaSigmoidSteepness::<T>::insert(netuid, steepness);
    }
    pub fn get_alpha_sigmoid_steepness(netuid: NetUid) -> I32F32 {
        let alpha = AlphaSigmoidSteepness::<T>::get(netuid);
        I32F32::saturating_from_num(alpha)
    }

    pub fn set_liquid_alpha_enabled(netuid: NetUid, enabled: bool) {
        LiquidAlphaOn::<T>::set(netuid, enabled);
    }

    pub fn get_liquid_alpha_enabled(netuid: NetUid) -> bool {
        LiquidAlphaOn::<T>::get(netuid)
    }

    pub fn set_yuma3_enabled(netuid: NetUid, enabled: bool) {
        Yuma3On::<T>::set(netuid, enabled);
    }

    pub fn get_yuma3_enabled(netuid: NetUid) -> bool {
        Yuma3On::<T>::get(netuid)
    }

    pub fn get_subtoken_enabled(netuid: NetUid) -> bool {
        SubtokenEnabled::<T>::get(netuid)
    }

    pub fn get_transfer_toggle(netuid: NetUid) -> bool {
        TransferToggle::<T>::get(netuid)
    }

    /// Set the duration for coldkey swap
    ///
    /// # Arguments
    ///
    /// * `duration` - The blocks for coldkey swap execution.
    ///
    /// # Effects
    ///
    /// * Update the ColdkeySwapScheduleDuration storage.
    /// * Emits a ColdkeySwapScheduleDurationSet evnet.
    pub fn set_coldkey_swap_schedule_duration(duration: BlockNumberFor<T>) {
        ColdkeySwapScheduleDuration::<T>::set(duration);
        Self::deposit_event(Event::ColdkeySwapScheduleDurationSet(duration));
    }

    /// Set the duration for dissolve network
    ///
    /// # Arguments
    ///
    /// * `duration` - The blocks for dissolve network execution.
    ///
    /// # Effects
    ///
    /// * Update the DissolveNetworkScheduleDuration storage.
    /// * Emits a DissolveNetworkScheduleDurationSet evnet.
    pub fn set_dissolve_network_schedule_duration(duration: BlockNumberFor<T>) {
        DissolveNetworkScheduleDuration::<T>::set(duration);
        Self::deposit_event(Event::DissolveNetworkScheduleDurationSet(duration));
    }

    /// Set the owner hotkey for a subnet.
    ///
    /// # Arguments
    ///
    /// * `netuid` - The unique identifier for the subnet.
    /// * `hotkey` - The new hotkey for the subnet owner.
    ///
    /// # Effects
    ///
    /// * Update the SubnetOwnerHotkey storage.
    /// * Emits a SubnetOwnerHotkeySet event.
    pub fn set_subnet_owner_hotkey(netuid: NetUid, hotkey: &T::AccountId) {
        SubnetOwnerHotkey::<T>::insert(netuid, hotkey.clone());
        Self::deposit_event(Event::SubnetOwnerHotkeySet(netuid, hotkey.clone()));
    }

    // Get the uid of the Owner Hotkey for a subnet.
    pub fn get_owner_uid(netuid: NetUid) -> Option<u16> {
        match SubnetOwnerHotkey::<T>::try_get(netuid) {
            Ok(owner_hotkey) => Uids::<T>::get(netuid, &owner_hotkey),
            Err(_) => None,
        }
    }
}<|MERGE_RESOLUTION|>--- conflicted
+++ resolved
@@ -667,10 +667,6 @@
         SubnetOwner::<T>::iter_values().any(|owner| *address == owner)
     }
 
-<<<<<<< HEAD
-    pub fn get_nominator_min_required_stake() -> AlphaCurrency {
-        NominatorMinRequiredStake::<T>::get()
-=======
     /// The NominatorMinRequiredStake is the factor by which we multiply
     /// the DefaultMinStake to get nominator minimum stake. With DefaulMinStake
     /// of 0.001 TAO and NominatorMinRequiredStake of 100_000_000, the
@@ -684,10 +680,9 @@
         DefaultMinStake::<T>::get()
             .saturating_mul(factor)
             .safe_div(1_000_000)
->>>>>>> c545a78f
-    }
-
-    pub fn set_nominator_min_required_stake(min_stake: AlphaCurrency) {
+    }
+
+    pub fn set_nominator_min_required_stake(min_stake: u64) {
         NominatorMinRequiredStake::<T>::put(min_stake);
     }
 
