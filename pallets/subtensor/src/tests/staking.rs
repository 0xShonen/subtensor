#![allow(clippy::unwrap_used)]
#![allow(clippy::arithmetic_side_effects)]

use approx::assert_abs_diff_eq;
use frame_support::dispatch::{DispatchClass, DispatchInfo, GetDispatchInfo, Pays};
use frame_support::sp_runtime::DispatchError;
use frame_support::{assert_err, assert_noop, assert_ok, traits::Currency};
use frame_system::RawOrigin;
use pallet_subtensor_swap::Call as SwapCall;
use pallet_subtensor_swap::tick::TickIndex;
use safe_math::FixedExt;
use sp_core::{Get, H256, U256};
use substrate_fixed::traits::FromFixed;
use substrate_fixed::types::{I96F32, I110F18, U64F64, U96F32};
use subtensor_runtime_common::NetUid;
use subtensor_swap_interface::{OrderType, SwapHandler};

use super::mock;
use super::mock::*;
use super::mock::{RuntimeCall, RuntimeOrigin};
use crate::*;

/***********************************************************
    staking::add_stake() tests
************************************************************/

#[test]
fn test_add_stake_dispatch_info_ok() {
    new_test_ext(1).execute_with(|| {
        let hotkey = U256::from(0);
        let amount_staked = 5000;
        let netuid = NetUid::from(1);
        let call = RuntimeCall::SubtensorModule(SubtensorCall::add_stake {
            hotkey,
            netuid,
            amount_staked,
        });
        assert_eq!(
            call.get_dispatch_info(),
            DispatchInfo {
                weight: frame_support::weights::Weight::from_parts(2_395_500_000, 0),
                class: DispatchClass::Normal,
                pays_fee: Pays::No
            }
        );
    });
}
#[test]
fn test_add_stake_ok_no_emission() {
    new_test_ext(1).execute_with(|| {
        let hotkey_account_id = U256::from(533453);
        let coldkey_account_id = U256::from(55453);
        let amount = DefaultMinStake::<Test>::get() * 10;

        //add network
        let netuid = add_dynamic_network(&hotkey_account_id, &coldkey_account_id);
<<<<<<< HEAD

        mock::setup_reserves(netuid, amount * 1_000_000, amount * 10_000_000);
=======
>>>>>>> 1f41b5ec

        // Give it some $$$ in his coldkey balance
        SubtensorModule::add_balance_to_coldkey_account(&coldkey_account_id, amount);

        // Check we have zero staked before transfer
        assert_eq!(
            SubtensorModule::get_total_stake_for_hotkey(&hotkey_account_id),
            0
        );

        // Also total stake should be equal to the network initial lock
        assert_eq!(
            SubtensorModule::get_total_stake(),
            SubtensorModule::get_network_min_lock()
        );

        // Transfer to hotkey account, and check if the result is ok
        let (alpha_staked, fee) = mock::swap_tao_to_alpha(netuid, amount);
        assert_ok!(SubtensorModule::add_stake(
            RuntimeOrigin::signed(coldkey_account_id),
            hotkey_account_id,
            netuid,
            amount
        ));

        let (tao_expected, _) = mock::swap_alpha_to_tao(netuid, alpha_staked);
        let approx_fee =
            <Test as pallet::Config>::SwapInterface::approx_fee_amount(netuid.into(), amount);

        assert_abs_diff_eq!(
            SubtensorModule::get_total_stake_for_hotkey(&hotkey_account_id),
            tao_expected + approx_fee, // swap returns value after fee, so we need to compensate it
            epsilon = 10000,
        );

        // Check if stake has increased
        assert_abs_diff_eq!(
            SubtensorModule::get_total_stake_for_hotkey(&hotkey_account_id),
            amount - fee,
            epsilon = 10000
        );

        // Check if balance has decreased
        assert_eq!(SubtensorModule::get_coldkey_balance(&coldkey_account_id), 1);

        // Check if total stake has increased accordingly.
        assert_eq!(
            SubtensorModule::get_total_stake(),
            amount + SubtensorModule::get_network_min_lock()
        );
    });
}

#[test]
fn test_dividends_with_run_to_block() {
    new_test_ext(1).execute_with(|| {
        let neuron_src_hotkey_id = U256::from(1);
        let neuron_dest_hotkey_id = U256::from(2);
        let coldkey_account_id = U256::from(667);
        let hotkey_account_id = U256::from(668);
        let initial_stake: u64 = 5000;

        //add network
        let netuid = add_dynamic_network(&hotkey_account_id, &coldkey_account_id);
        Tempo::<Test>::insert(netuid, 13);

        // Register neuron, this will set a self weight
        SubtensorModule::set_max_registrations_per_block(netuid, 3);
        SubtensorModule::set_max_allowed_uids(1.into(), 5);

        register_ok_neuron(netuid, neuron_src_hotkey_id, coldkey_account_id, 192213123);
        register_ok_neuron(netuid, neuron_dest_hotkey_id, coldkey_account_id, 12323);

        // Add some stake to the hotkey account, so we can test for emission before the transfer takes place
        SubtensorModule::increase_stake_for_hotkey_and_coldkey_on_subnet(
            &neuron_src_hotkey_id,
            &coldkey_account_id,
            netuid,
            initial_stake,
        );

        // Check if the initial stake has arrived
        assert_abs_diff_eq!(
            SubtensorModule::get_total_stake_for_hotkey(&neuron_src_hotkey_id),
            initial_stake,
            epsilon = 2
        );

        // Check if all three neurons are registered
        assert_eq!(SubtensorModule::get_subnetwork_n(netuid), 3);

        // Run a couple of blocks to check if emission works
        run_to_block(2);

        // Check if the stake is equal to the inital stake + transfer
        assert_abs_diff_eq!(
            SubtensorModule::get_total_stake_for_hotkey(&neuron_src_hotkey_id),
            initial_stake,
            epsilon = 2
        );

        // Check if the stake is equal to the inital stake + transfer
        assert_eq!(
            SubtensorModule::get_total_stake_for_hotkey(&neuron_dest_hotkey_id),
            0
        );
    });
}

#[test]
fn test_add_stake_err_signature() {
    new_test_ext(1).execute_with(|| {
        let hotkey_account_id = U256::from(654); // bogus
        let amount = 20000; // Not used
        let netuid = NetUid::from(1);

        assert_err!(
            SubtensorModule::add_stake(RawOrigin::None.into(), hotkey_account_id, netuid, amount),
            DispatchError::BadOrigin
        );
    });
}

#[test]
fn test_add_stake_not_registered_key_pair() {
    new_test_ext(1).execute_with(|| {
        let subnet_owner_coldkey = U256::from(1);
        let subnet_owner_hotkey = U256::from(2);
        let coldkey_account_id = U256::from(435445);
        let hotkey_account_id = U256::from(54544);
        let netuid = add_dynamic_network(&subnet_owner_hotkey, &subnet_owner_coldkey);
        let amount = DefaultMinStake::<Test>::get() * 10;
        let fee: u64 = 0; // FIXME: DefaultStakingFee is deprecated
        SubtensorModule::add_balance_to_coldkey_account(&coldkey_account_id, amount + fee);
        assert_err!(
            SubtensorModule::add_stake(
                RuntimeOrigin::signed(coldkey_account_id),
                hotkey_account_id,
                netuid,
                amount
            ),
            Error::<Test>::HotKeyAccountNotExists
        );
    });
}

#[test]
fn test_add_stake_ok_neuron_does_not_belong_to_coldkey() {
    new_test_ext(1).execute_with(|| {
        let coldkey_id = U256::from(544);
        let hotkey_id = U256::from(54544);
        let other_cold_key = U256::from(99498);
        let netuid = add_dynamic_network(&hotkey_id, &coldkey_id);
        let stake = DefaultMinStake::<Test>::get() * 10;

        // Give it some $$$ in his coldkey balance
        SubtensorModule::add_balance_to_coldkey_account(&other_cold_key, stake);

        // Perform the request which is signed by a different cold key
        assert_ok!(SubtensorModule::add_stake(
            RuntimeOrigin::signed(other_cold_key),
            hotkey_id,
            netuid,
            stake,
        ));
    });
}

#[test]
fn test_add_stake_err_not_enough_belance() {
    new_test_ext(1).execute_with(|| {
        let coldkey_id = U256::from(544);
        let hotkey_id = U256::from(54544);
        let stake = DefaultMinStake::<Test>::get() * 10;
        let netuid = add_dynamic_network(&hotkey_id, &coldkey_id);

        // Lets try to stake with 0 balance in cold key account
        assert!(SubtensorModule::get_coldkey_balance(&coldkey_id) < stake);
        assert_err!(
            SubtensorModule::add_stake(
                RuntimeOrigin::signed(coldkey_id),
                hotkey_id,
                netuid,
                stake,
            ),
            Error::<Test>::NotEnoughBalanceToStake
        );
    });
}

#[test]
#[ignore]
fn test_add_stake_total_balance_no_change() {
    // When we add stake, the total balance of the coldkey account should not change
    //    this is because the stake should be part of the coldkey account balance (reserved/locked)
    new_test_ext(1).execute_with(|| {
        let hotkey_account_id = U256::from(551337);
        let coldkey_account_id = U256::from(51337);
        let netuid = add_dynamic_network(&hotkey_account_id, &coldkey_account_id);

        // Give it some $$$ in his coldkey balance
        let initial_balance = 10000;
        SubtensorModule::add_balance_to_coldkey_account(&coldkey_account_id, initial_balance);

        // Check we have zero staked before transfer
        let initial_stake = SubtensorModule::get_total_stake_for_hotkey(&hotkey_account_id);
        assert_eq!(initial_stake, 0);

        // Check total balance is equal to initial balance
        let initial_total_balance = Balances::total_balance(&coldkey_account_id);
        assert_eq!(initial_total_balance, initial_balance);

        // Also total stake should be zero
        assert_eq!(SubtensorModule::get_total_stake(), 0);

        // Stake to hotkey account, and check if the result is ok
        assert_ok!(SubtensorModule::add_stake(
            RuntimeOrigin::signed(coldkey_account_id),
            hotkey_account_id,
            netuid,
            10000
        ));

        // Check if stake has increased
        let new_stake = SubtensorModule::get_total_stake_for_hotkey(&hotkey_account_id);
        assert_eq!(new_stake, 10000);

        // Check if free balance has decreased
        let new_free_balance = SubtensorModule::get_coldkey_balance(&coldkey_account_id);
        assert_eq!(new_free_balance, 0);

        // Check if total stake has increased accordingly.
        assert_eq!(SubtensorModule::get_total_stake(), 10000);

        // Check if total balance has remained the same. (no fee, includes reserved/locked balance)
        let total_balance = Balances::total_balance(&coldkey_account_id);
        assert_eq!(total_balance, initial_total_balance);
    });
}

#[test]
#[ignore]
fn test_add_stake_total_issuance_no_change() {
    // When we add stake, the total issuance of the balances pallet should not change
    //    this is because the stake should be part of the coldkey account balance (reserved/locked)
    new_test_ext(1).execute_with(|| {
        let hotkey_account_id = U256::from(561337);
        let coldkey_account_id = U256::from(61337);
        let netuid = add_dynamic_network(&hotkey_account_id, &coldkey_account_id);

        // Give it some $$$ in his coldkey balance
        let initial_balance = 10000;
        SubtensorModule::add_balance_to_coldkey_account(&coldkey_account_id, initial_balance);

        // Check we have zero staked before transfer
        let initial_stake = SubtensorModule::get_total_stake_for_hotkey(&hotkey_account_id);
        assert_eq!(initial_stake, 0);

        // Check total balance is equal to initial balance
        let initial_total_balance = Balances::total_balance(&coldkey_account_id);
        assert_eq!(initial_total_balance, initial_balance);

        // Check total issuance is equal to initial balance
        let initial_total_issuance = Balances::total_issuance();
        assert_eq!(initial_total_issuance, initial_balance);

        // Also total stake should be zero
        assert_eq!(SubtensorModule::get_total_stake(), 0);

        // Stake to hotkey account, and check if the result is ok
        assert_ok!(SubtensorModule::add_stake(
            RuntimeOrigin::signed(coldkey_account_id),
            hotkey_account_id,
            netuid,
            10000
        ));

        // Check if stake has increased
        let new_stake = SubtensorModule::get_total_stake_for_hotkey(&hotkey_account_id);
        assert_eq!(new_stake, 10000);

        // Check if free balance has decreased
        let new_free_balance = SubtensorModule::get_coldkey_balance(&coldkey_account_id);
        assert_eq!(new_free_balance, 0);

        // Check if total stake has increased accordingly.
        assert_eq!(SubtensorModule::get_total_stake(), 10000);

        // Check if total issuance has remained the same. (no fee, includes reserved/locked balance)
        let total_issuance = Balances::total_issuance();
        assert_eq!(total_issuance, initial_total_issuance);
    });
}

#[test]
fn test_remove_stake_dispatch_info_ok() {
    new_test_ext(1).execute_with(|| {
        let hotkey = U256::from(0);
        let amount_unstaked = 5000;
        let netuid = NetUid::from(1);
        let call = RuntimeCall::SubtensorModule(SubtensorCall::remove_stake {
            hotkey,
            netuid,
            amount_unstaked,
        });
        assert_eq!(
            call.get_dispatch_info(),
            DispatchInfo {
                weight: frame_support::weights::Weight::from_parts(1_671_800_000, 0)
                    .add_proof_size(0),
                class: DispatchClass::Normal,
                pays_fee: Pays::No
            }
        );
    });
}

#[test]
fn test_remove_stake_ok_no_emission() {
    new_test_ext(1).execute_with(|| {
        let subnet_owner_coldkey = U256::from(1);
        let subnet_owner_hotkey = U256::from(2);
        let coldkey_account_id = U256::from(4343);
        let hotkey_account_id = U256::from(4968585);
        let amount = DefaultMinStake::<Test>::get() * 10;
        let netuid = add_dynamic_network(&subnet_owner_hotkey, &subnet_owner_coldkey);
        register_ok_neuron(netuid, hotkey_account_id, coldkey_account_id, 192213123);

        // Some basic assertions
        assert_eq!(
            SubtensorModule::get_total_stake(),
            SubtensorModule::get_network_min_lock()
        );
        assert_eq!(
            SubtensorModule::get_total_stake_for_hotkey(&hotkey_account_id),
            0
        );
        assert_eq!(SubtensorModule::get_coldkey_balance(&coldkey_account_id), 0);

        // Give the neuron some stake to remove
        SubtensorModule::increase_stake_for_hotkey_and_coldkey_on_subnet(
            &hotkey_account_id,
            &coldkey_account_id,
            netuid,
            amount,
        );
        assert_abs_diff_eq!(
            SubtensorModule::get_total_stake_for_hotkey(&hotkey_account_id),
            amount,
            epsilon = amount / 1000
        );

        // Add subnet TAO for the equivalent amount added at price
        let (amount_tao, fee) = mock::swap_alpha_to_tao(netuid, amount);
        SubnetTAO::<Test>::mutate(netuid, |v| *v += amount_tao + fee);
        TotalStake::<Test>::mutate(|v| *v += amount_tao + fee);

        // Do the magic
        assert_ok!(SubtensorModule::remove_stake(
            RuntimeOrigin::signed(coldkey_account_id),
            hotkey_account_id,
            netuid,
            amount
        ));

        // we do not expect the exact amount due to slippage
        assert!(SubtensorModule::get_coldkey_balance(&coldkey_account_id) > amount / 10 * 9 - fee);
        assert_abs_diff_eq!(
            SubtensorModule::get_total_stake_for_hotkey(&hotkey_account_id),
            0,
            epsilon = 20000
        );
        assert_abs_diff_eq!(
            SubtensorModule::get_total_stake(),
            SubtensorModule::get_network_min_lock() + fee,
            epsilon = 1000
        );
    });
}

#[test]
fn test_remove_stake_amount_too_low() {
    new_test_ext(1).execute_with(|| {
        let subnet_owner_coldkey = U256::from(1);
        let subnet_owner_hotkey = U256::from(2);
        let coldkey_account_id = U256::from(4343);
        let hotkey_account_id = U256::from(4968585);
        let amount = 10_000;
        let netuid = add_dynamic_network(&subnet_owner_hotkey, &subnet_owner_coldkey);
        register_ok_neuron(netuid, hotkey_account_id, coldkey_account_id, 192213123);

        // Some basic assertions
        assert_eq!(
            SubtensorModule::get_total_stake(),
            SubtensorModule::get_network_min_lock()
        );
        assert_eq!(
            SubtensorModule::get_total_stake_for_hotkey(&hotkey_account_id),
            0
        );
        assert_eq!(SubtensorModule::get_coldkey_balance(&coldkey_account_id), 0);

        // Give the neuron some stake to remove
        SubtensorModule::increase_stake_for_hotkey_and_coldkey_on_subnet(
            &hotkey_account_id,
            &coldkey_account_id,
            netuid,
            amount,
        );

        // Do the magic
        assert_noop!(
            SubtensorModule::remove_stake(
                RuntimeOrigin::signed(coldkey_account_id),
                hotkey_account_id,
                netuid,
                0
            ),
            Error::<Test>::AmountTooLow
        );
    });
}

#[test]
fn test_remove_stake_err_signature() {
    new_test_ext(1).execute_with(|| {
        let hotkey_account_id = U256::from(4968585);
        let amount = 10000; // Amount to be removed
        let netuid = NetUid::from(1);

        assert_err!(
            SubtensorModule::remove_stake(
                RawOrigin::None.into(),
                hotkey_account_id,
                netuid,
                amount,
            ),
            DispatchError::BadOrigin
        );
    });
}

#[test]
fn test_remove_stake_ok_hotkey_does_not_belong_to_coldkey() {
    new_test_ext(1).execute_with(|| {
        let coldkey_id = U256::from(544);
        let hotkey_id = U256::from(54544);
        let other_cold_key = U256::from(99498);
        let amount = DefaultMinStake::<Test>::get() * 10;
        let netuid = add_dynamic_network(&hotkey_id, &coldkey_id);

        // Give the neuron some stake to remove
        SubtensorModule::increase_stake_for_hotkey_and_coldkey_on_subnet(
            &hotkey_id,
            &other_cold_key,
            netuid,
            amount,
        );

        assert_ok!(SubtensorModule::remove_stake(
            RuntimeOrigin::signed(other_cold_key),
            hotkey_id,
            netuid,
            amount,
        ));
    });
}

#[test]
fn test_remove_stake_no_enough_stake() {
    new_test_ext(1).execute_with(|| {
        let coldkey_id = U256::from(544);
        let hotkey_id = U256::from(54544);
        let amount = DefaultMinStake::<Test>::get() * 10;
        let netuid = add_dynamic_network(&hotkey_id, &coldkey_id);

        assert_eq!(SubtensorModule::get_total_stake_for_hotkey(&hotkey_id), 0);

        assert_err!(
            SubtensorModule::remove_stake(
                RuntimeOrigin::signed(coldkey_id),
                hotkey_id,
                netuid,
                amount,
            ),
            Error::<Test>::NotEnoughStakeToWithdraw
        );
    });
}

#[test]
fn test_remove_stake_total_balance_no_change() {
    // When we remove stake, the total balance of the coldkey account should not change
    //    (except for staking fees)
    //    this is because the stake should be part of the coldkey account balance (reserved/locked)
    //    then the removed stake just becomes free balance
    new_test_ext(1).execute_with(|| {
        let subnet_owner_coldkey = U256::from(1);
        let subnet_owner_hotkey = U256::from(2);
        let hotkey_account_id = U256::from(571337);
        let coldkey_account_id = U256::from(71337);
        let amount = DefaultMinStake::<Test>::get() * 10;
        let netuid = add_dynamic_network(&subnet_owner_hotkey, &subnet_owner_coldkey);
        register_ok_neuron(netuid, hotkey_account_id, coldkey_account_id, 192213123);

        // Some basic assertions
        assert_eq!(
            SubtensorModule::get_total_stake(),
            SubtensorModule::get_network_min_lock()
        );
        assert_eq!(
            SubtensorModule::get_total_stake_for_hotkey(&hotkey_account_id),
            0
        );
        assert_eq!(SubtensorModule::get_coldkey_balance(&coldkey_account_id), 0);
        let initial_total_balance = Balances::total_balance(&coldkey_account_id);
        assert_eq!(initial_total_balance, 0);

        // Give the neuron some stake to remove
        SubtensorModule::increase_stake_for_hotkey_and_coldkey_on_subnet(
            &hotkey_account_id,
            &coldkey_account_id,
            netuid,
            amount,
        );

        // Add subnet TAO for the equivalent amount added at price
        let amount_tao = U96F32::saturating_from_num(amount)
            * <Test as pallet::Config>::SwapInterface::current_alpha_price(netuid.into());
        SubnetTAO::<Test>::mutate(netuid, |v| *v += amount_tao.saturating_to_num::<u64>());
        TotalStake::<Test>::mutate(|v| *v += amount_tao.saturating_to_num::<u64>());

        // Do the magic
        assert_ok!(SubtensorModule::remove_stake(
            RuntimeOrigin::signed(coldkey_account_id),
            hotkey_account_id,
            netuid,
            amount
        ));

        let fee = <Test as Config>::SwapInterface::approx_fee_amount(netuid.into(), amount);
        assert_abs_diff_eq!(
            SubtensorModule::get_coldkey_balance(&coldkey_account_id),
            amount - fee,
            epsilon = amount / 1000,
        );
        assert_eq!(
            SubtensorModule::get_total_stake_for_hotkey(&hotkey_account_id),
            0
        );
        assert_abs_diff_eq!(
            SubtensorModule::get_total_stake(),
            SubtensorModule::get_network_min_lock() + fee,
            epsilon = 3
        );

        // Check total balance is equal to the added stake. Even after remove stake (no fee, includes reserved/locked balance)
        let total_balance = Balances::total_balance(&coldkey_account_id);
        assert_abs_diff_eq!(total_balance, amount - fee, epsilon = amount / 1000);
    });
}

#[test]
fn test_add_stake_insufficient_liquidity() {
    new_test_ext(1).execute_with(|| {
        let subnet_owner_coldkey = U256::from(1001);
        let subnet_owner_hotkey = U256::from(1002);
        let hotkey = U256::from(2);
        let coldkey = U256::from(3);
        let amount_staked = DefaultMinStake::<Test>::get() * 10;

        let netuid = add_dynamic_network(&subnet_owner_hotkey, &subnet_owner_coldkey);
        SubtensorModule::create_account_if_non_existent(&coldkey, &hotkey);
        SubtensorModule::add_balance_to_coldkey_account(&coldkey, amount_staked);

        // Set the liquidity at lowest possible value so that all staking requests fail
        let reserve = u64::from(mock::SwapMinimumReserve::get()) - 1;
        mock::setup_reserves(netuid, reserve, reserve);

        // Check the error
        assert_noop!(
            SubtensorModule::add_stake(
                RuntimeOrigin::signed(coldkey),
                hotkey,
                netuid,
                amount_staked
            ),
            Error::<Test>::InsufficientLiquidity
        );
    });
}

#[test]
fn test_remove_stake_insufficient_liquidity() {
    new_test_ext(1).execute_with(|| {
        let subnet_owner_coldkey = U256::from(1001);
        let subnet_owner_hotkey = U256::from(1002);
        let hotkey = U256::from(2);
        let coldkey = U256::from(3);
        let amount_staked = DefaultMinStake::<Test>::get() * 10;

        let netuid = add_dynamic_network(&subnet_owner_hotkey, &subnet_owner_coldkey);
        SubtensorModule::create_account_if_non_existent(&coldkey, &hotkey);
        SubtensorModule::add_balance_to_coldkey_account(&coldkey, amount_staked);

        // Simulate stake for hotkey
        let reserve = u64::MAX / 1000;
        mock::setup_reserves(netuid, reserve, reserve);

        let alpha = SubtensorModule::stake_into_subnet(
            &hotkey,
            &coldkey,
            netuid,
            amount_staked,
            <Test as Config>::SwapInterface::max_price(),
        )
        .unwrap();

        // Set the liquidity at lowest possible value so that all staking requests fail
        let reserve = u64::from(mock::SwapMinimumReserve::get()) - 1;
        mock::setup_reserves(netuid, reserve, reserve);

        // Check the error
        assert_noop!(
            SubtensorModule::remove_stake(RuntimeOrigin::signed(coldkey), hotkey, netuid, alpha),
            Error::<Test>::InsufficientLiquidity
        );

        // Mock provided liquidity - remove becomes successful
        SubnetTaoProvided::<Test>::insert(netuid, amount_staked + 1);
        SubnetAlphaInProvided::<Test>::insert(netuid, 1);
        assert_ok!(SubtensorModule::remove_stake(
            RuntimeOrigin::signed(coldkey),
            hotkey,
            netuid,
            alpha
        ),);
    });
}

#[test]
fn test_remove_stake_total_issuance_no_change() {
    // When we remove stake, the total issuance of the balances pallet should not change
    //    this is because the stake should be part of the coldkey account balance (reserved/locked)
    //    then the removed stake just becomes free balance
    new_test_ext(1).execute_with(|| {
        let subnet_owner_coldkey = U256::from(1);
        let subnet_owner_hotkey = U256::from(2);
        let hotkey_account_id = U256::from(581337);
        let coldkey_account_id = U256::from(81337);
        let amount = DefaultMinStake::<Test>::get() * 10;
        let netuid = add_dynamic_network(&subnet_owner_hotkey, &subnet_owner_coldkey);
<<<<<<< HEAD
=======
        let fee = DefaultStakingFee::<Test>::get();
>>>>>>> 1f41b5ec
        register_ok_neuron(netuid, hotkey_account_id, coldkey_account_id, 192213123);

        // Give it some $$$ in his coldkey balance
        SubtensorModule::add_balance_to_coldkey_account(&coldkey_account_id, amount);

        mock::setup_reserves(netuid, amount * 100, amount * 100);

        // Some basic assertions
        assert_eq!(
            SubtensorModule::get_total_stake(),
            SubtensorModule::get_network_min_lock()
        );
        assert_eq!(
            SubtensorModule::get_total_stake_for_hotkey(&hotkey_account_id),
            0
        );
        assert_eq!(
            SubtensorModule::get_coldkey_balance(&coldkey_account_id),
            amount
        );
        let initial_total_balance = Balances::total_balance(&coldkey_account_id);
        assert_eq!(initial_total_balance, amount);
        let inital_total_issuance = Balances::total_issuance();

        // Stake to hotkey account, and check if the result is ok
        let (_, fee) = mock::swap_tao_to_alpha(netuid, amount);
        assert_ok!(SubtensorModule::add_stake(
            RuntimeOrigin::signed(coldkey_account_id),
            hotkey_account_id,
            netuid,
            amount
        ));

        let total_issuance_after_stake = Balances::total_issuance();

        // Remove all stake
        let stake = SubtensorModule::get_stake_for_hotkey_and_coldkey_on_subnet(
            &hotkey_account_id,
            &coldkey_account_id,
            netuid,
        );

        let total_fee = mock::swap_alpha_to_tao(netuid, stake).1 + fee;

        assert_ok!(SubtensorModule::remove_stake(
            RuntimeOrigin::signed(coldkey_account_id),
            hotkey_account_id,
            netuid,
            stake
        ));

        let total_issuance_after_unstake = Balances::total_issuance();

        assert_abs_diff_eq!(
            SubtensorModule::get_coldkey_balance(&coldkey_account_id),
            amount - total_fee,
            epsilon = 1
        );
        assert_eq!(
            SubtensorModule::get_total_stake_for_hotkey(&hotkey_account_id),
            0
        );
        assert_abs_diff_eq!(
            SubtensorModule::get_total_stake(),
            total_fee + SubtensorModule::get_network_min_lock(),
            epsilon = fee / 1000
        );

        // Check if total issuance is equal to the added stake, even after remove stake (no fee,
        // includes reserved/locked balance)
        assert_abs_diff_eq!(
            inital_total_issuance,
            total_issuance_after_stake + amount,
            epsilon = 1,
        );

        // After staking + unstaking the 2 * fee amount stays in SubnetTAO and TotalStake,
        // so the total issuance should be lower by that amount
        assert_abs_diff_eq!(
            inital_total_issuance,
            total_issuance_after_unstake + total_fee,
            epsilon = inital_total_issuance / 10000,
        );
    });
}

// cargo test --package pallet-subtensor --lib -- tests::staking::test_remove_prev_epoch_stake --exact --show-output --nocapture
#[test]
fn test_remove_prev_epoch_stake() {
    new_test_ext(1).execute_with(|| {
        // Test case: (amount_to_stake, AlphaDividendsPerSubnet, TotalHotkeyAlphaLastEpoch, expected_fee)
        [
            // No previous epoch stake and low hotkey stake
            (DefaultMinStake::<Test>::get() * 10, 0_u64, 1000_u64),
            // Same, but larger amount to stake - we get 0.005% for unstake
            (1_000_000_000, 0_u64, 1000_u64),
            (100_000_000_000, 0_u64, 1000_u64),
            // Lower previous epoch stake than current stake
            // Staking/unstaking 100 TAO, divs / total = 0.1 => fee is 1 TAO
            (100_000_000_000, 1_000_000_000_u64, 10_000_000_000_u64),
            // Staking/unstaking 100 TAO, divs / total = 0.001 => fee is 0.01 TAO
            (100_000_000_000, 10_000_000_u64, 10_000_000_000_u64),
            // Higher previous epoch stake than current stake
            (1_000_000_000, 100_000_000_000_u64, 100_000_000_000_000_u64),
        ]
<<<<<<< HEAD
        .into_iter()
        .for_each(|(amount_to_stake, alpha_divs, hotkey_alpha)| {
            let subnet_owner_coldkey = U256::from(1);
            let subnet_owner_hotkey = U256::from(2);
            let hotkey_account_id = U256::from(581337);
            let coldkey_account_id = U256::from(81337);
            let amount = amount_to_stake;
            let netuid = add_dynamic_network(&subnet_owner_hotkey, &subnet_owner_coldkey);
            register_ok_neuron(netuid, hotkey_account_id, coldkey_account_id, 192213123);

            // Give it some $$$ in his coldkey balance
            SubtensorModule::add_balance_to_coldkey_account(&coldkey_account_id, amount);
            AlphaDividendsPerSubnet::<Test>::insert(netuid, hotkey_account_id, alpha_divs);
            TotalHotkeyAlphaLastEpoch::<Test>::insert(hotkey_account_id, netuid, hotkey_alpha);
            let balance_before = SubtensorModule::get_coldkey_balance(&coldkey_account_id);
            mock::setup_reserves(netuid, amount_to_stake * 10, amount_to_stake * 10);

            // Stake to hotkey account, and check if the result is ok
            let (_, fee) = mock::swap_tao_to_alpha(netuid, amount);
            assert_ok!(SubtensorModule::add_stake(
                RuntimeOrigin::signed(coldkey_account_id),
                hotkey_account_id,
                netuid,
                amount
            ));
=======
        .iter()
        .for_each(
            |(amount_to_stake, alpha_divs, hotkey_alpha, expected_fee)| {
                let subnet_owner_coldkey = U256::from(1);
                let subnet_owner_hotkey = U256::from(2);
                let hotkey_account_id = U256::from(581337);
                let coldkey_account_id = U256::from(81337);
                let amount = *amount_to_stake;
                let netuid = add_dynamic_network(&subnet_owner_hotkey, &subnet_owner_coldkey);
                register_ok_neuron(netuid, hotkey_account_id, coldkey_account_id, 192213123);

                // Give it some $$$ in his coldkey balance
                SubtensorModule::add_balance_to_coldkey_account(&coldkey_account_id, amount);
                AlphaDividendsPerSubnet::<Test>::insert(netuid, hotkey_account_id, *alpha_divs);
                TotalHotkeyAlphaLastEpoch::<Test>::insert(hotkey_account_id, netuid, *hotkey_alpha);
                let balance_before = SubtensorModule::get_coldkey_balance(&coldkey_account_id);

                // Stake to hotkey account, and check if the result is ok
                assert_ok!(SubtensorModule::add_stake(
                    RuntimeOrigin::signed(coldkey_account_id),
                    hotkey_account_id,
                    netuid,
                    amount
                ));
>>>>>>> 1f41b5ec

            // Remove all stake
            let stake = SubtensorModule::get_stake_for_hotkey_and_coldkey_on_subnet(
                &hotkey_account_id,
                &coldkey_account_id,
                netuid,
            );

            let fee = mock::swap_alpha_to_tao(netuid, stake).1 + fee;
            assert_ok!(SubtensorModule::remove_stake(
                RuntimeOrigin::signed(coldkey_account_id),
                hotkey_account_id,
                netuid,
                stake
            ));

            // Measure actual fee
            let balance_after = SubtensorModule::get_coldkey_balance(&coldkey_account_id);
            let actual_fee = balance_before - balance_after;

            assert_abs_diff_eq!(actual_fee, fee, epsilon = fee / 100);
        });
    });
}

// cargo test --package pallet-subtensor --lib -- tests::staking::test_staking_sets_div_variables --exact --show-output --nocapture
#[test]
fn test_staking_sets_div_variables() {
    new_test_ext(1).execute_with(|| {
        let subnet_owner_coldkey = U256::from(1);
        let subnet_owner_hotkey = U256::from(2);
        let hotkey_account_id = U256::from(581337);
        let coldkey_account_id = U256::from(81337);
        let amount = 100_000_000_000;
        let netuid = add_dynamic_network(&subnet_owner_hotkey, &subnet_owner_coldkey);
        let tempo = 10;
        Tempo::<Test>::insert(netuid, tempo);
        register_ok_neuron(netuid, hotkey_account_id, coldkey_account_id, 192213123);

        // Give it some $$$ in his coldkey balance
        SubtensorModule::add_balance_to_coldkey_account(&coldkey_account_id, amount);

        // Verify that divident variables are clear in the beginning
        assert_eq!(
            AlphaDividendsPerSubnet::<Test>::get(netuid, hotkey_account_id),
            0
        );
        assert_eq!(
            TotalHotkeyAlphaLastEpoch::<Test>::get(hotkey_account_id, netuid),
            0
        );

        // Stake to hotkey account, and check if the result is ok
        assert_ok!(SubtensorModule::add_stake(
            RuntimeOrigin::signed(coldkey_account_id),
            hotkey_account_id,
            netuid,
            amount
        ));

        // Verify that divident variables are still clear in the beginning
        assert_eq!(
            AlphaDividendsPerSubnet::<Test>::get(netuid, hotkey_account_id),
            0
        );
        assert_eq!(
            TotalHotkeyAlphaLastEpoch::<Test>::get(hotkey_account_id, netuid),
            0
        );

        // Wait for 1 epoch
        step_block(tempo + 1);

        // Verify that divident variables have been set
        let stake = SubtensorModule::get_stake_for_hotkey_and_coldkey_on_subnet(
            &hotkey_account_id,
            &coldkey_account_id,
            netuid,
        );

        assert!(AlphaDividendsPerSubnet::<Test>::get(netuid, hotkey_account_id) > 0);
        assert_abs_diff_eq!(
            TotalHotkeyAlphaLastEpoch::<Test>::get(hotkey_account_id, netuid),
            stake,
            epsilon = stake / 100_000
        );
    });
}

/***********************************************************
    staking::get_coldkey_balance() tests
************************************************************/
#[test]
fn test_get_coldkey_balance_no_balance() {
    new_test_ext(1).execute_with(|| {
        let coldkey_account_id = U256::from(5454); // arbitrary
        let result = SubtensorModule::get_coldkey_balance(&coldkey_account_id);

        // Arbitrary account should have 0 balance
        assert_eq!(result, 0);
    });
}

#[test]
fn test_get_coldkey_balance_with_balance() {
    new_test_ext(1).execute_with(|| {
        let coldkey_account_id = U256::from(5454); // arbitrary
        let amount = 1337;

        // Put the balance on the account
        SubtensorModule::add_balance_to_coldkey_account(&coldkey_account_id, amount);

        let result = SubtensorModule::get_coldkey_balance(&coldkey_account_id);

        // Arbitrary account should have 0 balance
        assert_eq!(result, amount);
    });
}

// /***********************************************************
// 	staking::increase_stake_for_hotkey_and_coldkey_on_subnet() tests
// ************************************************************/
#[test]
fn test_add_stake_to_hotkey_account_ok() {
    new_test_ext(1).execute_with(|| {
        let subnet_owner_coldkey = U256::from(1);
        let subnet_owner_hotkey = U256::from(2);
        let hotkey_id = U256::from(5445);
        let coldkey_id = U256::from(5443433);
        let amount = 10_000;
        let netuid = add_dynamic_network(&subnet_owner_hotkey, &subnet_owner_coldkey);
        register_ok_neuron(netuid, hotkey_id, coldkey_id, 192213123);

        // There is no stake in the system at first, other than the network initial lock so result;
        assert_eq!(
            SubtensorModule::get_total_stake(),
            SubtensorModule::get_network_min_lock()
        );

        SubtensorModule::increase_stake_for_hotkey_and_coldkey_on_subnet(
            &hotkey_id,
            &coldkey_id,
            netuid,
            amount,
        );

        // The stake that is now in the account, should equal the amount
        assert_abs_diff_eq!(
            SubtensorModule::get_total_stake_for_hotkey(&hotkey_id),
            amount,
            epsilon = 2
        );
    });
}

/************************************************************
    staking::remove_stake_from_hotkey_account() tests
************************************************************/
#[test]
fn test_remove_stake_from_hotkey_account() {
    new_test_ext(1).execute_with(|| {
        let subnet_owner_coldkey = U256::from(1);
        let subnet_owner_hotkey = U256::from(2);
        let hotkey_id = U256::from(5445);
        let coldkey_id = U256::from(5443433);
        let amount = 10_000;
        let netuid = add_dynamic_network(&subnet_owner_hotkey, &subnet_owner_coldkey);
        register_ok_neuron(netuid, hotkey_id, coldkey_id, 192213123);

        // Add some stake that can be removed
        SubtensorModule::increase_stake_for_hotkey_and_coldkey_on_subnet(
            &hotkey_id,
            &coldkey_id,
            netuid,
            amount,
        );

        // Prelimiary checks
        assert_abs_diff_eq!(
            SubtensorModule::get_total_stake_for_hotkey(&hotkey_id),
            amount,
            epsilon = 10
        );

        // Remove stake
        SubtensorModule::decrease_stake_for_hotkey_and_coldkey_on_subnet(
            &hotkey_id,
            &coldkey_id,
            netuid,
            amount,
        );

        // The stake on the hotkey account should be 0
        assert_eq!(SubtensorModule::get_total_stake_for_hotkey(&hotkey_id), 0);
    });
}

#[test]
fn test_remove_stake_from_hotkey_account_registered_in_various_networks() {
    new_test_ext(1).execute_with(|| {
        let hotkey_id = U256::from(5445);
        let coldkey_id = U256::from(5443433);
        let amount: u64 = 10_000;
        let netuid = add_dynamic_network(&hotkey_id, &coldkey_id);
        let netuid_ex = add_dynamic_network(&hotkey_id, &coldkey_id);

        let neuron_uid = match SubtensorModule::get_uid_for_net_and_hotkey(netuid, &hotkey_id) {
            Ok(k) => k,
            Err(e) => panic!("Error: {:?}", e),
        };

        let neuron_uid_ex = match SubtensorModule::get_uid_for_net_and_hotkey(netuid_ex, &hotkey_id)
        {
            Ok(k) => k,
            Err(e) => panic!("Error: {:?}", e),
        };

        // Add some stake that can be removed
        SubtensorModule::increase_stake_for_hotkey_and_coldkey_on_subnet(
            &hotkey_id,
            &coldkey_id,
            netuid,
            amount,
        );

        assert_eq!(
            SubtensorModule::get_stake_for_uid_and_subnetwork(netuid, neuron_uid),
            amount
        );
        assert_eq!(
            SubtensorModule::get_stake_for_uid_and_subnetwork(netuid_ex, neuron_uid_ex),
            0
        );

        // Remove all stake
        SubtensorModule::decrease_stake_for_hotkey_and_coldkey_on_subnet(
            &hotkey_id,
            &coldkey_id,
            netuid,
            amount,
        );

        //
        assert_eq!(
            SubtensorModule::get_stake_for_uid_and_subnetwork(netuid, neuron_uid),
            0
        );
        assert_eq!(
            SubtensorModule::get_stake_for_uid_and_subnetwork(netuid_ex, neuron_uid_ex),
            0
        );
    });
}

// /************************************************************
// 	staking::increase_total_stake() tests
// ************************************************************/
#[test]
fn test_increase_total_stake_ok() {
    new_test_ext(1).execute_with(|| {
        let increment = 10000;
        assert_eq!(SubtensorModule::get_total_stake(), 0);
        SubtensorModule::increase_total_stake(increment);
        assert_eq!(SubtensorModule::get_total_stake(), increment);
    });
}

// /************************************************************
// 	staking::decrease_total_stake() tests
// ************************************************************/
#[test]
fn test_decrease_total_stake_ok() {
    new_test_ext(1).execute_with(|| {
        let initial_total_stake = 10000;
        let decrement = 5000;

        SubtensorModule::increase_total_stake(initial_total_stake);
        SubtensorModule::decrease_total_stake(decrement);

        // The total stake remaining should be the difference between the initial stake and the decrement
        assert_eq!(
            SubtensorModule::get_total_stake(),
            initial_total_stake - decrement
        );
    });
}

// /************************************************************
// 	staking::add_balance_to_coldkey_account() tests
// ************************************************************/
#[test]
fn test_add_balance_to_coldkey_account_ok() {
    new_test_ext(1).execute_with(|| {
        let coldkey_id = U256::from(4444322);
        let amount = 50000;
        SubtensorModule::add_balance_to_coldkey_account(&coldkey_id, amount);
        assert_eq!(SubtensorModule::get_coldkey_balance(&coldkey_id), amount);
    });
}

// /***********************************************************
// 	staking::remove_balance_from_coldkey_account() tests
// ************************************************************/
#[test]
fn test_remove_balance_from_coldkey_account_ok() {
    new_test_ext(1).execute_with(|| {
        let coldkey_account_id = U256::from(434324); // Random
        let ammount = 10000; // Arbitrary
        // Put some $$ on the bank
        SubtensorModule::add_balance_to_coldkey_account(&coldkey_account_id, ammount);
        assert_eq!(
            SubtensorModule::get_coldkey_balance(&coldkey_account_id),
            ammount
        );
        // Should be able to withdraw without hassle
        let result =
            SubtensorModule::remove_balance_from_coldkey_account(&coldkey_account_id, ammount);
        assert!(result.is_ok());
    });
}

#[test]
fn test_remove_balance_from_coldkey_account_failed() {
    new_test_ext(1).execute_with(|| {
        let coldkey_account_id = U256::from(434324); // Random
        let ammount = 10000; // Arbitrary

        // Try to remove stake from the coldkey account. This should fail,
        // as there is no balance, nor does the account exist
        let result =
            SubtensorModule::remove_balance_from_coldkey_account(&coldkey_account_id, ammount);
        assert_eq!(result, Err(Error::<Test>::ZeroBalanceAfterWithdrawn.into()));
    });
}

//************************************************************
// 	staking::hotkey_belongs_to_coldkey() tests
// ************************************************************/
#[test]
fn test_hotkey_belongs_to_coldkey_ok() {
    new_test_ext(1).execute_with(|| {
        let hotkey_id = U256::from(4434334);
        let coldkey_id = U256::from(34333);
        let netuid = NetUid::from(1);
        let tempo: u16 = 13;
        let start_nonce: u64 = 0;
        add_network(netuid, tempo, 0);
        register_ok_neuron(netuid, hotkey_id, coldkey_id, start_nonce);
        assert_eq!(
            SubtensorModule::get_owning_coldkey_for_hotkey(&hotkey_id),
            coldkey_id
        );
    });
}
// /************************************************************
// 	staking::can_remove_balance_from_coldkey_account() tests
// ************************************************************/
#[test]
fn test_can_remove_balane_from_coldkey_account_ok() {
    new_test_ext(1).execute_with(|| {
        let coldkey_id = U256::from(87987984);
        let initial_amount = 10000;
        let remove_amount = 5000;
        SubtensorModule::add_balance_to_coldkey_account(&coldkey_id, initial_amount);
        assert!(SubtensorModule::can_remove_balance_from_coldkey_account(
            &coldkey_id,
            remove_amount
        ));
    });
}

#[test]
fn test_can_remove_balance_from_coldkey_account_err_insufficient_balance() {
    new_test_ext(1).execute_with(|| {
        let coldkey_id = U256::from(87987984);
        let initial_amount = 10000;
        let remove_amount = 20000;
        SubtensorModule::add_balance_to_coldkey_account(&coldkey_id, initial_amount);
        assert!(!SubtensorModule::can_remove_balance_from_coldkey_account(
            &coldkey_id,
            remove_amount
        ));
    });
}
/************************************************************
    staking::has_enough_stake() tests
************************************************************/
#[test]
fn test_has_enough_stake_yes() {
    new_test_ext(1).execute_with(|| {
        let hotkey_id = U256::from(4334);
        let coldkey_id = U256::from(87989);
        let intial_amount = 10_000;
        let netuid = NetUid::from(add_dynamic_network(&hotkey_id, &coldkey_id));
        SubtensorModule::increase_stake_for_hotkey_and_coldkey_on_subnet(
            &hotkey_id,
            &coldkey_id,
            netuid,
            intial_amount,
        );

        assert_abs_diff_eq!(
            SubtensorModule::get_total_stake_for_hotkey(&hotkey_id),
            intial_amount,
            epsilon = 2
        );
        assert_eq!(
            SubtensorModule::get_stake_for_hotkey_and_coldkey_on_subnet(
                &hotkey_id,
                &coldkey_id,
                netuid
            ),
            intial_amount
        );
        assert!(SubtensorModule::has_enough_stake_on_subnet(
            &hotkey_id,
            &coldkey_id,
            netuid,
            intial_amount / 2
        ));
    });
}

#[test]
fn test_has_enough_stake_no() {
    new_test_ext(1).execute_with(|| {
        let hotkey_id = U256::from(4334);
        let coldkey_id = U256::from(87989);
        let intial_amount = 10_000;
        let netuid = add_dynamic_network(&hotkey_id, &coldkey_id);
        SubtensorModule::increase_stake_for_hotkey_and_coldkey_on_subnet(
            &hotkey_id,
            &coldkey_id,
            netuid,
            intial_amount,
        );

        assert_abs_diff_eq!(
            SubtensorModule::get_total_stake_for_hotkey(&hotkey_id),
            intial_amount,
            epsilon = 2
        );
        assert_eq!(
            SubtensorModule::get_stake_for_hotkey_and_coldkey_on_subnet(
                &hotkey_id,
                &coldkey_id,
                netuid
            ),
            intial_amount
        );
        assert!(!SubtensorModule::has_enough_stake_on_subnet(
            &hotkey_id,
            &coldkey_id,
            netuid,
            intial_amount * 2
        ));
    });
}

#[test]
fn test_has_enough_stake_no_for_zero() {
    new_test_ext(1).execute_with(|| {
        let hotkey_id = U256::from(4334);
        let coldkey_id = U256::from(87989);
        let intial_amount = 0;
        let netuid = add_dynamic_network(&hotkey_id, &coldkey_id);

        assert_eq!(
            SubtensorModule::get_total_stake_for_hotkey(&hotkey_id),
            intial_amount
        );
        assert_eq!(
            SubtensorModule::get_stake_for_hotkey_and_coldkey_on_subnet(
                &hotkey_id,
                &coldkey_id,
                netuid
            ),
            intial_amount
        );
        assert!(!SubtensorModule::has_enough_stake_on_subnet(
            &hotkey_id,
            &coldkey_id,
            netuid,
            1_000
        ));
    });
}

#[test]
fn test_non_existent_account() {
    new_test_ext(1).execute_with(|| {
        let netuid = NetUid::from(1);
        SubtensorModule::increase_stake_for_hotkey_and_coldkey_on_subnet(
            &U256::from(0),
            &(U256::from(0)),
            netuid,
            10,
        );
        assert_eq!(
            SubtensorModule::get_stake_for_hotkey_and_coldkey_on_subnet(
                &U256::from(0),
                &U256::from(0),
                netuid
            ),
            10
        );
        // No subnets => no iteration => zero total stake
        assert_eq!(
            SubtensorModule::get_total_stake_for_hotkey(&(U256::from(0))),
            0
        );
    });
}

/************************************************************
    staking::delegating
************************************************************/

#[test]
fn test_faucet_ok() {
    new_test_ext(1).execute_with(|| {
        let coldkey = U256::from(123560);

        log::info!("Creating work for submission to faucet...");

        let block_number = SubtensorModule::get_current_block_as_u64();
        let difficulty: U256 = U256::from(10_000_000);
        let mut nonce: u64 = 0;
        let mut work: H256 = SubtensorModule::create_seal_hash(block_number, nonce, &coldkey);
        while !SubtensorModule::hash_meets_difficulty(&work, difficulty) {
            nonce += 1;
            work = SubtensorModule::create_seal_hash(block_number, nonce, &coldkey);
        }
        let vec_work: Vec<u8> = SubtensorModule::hash_to_vec(work);

        log::info!("Faucet state: {}", cfg!(feature = "pow-faucet"));

        #[cfg(feature = "pow-faucet")]
        assert_ok!(SubtensorModule::do_faucet(
            RuntimeOrigin::signed(coldkey),
            block_number,
            nonce,
            vec_work
        ));

        #[cfg(not(feature = "pow-faucet"))]
        assert_ok!(SubtensorModule::do_faucet(
            RuntimeOrigin::signed(coldkey),
            block_number,
            nonce,
            vec_work
        ));
    });
}

/// This test ensures that the clear_small_nominations function works as expected.
/// It creates a network with two hotkeys and two coldkeys, and then registers a nominator account for each hotkey.
/// When we call set_nominator_min_required_stake, it should clear all small nominations that are below the minimum required stake.
/// Run this test using: cargo test --package pallet-subtensor --test staking test_clear_small_nominations
#[test]
fn test_clear_small_nominations() {
    new_test_ext(0).execute_with(|| {
        // Create subnet and accounts.
        let subnet_owner_coldkey = U256::from(10);
        let subnet_owner_hotkey = U256::from(20);
        let hot1 = U256::from(1);
        let hot2 = U256::from(2);
        let cold1 = U256::from(3);
        let cold2 = U256::from(4);
        let netuid = add_dynamic_network(&subnet_owner_hotkey, &subnet_owner_coldkey);
        let amount = DefaultMinStake::<Test>::get() * 10;
        let fee: u64 = DefaultMinStake::<Test>::get();
        let init_balance = amount + fee + ExistentialDeposit::get();

        // Register hot1.
        register_ok_neuron(netuid, hot1, cold1, 0);
        Delegates::<Test>::insert(hot1, SubtensorModule::get_min_delegate_take());
        assert_eq!(SubtensorModule::get_owning_coldkey_for_hotkey(&hot1), cold1);

        // Register hot2.
        register_ok_neuron(netuid, hot2, cold2, 0);
        Delegates::<Test>::insert(hot2, SubtensorModule::get_min_delegate_take());
        assert_eq!(SubtensorModule::get_owning_coldkey_for_hotkey(&hot2), cold2);

        // Add stake cold1 --> hot1 (non delegation.)
        SubtensorModule::add_balance_to_coldkey_account(&cold1, init_balance);
        assert_ok!(SubtensorModule::add_stake(
            RuntimeOrigin::signed(cold1),
            hot1,
            netuid,
            amount + fee
        ));
        assert_ok!(SubtensorModule::remove_stake(
            RuntimeOrigin::signed(cold1),
            hot1,
            netuid,
            SubtensorModule::get_stake_for_hotkey_and_coldkey_on_subnet(&hot1, &cold1, netuid)
                - 100
        ));
        assert_eq!(
            SubtensorModule::get_stake_for_hotkey_and_coldkey_on_subnet(&hot1, &cold1, netuid),
            100
        );

        // Add stake cold2 --> hot1 (is delegation.)
        SubtensorModule::add_balance_to_coldkey_account(&cold2, init_balance);
        assert_ok!(SubtensorModule::add_stake(
            RuntimeOrigin::signed(cold2),
            hot1,
            netuid,
            amount + fee
        ));
        assert_ok!(SubtensorModule::remove_stake(
            RuntimeOrigin::signed(cold2),
            hot1,
            netuid,
            SubtensorModule::get_stake_for_hotkey_and_coldkey_on_subnet(&hot1, &cold2, netuid)
                - 100
        ));
        assert_eq!(
            SubtensorModule::get_stake_for_hotkey_and_coldkey_on_subnet(&hot1, &cold2, netuid),
            100
        );

        // Add stake cold1 --> hot2 (non delegation.)
        SubtensorModule::add_balance_to_coldkey_account(&cold1, init_balance);
        assert_ok!(SubtensorModule::add_stake(
            RuntimeOrigin::signed(cold1),
            hot2,
            netuid,
            amount + fee
        ));
        assert_ok!(SubtensorModule::remove_stake(
            RuntimeOrigin::signed(cold1),
            hot2,
            netuid,
            SubtensorModule::get_stake_for_hotkey_and_coldkey_on_subnet(&hot2, &cold1, netuid)
                - 100
        ));
        assert_eq!(
            SubtensorModule::get_stake_for_hotkey_and_coldkey_on_subnet(&hot2, &cold1, netuid),
            100
        );
        let balance1_before_cleaning = Balances::free_balance(cold1);

        // Add stake cold2 --> hot2 (is delegation.)
        SubtensorModule::add_balance_to_coldkey_account(&cold2, init_balance);
        assert_ok!(SubtensorModule::add_stake(
            RuntimeOrigin::signed(cold2),
            hot2,
            netuid,
            amount + fee
        ));
        assert_ok!(SubtensorModule::remove_stake(
            RuntimeOrigin::signed(cold2),
            hot2,
            netuid,
            SubtensorModule::get_stake_for_hotkey_and_coldkey_on_subnet(&hot2, &cold2, netuid)
                - 100
        ));
        assert_eq!(
            SubtensorModule::get_stake_for_hotkey_and_coldkey_on_subnet(&hot2, &cold2, netuid),
            100
        );
        let balance2_before_cleaning = Balances::free_balance(cold2);

        // Run clear all small nominations when min stake is zero (noop)
        SubtensorModule::set_nominator_min_required_stake(0);
        assert_eq!(SubtensorModule::get_nominator_min_required_stake(), 0);
        SubtensorModule::clear_small_nominations();
        assert_eq!(
            SubtensorModule::get_stake_for_hotkey_and_coldkey_on_subnet(&hot1, &cold1, netuid),
            100
        );
        assert_eq!(
            SubtensorModule::get_stake_for_hotkey_and_coldkey_on_subnet(&hot2, &cold1, netuid),
            100
        );
        assert_eq!(
            SubtensorModule::get_stake_for_hotkey_and_coldkey_on_subnet(&hot1, &cold2, netuid),
            100
        );
        assert_eq!(
            SubtensorModule::get_stake_for_hotkey_and_coldkey_on_subnet(&hot2, &cold2, netuid),
            100
        );

        // Set min nomination to 10
        // let total_cold1_stake_before = TotalColdkeyAlpha::<Test>::get(cold1, netuid);
        // let total_cold2_stake_before = TotalColdkeyAlpha::<Test>::get(cold2, netuid); (DEPRECATED)
        let total_hot1_stake_before = TotalHotkeyAlpha::<Test>::get(hot1, netuid);
        let total_hot2_stake_before = TotalHotkeyAlpha::<Test>::get(hot2, netuid);
        let total_stake_before = TotalStake::<Test>::get();
        SubtensorModule::set_nominator_min_required_stake(1000);

        // Run clear all small nominations (removes delegations under 10)
        SubtensorModule::clear_small_nominations();
        assert_eq!(
            SubtensorModule::get_stake_for_hotkey_and_coldkey_on_subnet(&hot1, &cold1, netuid),
            100
        );
        assert_eq!(
            SubtensorModule::get_stake_for_hotkey_and_coldkey_on_subnet(&hot2, &cold1, netuid),
            0
        );
        assert_eq!(
            SubtensorModule::get_stake_for_hotkey_and_coldkey_on_subnet(&hot1, &cold2, netuid),
            0
        );
        assert_eq!(
            SubtensorModule::get_stake_for_hotkey_and_coldkey_on_subnet(&hot2, &cold2, netuid),
            100
        );

        // Balances have been added back into accounts.
        let balance1_after_cleaning = Balances::free_balance(cold1);
        let balance2_after_cleaning = Balances::free_balance(cold2);
        assert_eq!(balance1_before_cleaning + 100, balance1_after_cleaning);
        assert_eq!(balance2_before_cleaning + 100, balance2_after_cleaning);

        assert_abs_diff_eq!(
            TotalHotkeyAlpha::<Test>::get(hot2, netuid),
            total_hot2_stake_before - 100,
            epsilon = 1
        );
        assert_abs_diff_eq!(
            TotalHotkeyAlpha::<Test>::get(hot1, netuid),
            total_hot1_stake_before - 100,
            epsilon = 1
        );
        assert_eq!(TotalStake::<Test>::get(), total_stake_before - 200);
    });
}

// Verify delegate take can be decreased
#[test]
fn test_delegate_take_can_be_decreased() {
    new_test_ext(1).execute_with(|| {
        // Make account
        let hotkey0 = U256::from(1);
        let coldkey0 = U256::from(3);

        // Add balance
        SubtensorModule::add_balance_to_coldkey_account(&coldkey0, 100000);

        // Register the neuron to a new network
        let netuid = NetUid::from(1);
        add_network(netuid, 1, 0);
        register_ok_neuron(netuid, hotkey0, coldkey0, 124124);

        // Coldkey / hotkey 0 become delegates with 9% take
        Delegates::<Test>::insert(hotkey0, SubtensorModule::get_min_delegate_take());
        assert_eq!(
            SubtensorModule::get_hotkey_take(&hotkey0),
            SubtensorModule::get_min_delegate_take()
        );

        // Coldkey / hotkey 0 decreases take to 5%. This should fail as the minimum take is 9%
        assert_err!(
            SubtensorModule::do_decrease_take(
                RuntimeOrigin::signed(coldkey0),
                hotkey0,
                u16::MAX / 20
            ),
            Error::<Test>::DelegateTakeTooLow
        );
    });
}

// Verify delegate take can be decreased
#[test]
fn test_can_set_min_take_ok() {
    new_test_ext(1).execute_with(|| {
        // Make account
        let hotkey0 = U256::from(1);
        let coldkey0 = U256::from(3);

        // Add balance
        SubtensorModule::add_balance_to_coldkey_account(&coldkey0, 100000);

        // Register the neuron to a new network
        let netuid = NetUid::from(1);
        add_network(netuid, 1, 0);
        register_ok_neuron(netuid, hotkey0, coldkey0, 124124);

        // Coldkey / hotkey 0 become delegates
        Delegates::<Test>::insert(hotkey0, u16::MAX / 10);

        // Coldkey / hotkey 0 decreases take to min
        assert_ok!(SubtensorModule::do_decrease_take(
            RuntimeOrigin::signed(coldkey0),
            hotkey0,
            SubtensorModule::get_min_delegate_take()
        ));
        assert_eq!(
            SubtensorModule::get_hotkey_take(&hotkey0),
            SubtensorModule::get_min_delegate_take()
        );
    });
}

// Verify delegate take can not be increased with do_decrease_take
#[test]
fn test_delegate_take_can_not_be_increased_with_decrease_take() {
    new_test_ext(1).execute_with(|| {
        // Make account
        let hotkey0 = U256::from(1);
        let coldkey0 = U256::from(3);

        // Add balance
        SubtensorModule::add_balance_to_coldkey_account(&coldkey0, 100000);

        // Register the neuron to a new network
        let netuid = NetUid::from(1);
        add_network(netuid, 1, 0);
        register_ok_neuron(netuid, hotkey0, coldkey0, 124124);

        // Set min take
        Delegates::<Test>::insert(hotkey0, SubtensorModule::get_min_delegate_take());

        // Coldkey / hotkey 0 tries to increase take to 12.5%
        assert_eq!(
            SubtensorModule::do_decrease_take(
                RuntimeOrigin::signed(coldkey0),
                hotkey0,
                SubtensorModule::get_max_delegate_take()
            ),
            Err(Error::<Test>::DelegateTakeTooLow.into())
        );
        assert_eq!(
            SubtensorModule::get_hotkey_take(&hotkey0),
            SubtensorModule::get_min_delegate_take()
        );
    });
}

// Verify delegate take can be increased
#[test]
fn test_delegate_take_can_be_increased() {
    new_test_ext(1).execute_with(|| {
        // Make account
        let hotkey0 = U256::from(1);
        let coldkey0 = U256::from(3);

        // Add balance
        SubtensorModule::add_balance_to_coldkey_account(&coldkey0, 100000);

        // Register the neuron to a new network
        let netuid = NetUid::from(1);
        add_network(netuid, 1, 0);
        register_ok_neuron(netuid, hotkey0, coldkey0, 124124);

        // Coldkey / hotkey 0 become delegates with 9% take
        Delegates::<Test>::insert(hotkey0, SubtensorModule::get_min_delegate_take());
        assert_eq!(
            SubtensorModule::get_hotkey_take(&hotkey0),
            SubtensorModule::get_min_delegate_take()
        );

        step_block(1 + InitialTxDelegateTakeRateLimit::get() as u16);

        // Coldkey / hotkey 0 decreases take to 12.5%
        assert_ok!(SubtensorModule::do_increase_take(
            RuntimeOrigin::signed(coldkey0),
            hotkey0,
            u16::MAX / 8
        ));
        assert_eq!(SubtensorModule::get_hotkey_take(&hotkey0), u16::MAX / 8);
    });
}

// Verify delegate take can not be decreased with increase_take
#[test]
fn test_delegate_take_can_not_be_decreased_with_increase_take() {
    new_test_ext(1).execute_with(|| {
        // Make account
        let hotkey0 = U256::from(1);
        let coldkey0 = U256::from(3);

        // Add balance
        SubtensorModule::add_balance_to_coldkey_account(&coldkey0, 100000);

        // Register the neuron to a new network
        let netuid = NetUid::from(1);
        add_network(netuid, 1, 0);
        register_ok_neuron(netuid, hotkey0, coldkey0, 124124);

        // Coldkey / hotkey 0 become delegates with 9% take
        Delegates::<Test>::insert(hotkey0, SubtensorModule::get_min_delegate_take());
        assert_eq!(
            SubtensorModule::get_hotkey_take(&hotkey0),
            SubtensorModule::get_min_delegate_take()
        );

        // Coldkey / hotkey 0 tries to decrease take to 5%
        assert_eq!(
            SubtensorModule::do_increase_take(
                RuntimeOrigin::signed(coldkey0),
                hotkey0,
                u16::MAX / 20
            ),
            Err(Error::<Test>::DelegateTakeTooLow.into())
        );
        assert_eq!(
            SubtensorModule::get_hotkey_take(&hotkey0),
            SubtensorModule::get_min_delegate_take()
        );
    });
}

// Verify delegate take can be increased up to InitialDefaultDelegateTake (18%)
#[test]
fn test_delegate_take_can_be_increased_to_limit() {
    new_test_ext(1).execute_with(|| {
        // Make account
        let hotkey0 = U256::from(1);
        let coldkey0 = U256::from(3);

        // Add balance
        SubtensorModule::add_balance_to_coldkey_account(&coldkey0, 100000);

        // Register the neuron to a new network
        let netuid = NetUid::from(1);
        add_network(netuid, 1, 0);
        register_ok_neuron(netuid, hotkey0, coldkey0, 124124);

        // Coldkey / hotkey 0 become delegates with 9% take
        Delegates::<Test>::insert(hotkey0, SubtensorModule::get_min_delegate_take());
        assert_eq!(
            SubtensorModule::get_hotkey_take(&hotkey0),
            SubtensorModule::get_min_delegate_take()
        );

        step_block(1 + InitialTxDelegateTakeRateLimit::get() as u16);

        // Coldkey / hotkey 0 tries to increase take to InitialDefaultDelegateTake+1
        assert_ok!(SubtensorModule::do_increase_take(
            RuntimeOrigin::signed(coldkey0),
            hotkey0,
            InitialDefaultDelegateTake::get()
        ));
        assert_eq!(
            SubtensorModule::get_hotkey_take(&hotkey0),
            InitialDefaultDelegateTake::get()
        );
    });
}

// Verify delegate take can not be increased above InitialDefaultDelegateTake (18%)
#[test]
fn test_delegate_take_can_not_be_increased_beyond_limit() {
    new_test_ext(1).execute_with(|| {
        // Make account
        let hotkey0 = U256::from(1);
        let coldkey0 = U256::from(3);

        // Add balance
        SubtensorModule::add_balance_to_coldkey_account(&coldkey0, 100000);

        // Register the neuron to a new network
        let netuid = NetUid::from(1);
        add_network(netuid, 1, 0);
        register_ok_neuron(netuid, hotkey0, coldkey0, 124124);

        // Coldkey / hotkey 0 become delegates with 9% take
        Delegates::<Test>::insert(hotkey0, SubtensorModule::get_min_delegate_take());
        assert_eq!(
            SubtensorModule::get_hotkey_take(&hotkey0),
            SubtensorModule::get_min_delegate_take()
        );

        // Coldkey / hotkey 0 tries to increase take to InitialDefaultDelegateTake+1
        // (Disable this check if InitialDefaultDelegateTake is u16::MAX)
        if InitialDefaultDelegateTake::get() != u16::MAX {
            assert_eq!(
                SubtensorModule::do_increase_take(
                    RuntimeOrigin::signed(coldkey0),
                    hotkey0,
                    InitialDefaultDelegateTake::get() + 1
                ),
                Err(Error::<Test>::DelegateTakeTooHigh.into())
            );
        }
        assert_eq!(
            SubtensorModule::get_hotkey_take(&hotkey0),
            SubtensorModule::get_min_delegate_take()
        );
    });
}

// Test rate-limiting on increase_take
#[test]
fn test_rate_limits_enforced_on_increase_take() {
    new_test_ext(1).execute_with(|| {
        // Make account
        let hotkey0 = U256::from(1);
        let coldkey0 = U256::from(3);

        // Add balance
        SubtensorModule::add_balance_to_coldkey_account(&coldkey0, 100000);

        // Register the neuron to a new network
        let netuid = NetUid::from(1);
        add_network(netuid, 1, 0);
        register_ok_neuron(netuid, hotkey0, coldkey0, 124124);

        // Coldkey / hotkey 0 become delegates with 9% take
        Delegates::<Test>::insert(hotkey0, SubtensorModule::get_min_delegate_take());
        assert_eq!(
            SubtensorModule::get_hotkey_take(&hotkey0),
            SubtensorModule::get_min_delegate_take()
        );

        // Increase take first time
        assert_ok!(SubtensorModule::do_increase_take(
            RuntimeOrigin::signed(coldkey0),
            hotkey0,
            SubtensorModule::get_min_delegate_take() + 1
        ));

        // Increase again
        assert_eq!(
            SubtensorModule::do_increase_take(
                RuntimeOrigin::signed(coldkey0),
                hotkey0,
                SubtensorModule::get_min_delegate_take() + 2
            ),
            Err(Error::<Test>::DelegateTxRateLimitExceeded.into())
        );
        assert_eq!(
            SubtensorModule::get_hotkey_take(&hotkey0),
            SubtensorModule::get_min_delegate_take() + 1
        );

        step_block(1 + InitialTxDelegateTakeRateLimit::get() as u16);

        // Can increase after waiting
        assert_ok!(SubtensorModule::do_increase_take(
            RuntimeOrigin::signed(coldkey0),
            hotkey0,
            SubtensorModule::get_min_delegate_take() + 2
        ));
        assert_eq!(
            SubtensorModule::get_hotkey_take(&hotkey0),
            SubtensorModule::get_min_delegate_take() + 2
        );
    });
}

// Test rate-limiting on an increase take just after a decrease take
// Prevents a Validator from decreasing take and then increasing it immediately after.
#[test]
fn test_rate_limits_enforced_on_decrease_before_increase_take() {
    new_test_ext(1).execute_with(|| {
        // Make account
        let hotkey0 = U256::from(1);
        let coldkey0 = U256::from(3);

        // Add balance
        SubtensorModule::add_balance_to_coldkey_account(&coldkey0, 100000);

        // Register the neuron to a new network
        let netuid = NetUid::from(1);
        add_network(netuid, 1, 0);
        register_ok_neuron(netuid, hotkey0, coldkey0, 124124);

        // Coldkey / hotkey 0 become delegates with 9% take
        Delegates::<Test>::insert(hotkey0, SubtensorModule::get_min_delegate_take() + 1);
        assert_eq!(
            SubtensorModule::get_hotkey_take(&hotkey0),
            SubtensorModule::get_min_delegate_take() + 1
        );

        // Decrease take
        assert_ok!(SubtensorModule::do_decrease_take(
            RuntimeOrigin::signed(coldkey0),
            hotkey0,
            SubtensorModule::get_min_delegate_take()
        )); // Verify decrease
        assert_eq!(
            SubtensorModule::get_hotkey_take(&hotkey0),
            SubtensorModule::get_min_delegate_take()
        );

        // Increase take immediately after
        assert_eq!(
            SubtensorModule::do_increase_take(
                RuntimeOrigin::signed(coldkey0),
                hotkey0,
                SubtensorModule::get_min_delegate_take() + 1
            ),
            Err(Error::<Test>::DelegateTxRateLimitExceeded.into())
        ); // Verify no change
        assert_eq!(
            SubtensorModule::get_hotkey_take(&hotkey0),
            SubtensorModule::get_min_delegate_take()
        );

        step_block(1 + InitialTxDelegateTakeRateLimit::get() as u16);

        // Can increase after waiting
        assert_ok!(SubtensorModule::do_increase_take(
            RuntimeOrigin::signed(coldkey0),
            hotkey0,
            SubtensorModule::get_min_delegate_take() + 1
        )); // Verify increase
        assert_eq!(
            SubtensorModule::get_hotkey_take(&hotkey0),
            SubtensorModule::get_min_delegate_take() + 1
        );
    });
}

#[test]
fn test_get_total_delegated_stake_after_unstaking() {
    new_test_ext(1).execute_with(|| {
        let subnet_owner_coldkey = U256::from(1001);
        let subnet_owner_hotkey = U256::from(1002);
        let delegate_coldkey = U256::from(1);
        let delegate_hotkey = U256::from(2);
        let delegator = U256::from(3);
        let initial_stake = DefaultMinStake::<Test>::get() * 10;
        let unstake_amount = DefaultMinStake::<Test>::get() * 5;
        let existential_deposit = ExistentialDeposit::get();
        let netuid = add_dynamic_network(&subnet_owner_hotkey, &subnet_owner_coldkey);

        register_ok_neuron(netuid, delegate_hotkey, delegate_coldkey, 0);

        // Add balance to delegator
        SubtensorModule::add_balance_to_coldkey_account(&delegator, initial_stake);

        // Delegate stake
        let (_, fee) = mock::swap_tao_to_alpha(netuid, initial_stake);
        assert_ok!(SubtensorModule::add_stake(
            RuntimeOrigin::signed(delegator),
            delegate_hotkey,
            netuid,
            initial_stake
        ));

        // Check initial delegated stake
        assert_abs_diff_eq!(
            SubtensorModule::get_total_stake_for_coldkey(&delegator),
            initial_stake - existential_deposit - fee,
            epsilon = initial_stake / 1000,
        );
        assert_abs_diff_eq!(
            SubtensorModule::get_total_stake_for_hotkey(&delegate_hotkey),
            initial_stake - existential_deposit - fee,
            epsilon = initial_stake / 1000,
        );

        // Unstake part of the delegation
        assert_ok!(SubtensorModule::remove_stake(
            RuntimeOrigin::signed(delegator),
            delegate_hotkey,
            netuid,
            unstake_amount
        ));

        // Calculate the expected delegated stake
        let expected_delegated_stake = initial_stake - unstake_amount - existential_deposit - fee;

        // Debug prints
        log::debug!("Initial stake: {}", initial_stake);
        log::debug!("Unstake amount: {}", unstake_amount);
        log::debug!("Existential deposit: {}", existential_deposit);
        log::debug!("Expected delegated stake: {}", expected_delegated_stake);
        log::debug!(
            "Actual delegated stake: {}",
            SubtensorModule::get_total_stake_for_coldkey(&delegate_coldkey)
        );

        // Check the total delegated stake after unstaking
        assert_abs_diff_eq!(
            SubtensorModule::get_total_stake_for_coldkey(&delegator),
            expected_delegated_stake,
            epsilon = expected_delegated_stake / 1000,
        );
        assert_abs_diff_eq!(
            SubtensorModule::get_total_stake_for_hotkey(&delegate_hotkey),
            expected_delegated_stake,
            epsilon = expected_delegated_stake / 1000,
        );
    });
}

#[test]
fn test_get_total_delegated_stake_no_delegations() {
    new_test_ext(1).execute_with(|| {
        let delegate = U256::from(1);
        let coldkey = U256::from(2);
        let netuid = NetUid::from(1u16);

        add_network(netuid, 1, 0);
        register_ok_neuron(netuid, delegate, coldkey, 0);

        // Check that there's no delegated stake
        assert_eq!(SubtensorModule::get_total_stake_for_coldkey(&delegate), 0);
    });
}

#[test]
fn test_get_total_delegated_stake_single_delegator() {
    new_test_ext(1).execute_with(|| {
        let subnet_owner_coldkey = U256::from(1001);
        let subnet_owner_hotkey = U256::from(1002);
        let delegate_coldkey = U256::from(1);
        let delegate_hotkey = U256::from(2);
        let delegator = U256::from(3);
        let stake_amount = DefaultMinStake::<Test>::get() * 10 - 1;
        let existential_deposit = ExistentialDeposit::get();
        let netuid = add_dynamic_network(&subnet_owner_hotkey, &subnet_owner_coldkey);

        register_ok_neuron(netuid, delegate_hotkey, delegate_coldkey, 0);

        // Add stake from delegator
        SubtensorModule::add_balance_to_coldkey_account(&delegator, stake_amount);

        let (_, fee) = mock::swap_tao_to_alpha(netuid, stake_amount);

        assert_ok!(SubtensorModule::add_stake(
            RuntimeOrigin::signed(delegator),
            delegate_hotkey,
            netuid,
            stake_amount
        ));

        // Debug prints
        log::debug!("Delegate coldkey: {:?}", delegate_coldkey);
        log::debug!("Delegate hotkey: {:?}", delegate_hotkey);
        log::debug!("Delegator: {:?}", delegator);
        log::debug!("Stake amount: {}", stake_amount);
        log::debug!("Existential deposit: {}", existential_deposit);
        log::debug!(
            "Total stake for hotkey: {}",
            SubtensorModule::get_total_stake_for_hotkey(&delegate_hotkey)
        );
        log::debug!(
            "Delegated stake for coldkey: {}",
            SubtensorModule::get_total_stake_for_coldkey(&delegate_coldkey)
        );

        // Calculate expected delegated stake
        let expected_delegated_stake = stake_amount - existential_deposit - fee;
        let actual_delegated_stake = SubtensorModule::get_total_stake_for_hotkey(&delegate_hotkey);
        let actual_delegator_stake = SubtensorModule::get_total_stake_for_coldkey(&delegator);

        assert_abs_diff_eq!(
            actual_delegated_stake,
            expected_delegated_stake,
            epsilon = expected_delegated_stake / 1000,
        );
        assert_abs_diff_eq!(
            actual_delegator_stake,
            expected_delegated_stake,
            epsilon = expected_delegated_stake / 1000,
        );
    });
}

#[test]
fn test_get_alpha_share_stake_multiple_delegators() {
    new_test_ext(1).execute_with(|| {
        let subnet_owner_coldkey = U256::from(1001);
        let subnet_owner_hotkey = U256::from(1002);
        let hotkey1 = U256::from(2);
        let hotkey2 = U256::from(20);
        let coldkey1 = U256::from(3);
        let coldkey2 = U256::from(4);
        let existential_deposit = 2;
        let stake1 = DefaultMinStake::<Test>::get() * 10;
        let stake2 = DefaultMinStake::<Test>::get() * 10 - 1;

        let netuid = add_dynamic_network(&subnet_owner_hotkey, &subnet_owner_coldkey);
        register_ok_neuron(netuid, hotkey1, coldkey1, 0);
        register_ok_neuron(netuid, hotkey2, coldkey2, 0);

        // Add stake from delegator1
        SubtensorModule::add_balance_to_coldkey_account(&coldkey1, stake1);
        assert_ok!(SubtensorModule::add_stake(
            RuntimeOrigin::signed(coldkey1),
            hotkey1,
            netuid,
            stake1
        ));

        // Add stake from delegator2
        SubtensorModule::add_balance_to_coldkey_account(&coldkey2, stake2);
        assert_ok!(SubtensorModule::add_stake(
            RuntimeOrigin::signed(coldkey2),
            hotkey2,
            netuid,
            stake2
        ));

        // Debug prints
        println!("Delegator1 stake: {}", stake1);
        println!("Delegator2 stake: {}", stake2);
        println!(
            "Alpha share for for 1: {}",
            SubtensorModule::get_alpha_share_pool(hotkey1, netuid).get_value(&coldkey1)
        );
        println!(
            "Alpha share for for 2: {}",
            SubtensorModule::get_alpha_share_pool(hotkey2, netuid).get_value(&coldkey2)
        );

        // Calculate expected total delegated stake
        let fee =
            <Test as Config>::SwapInterface::approx_fee_amount(netuid.into(), stake1 + stake2);
        let expected_total_stake = stake1 + stake2 - existential_deposit * 2 - fee;
        let actual_total_stake = SubtensorModule::get_alpha_share_pool(hotkey1, netuid)
            .get_value(&coldkey1)
            + SubtensorModule::get_alpha_share_pool(hotkey2, netuid).get_value(&coldkey2);

        // Total subnet stake should match the sum of delegators' stakes minus existential deposits.
        assert_abs_diff_eq!(
            actual_total_stake,
            expected_total_stake,
            epsilon = expected_total_stake / 1000
        );
    });
}

#[test]
fn test_get_total_delegated_stake_exclude_owner_stake() {
    new_test_ext(1).execute_with(|| {
        let delegate_coldkey = U256::from(1);
        let delegate_hotkey = U256::from(2);
        let delegator = U256::from(3);
        let owner_stake = DefaultMinStake::<Test>::get() * 10;
        let delegator_stake = DefaultMinStake::<Test>::get() * 10 - 1;

        let netuid = add_dynamic_network(&delegate_hotkey, &delegate_coldkey);

        // Add owner stake
        SubtensorModule::add_balance_to_coldkey_account(&delegate_coldkey, owner_stake);
        assert_ok!(SubtensorModule::add_stake(
            RuntimeOrigin::signed(delegate_coldkey),
            delegate_hotkey,
            netuid,
            owner_stake
        ));

        // Add delegator stake
        SubtensorModule::add_balance_to_coldkey_account(&delegator, delegator_stake);
        let (_, fee) = mock::swap_tao_to_alpha(netuid, delegator_stake);
        assert_ok!(SubtensorModule::add_stake(
            RuntimeOrigin::signed(delegator),
            delegate_hotkey,
            netuid,
            delegator_stake
        ));

        // Debug prints
        println!("Owner stake: {}", owner_stake);
        println!(
            "Total stake for hotkey: {}",
            SubtensorModule::get_total_stake_for_hotkey(&delegate_hotkey)
        );
        println!(
            "Delegated stake for coldkey: {}",
            SubtensorModule::get_total_stake_for_coldkey(&delegate_coldkey)
        );

        // Check the total delegated stake (should exclude owner's stake)
        let expected_delegated_stake = delegator_stake - fee;
        let actual_delegated_stake =
            SubtensorModule::get_total_stake_for_coldkey(&delegate_coldkey);

        assert_abs_diff_eq!(
            actual_delegated_stake,
            expected_delegated_stake,
            epsilon = 1000
        );
    });
}

/// Test that emission is distributed correctly between one validator, one
/// vali-miner, and one miner
#[test]
fn test_mining_emission_distribution_validator_valiminer_miner() {
    new_test_ext(1).execute_with(|| {
        let validator_coldkey = U256::from(1);
        let validator_hotkey = U256::from(2);
        let validator_miner_coldkey = U256::from(3);
        let validator_miner_hotkey = U256::from(4);
        let miner_coldkey = U256::from(5);
        let miner_hotkey = U256::from(6);
        let netuid = NetUid::from(1);
        let subnet_tempo = 10;
        let stake = 100_000_000_000;

        // Add network, register hotkeys, and setup network parameters
        add_network(netuid, subnet_tempo, 0);
        register_ok_neuron(netuid, validator_hotkey, validator_coldkey, 0);
        register_ok_neuron(netuid, validator_miner_hotkey, validator_miner_coldkey, 1);
        register_ok_neuron(netuid, miner_hotkey, miner_coldkey, 2);
        SubtensorModule::add_balance_to_coldkey_account(
            &validator_coldkey,
            stake + ExistentialDeposit::get(),
        );
        SubtensorModule::add_balance_to_coldkey_account(
            &validator_miner_coldkey,
            stake + ExistentialDeposit::get(),
        );
        SubtensorModule::add_balance_to_coldkey_account(
            &miner_coldkey,
            stake + ExistentialDeposit::get(),
        );
        SubtensorModule::set_weights_set_rate_limit(netuid, 0);
        step_block(subnet_tempo);
        SubnetOwnerCut::<Test>::set(0);
        // There are two validators and three neurons
        MaxAllowedUids::<Test>::set(netuid, 3);
        SubtensorModule::set_max_allowed_validators(netuid, 2);

        // Setup stakes:
        //   Stake from validator
        //   Stake from valiminer
        assert_ok!(SubtensorModule::add_stake(
            RuntimeOrigin::signed(validator_coldkey),
            validator_hotkey,
            netuid,
            stake
        ));
        assert_ok!(SubtensorModule::add_stake(
            RuntimeOrigin::signed(validator_miner_coldkey),
            validator_miner_hotkey,
            netuid,
            stake
        ));

        // Setup YUMA so that it creates emissions
        Weights::<Test>::insert(netuid, 0, vec![(1, 0xFFFF)]);
        Weights::<Test>::insert(netuid, 1, vec![(2, 0xFFFF)]);
        BlockAtRegistration::<Test>::set(netuid, 0, 1);
        BlockAtRegistration::<Test>::set(netuid, 1, 1);
        BlockAtRegistration::<Test>::set(netuid, 2, 1);
        LastUpdate::<Test>::set(netuid, vec![2, 2, 2]);
        Kappa::<Test>::set(netuid, u16::MAX / 5);
        ActivityCutoff::<Test>::set(netuid, u16::MAX); // makes all stake active
        ValidatorPermit::<Test>::insert(netuid, vec![true, true, false]);

        // Run run_coinbase until emissions are drained
        let validator_stake_before =
            SubtensorModule::get_total_stake_for_coldkey(&validator_coldkey);
        let valiminer_stake_before =
            SubtensorModule::get_total_stake_for_coldkey(&validator_miner_coldkey);
        let miner_stake_before = SubtensorModule::get_total_stake_for_coldkey(&miner_coldkey);

        step_block(subnet_tempo);

        // Verify how emission is split between keys
        //   - Owner cut is zero => 50% goes to miners and 50% goes to validators
        //   - Validator gets 25% because there are two validators
        //   - Valiminer gets 25% as a validator and 25% as miner
        //   - Miner gets 25% as miner
        let validator_emission = SubtensorModule::get_total_stake_for_coldkey(&validator_coldkey)
            - validator_stake_before;
        let valiminer_emission =
            SubtensorModule::get_total_stake_for_coldkey(&validator_miner_coldkey)
                - valiminer_stake_before;
        let miner_emission =
            SubtensorModule::get_total_stake_for_coldkey(&miner_coldkey) - miner_stake_before;
        let total_emission = validator_emission + valiminer_emission + miner_emission;

        assert_abs_diff_eq!(validator_emission, total_emission / 4, epsilon = 10);
        assert_abs_diff_eq!(valiminer_emission, total_emission / 2, epsilon = 10);
        assert_abs_diff_eq!(miner_emission, total_emission / 4, epsilon = 10);
    });
}

// Verify staking too low amount is impossible
#[test]
fn test_staking_too_little_fails() {
    new_test_ext(1).execute_with(|| {
        let hotkey_account_id = U256::from(533453);
        let coldkey_account_id = U256::from(55453);
        let amount = 10_000;

        //add network
        let netuid = add_dynamic_network(&hotkey_account_id, &coldkey_account_id);

        // Give it some $$$ in his coldkey balance
        SubtensorModule::add_balance_to_coldkey_account(&coldkey_account_id, amount);

        // Coldkey / hotkey 0 decreases take to 5%. This should fail as the minimum take is 9%
        assert_err!(
            SubtensorModule::add_stake(
                RuntimeOrigin::signed(coldkey_account_id),
                hotkey_account_id,
                netuid,
                1
            ),
            Error::<Test>::AmountTooLow
        );
    });
}

// cargo test --package pallet-subtensor --lib -- tests::staking::test_add_stake_fee_goes_to_subnet_tao --exact --show-output --nocapture
#[ignore = "fee now goes to liquidity provider"]
#[test]
fn test_add_stake_fee_goes_to_subnet_tao() {
    new_test_ext(1).execute_with(|| {
        let subnet_owner_coldkey = U256::from(1001);
        let subnet_owner_hotkey = U256::from(1002);
        let hotkey = U256::from(2);
        let coldkey = U256::from(3);
        let existential_deposit = ExistentialDeposit::get();
        let tao_to_stake = DefaultMinStake::<Test>::get() * 10;
        let fee: u64 = 0; // FIXME: DefaultStakingFee is deprecated

        let netuid = add_dynamic_network(&subnet_owner_hotkey, &subnet_owner_coldkey);
        SubtensorModule::create_account_if_non_existent(&coldkey, &hotkey);
        let subnet_tao_before = SubnetTAO::<Test>::get(netuid);

        // Add stake
        SubtensorModule::add_balance_to_coldkey_account(&coldkey, tao_to_stake);
        assert_ok!(SubtensorModule::add_stake(
            RuntimeOrigin::signed(coldkey),
            hotkey,
            netuid,
            tao_to_stake
        ));

        // Calculate expected stake
        let expected_alpha = tao_to_stake - existential_deposit - fee;
        let actual_alpha =
            SubtensorModule::get_stake_for_hotkey_and_coldkey_on_subnet(&hotkey, &coldkey, netuid);
        let subnet_tao_after = SubnetTAO::<Test>::get(netuid);

        // Total subnet stake should match the sum of delegators' stakes minus existential deposits.
        assert_abs_diff_eq!(
            actual_alpha,
            expected_alpha,
            epsilon = expected_alpha / 1000
        );

        // Subnet TAO should have increased by the full tao_to_stake amount
        assert_abs_diff_eq!(
            subnet_tao_before + tao_to_stake,
            subnet_tao_after,
            epsilon = 10
        );
    });
}

// cargo test --package pallet-subtensor --lib -- tests::staking::test_remove_stake_fee_goes_to_subnet_tao --exact --show-output --nocapture
#[ignore = "fees no go to liquidity providers"]
#[test]
fn test_remove_stake_fee_goes_to_subnet_tao() {
    new_test_ext(1).execute_with(|| {
        let subnet_owner_coldkey = U256::from(1001);
        let subnet_owner_hotkey = U256::from(1002);
        let hotkey = U256::from(2);
        let coldkey = U256::from(3);
        let tao_to_stake = DefaultMinStake::<Test>::get() * 10;

        let netuid = add_dynamic_network(&subnet_owner_hotkey, &subnet_owner_coldkey);
        SubtensorModule::create_account_if_non_existent(&coldkey, &hotkey);
        let subnet_tao_before = SubnetTAO::<Test>::get(netuid);

        // Add stake
        SubtensorModule::add_balance_to_coldkey_account(&coldkey, tao_to_stake);
        assert_ok!(SubtensorModule::add_stake(
            RuntimeOrigin::signed(coldkey),
            hotkey,
            netuid,
            tao_to_stake
        ));

        // Remove all stake
        let alpha_to_unstake =
            SubtensorModule::get_stake_for_hotkey_and_coldkey_on_subnet(&hotkey, &coldkey, netuid);
        assert_ok!(SubtensorModule::remove_stake(
            RuntimeOrigin::signed(coldkey),
            hotkey,
            netuid,
            alpha_to_unstake
        ));
        let subnet_tao_after = SubnetTAO::<Test>::get(netuid);

        // Subnet TAO should have increased by 2x fee as a result of staking + unstaking
        assert_abs_diff_eq!(
            subnet_tao_before,
            subnet_tao_after,
            epsilon = alpha_to_unstake / 1000
        );

        // User balance should decrease by 2x fee as a result of staking + unstaking
        let balance_after = SubtensorModule::get_coldkey_balance(&coldkey);
        assert_abs_diff_eq!(balance_after, tao_to_stake, epsilon = tao_to_stake / 1000);
    });
}

// cargo test --package pallet-subtensor --lib -- tests::staking::test_remove_stake_fee_realistic_values --exact --show-output --nocapture
#[ignore = "fees are now calculated on the SwapInterface side"]
#[test]
fn test_remove_stake_fee_realistic_values() {
    new_test_ext(1).execute_with(|| {
        let subnet_owner_coldkey = U256::from(1001);
        let subnet_owner_hotkey = U256::from(1002);
        let hotkey = U256::from(2);
        let coldkey = U256::from(3);
        let alpha_to_unstake = 111_180_000_000;
        let alpha_divs = 2_816_190;

        let netuid = add_dynamic_network(&subnet_owner_hotkey, &subnet_owner_coldkey);
        SubtensorModule::create_account_if_non_existent(&coldkey, &hotkey);

        // Mock a realistic scenario:
        //   Subnet 1 has 3896 TAO and 128_011 Alpha in reserves, which
        //   makes its price ~0.03.
        //   A hotkey has 111 Alpha stake and is unstaking all Alpha.
        //   Alpha dividends of this hotkey are ~0.0028
        //   This makes fee be equal ~0.0028 Alpha ~= 84000 rao
        let tao_reserve: U96F32 = U96F32::from_num(3_896_056_559_708_u64);
        let alpha_in: U96F32 = U96F32::from_num(128_011_331_299_964_u64);
        mock::setup_reserves(netuid, tao_reserve.to_num(), alpha_in.to_num());
        AlphaDividendsPerSubnet::<Test>::insert(netuid, hotkey, alpha_divs);
        TotalHotkeyAlphaLastEpoch::<Test>::insert(hotkey, netuid, alpha_to_unstake);

        // Add stake first time to init TotalHotkeyAlpha
        SubtensorModule::increase_stake_for_hotkey_and_coldkey_on_subnet(
            &hotkey,
            &coldkey,
            netuid,
            alpha_to_unstake,
        );

        // Remove stake to measure fee
        let balance_before = SubtensorModule::get_coldkey_balance(&coldkey);
        let (expected_tao, expected_fee) = mock::swap_alpha_to_tao(netuid, alpha_to_unstake);

        assert_ok!(SubtensorModule::remove_stake(
            RuntimeOrigin::signed(coldkey),
            hotkey,
            netuid,
            alpha_to_unstake
        ));

        // Calculate expected fee
        let balance_after = SubtensorModule::get_coldkey_balance(&coldkey);
        // FIXME since fee is calculated by SwapInterface and the values here are after fees, the
        // actual_fee is 0. but it's left here to discuss in review
        let actual_fee = expected_tao - (balance_after - balance_before);
        log::info!("Actual fee: {:?}", actual_fee);

        assert_abs_diff_eq!(actual_fee, expected_fee, epsilon = expected_fee / 1000);
    });
}

#[test]
fn test_stake_below_min_validate() {
    new_test_ext(0).execute_with(|| {
        let subnet_owner_coldkey = U256::from(1001);
        let subnet_owner_hotkey = U256::from(1002);
        let hotkey = U256::from(2);
        let coldkey = U256::from(3);
        let netuid = add_dynamic_network(&subnet_owner_hotkey, &subnet_owner_coldkey);
        let amount_staked = {
            let defaulte_stake = DefaultMinStake::<Test>::get();
            let fee =
                <Test as Config>::SwapInterface::approx_fee_amount(netuid.into(), defaulte_stake);
            let min_valid_stake = defaulte_stake + fee;

            min_valid_stake - 1
        };

        SubtensorModule::create_account_if_non_existent(&coldkey, &hotkey);
        SubtensorModule::add_balance_to_coldkey_account(&coldkey, amount_staked);

        // Add stake call
        let call = RuntimeCall::SubtensorModule(SubtensorCall::add_stake {
            hotkey,
            netuid,
            amount_staked,
        });

        let info: DispatchInfo =
            DispatchInfoOf::<<Test as frame_system::Config>::RuntimeCall>::default();

        let extension = SubtensorSignedExtension::<Test>::new();
        // Submit to the signed extension validate function
        let result_no_stake = extension.validate(&coldkey, &call.clone(), &info, 10);

        // Should fail due to insufficient stake
        assert_err!(
            result_no_stake,
            TransactionValidityError::Invalid(InvalidTransaction::Custom(
                CustomTransactionError::StakeAmountTooLow.into()
            ))
        );

        // Increase the stake to be equal to the minimum, but leave the balance low
        let amount_staked = {
            let defaulte_stake = DefaultMinStake::<Test>::get();
            let fee =
                <Test as Config>::SwapInterface::approx_fee_amount(netuid.into(), defaulte_stake);

            defaulte_stake + fee
        };
        let call_2 = RuntimeCall::SubtensorModule(SubtensorCall::add_stake {
            hotkey,
            netuid,
            amount_staked,
        });

        // Submit to the signed extension validate function
        let result_low_balance = extension.validate(&coldkey, &call_2.clone(), &info, 10);

        // Still doesn't pass, but with a different reason (balance too low)
        assert_err!(
            result_low_balance,
            TransactionValidityError::Invalid(InvalidTransaction::Custom(
                CustomTransactionError::BalanceTooLow.into()
            ))
        );

        // Increase the coldkey balance to match the minimum
        SubtensorModule::add_balance_to_coldkey_account(&coldkey, 1);

        // Submit to the signed extension validate function
        let result_min_stake = extension.validate(&coldkey, &call_2.clone(), &info, 10);

        // Now the call passes
        assert_ok!(result_min_stake);
    });
}

// cargo test --package pallet-subtensor --lib -- tests::staking::test_add_stake_limit_validate --exact --show-output
#[test]
fn test_add_stake_limit_validate() {
    // Testing the signed extension validate function
    // correctly filters the `add_stake` transaction.

    new_test_ext(0).execute_with(|| {
        let hotkey = U256::from(533453);
        let coldkey = U256::from(55453);
        let amount = 900_000_000_000;

        // add network
        let netuid = add_dynamic_network(&hotkey, &coldkey);

        // Force-set alpha in and tao reserve to make price equal 1.5
        let tao_reserve: U96F32 = U96F32::from_num(150_000_000_000_u64);
        let alpha_in: U96F32 = U96F32::from_num(100_000_000_000_u64);
        SubnetTAO::<Test>::insert(netuid, tao_reserve.to_num::<u64>());
        SubnetAlphaIn::<Test>::insert(netuid, alpha_in.to_num::<u64>());
        let current_price =
            <Test as pallet::Config>::SwapInterface::current_alpha_price(netuid.into());
        assert_eq!(current_price, U96F32::from_num(1.5));

        // Give it some $$$ in his coldkey balance
        SubtensorModule::add_balance_to_coldkey_account(&coldkey, amount);

        // Setup limit price so that it doesn't peak above 4x of current price
        // The amount that can be executed at this price is 450 TAO only
        let limit_price = 6_000_000_000;

        // Add stake limit call
        let call = RuntimeCall::SubtensorModule(SubtensorCall::add_stake_limit {
            hotkey,
            netuid,
            amount_staked: amount,
            limit_price,
            allow_partial: false,
        });

        let info: DispatchInfo =
            DispatchInfoOf::<<Test as frame_system::Config>::RuntimeCall>::default();

        let extension = SubtensorSignedExtension::<Test>::new();
        // Submit to the signed extension validate function
        let result_no_stake = extension.validate(&coldkey, &call.clone(), &info, 10);

        // Should fail due to slippage
        assert_err!(
            result_no_stake,
            TransactionValidityError::Invalid(InvalidTransaction::Custom(
                CustomTransactionError::SlippageTooHigh.into()
            ))
        );
    });
}

// cargo test --package pallet-subtensor --lib -- tests::staking::test_remove_stake_limit_validate --exact --show-output
#[test]
fn test_remove_stake_limit_validate() {
    // Testing the signed extension validate function
    // correctly filters the `add_stake` transaction.

    new_test_ext(0).execute_with(|| {
        let hotkey = U256::from(533453);
        let coldkey = U256::from(55453);
        let stake_amount = 300_000_000_000;
        let unstake_amount = 150_000_000_000;

        // add network
        let netuid = add_dynamic_network(&hotkey, &coldkey);

        // Give the neuron some stake to remove
        SubtensorModule::increase_stake_for_hotkey_and_coldkey_on_subnet(
            &hotkey,
            &coldkey,
            netuid,
            stake_amount,
        );

        // Forse-set alpha in and tao reserve to make price equal 1.5
        let tao_reserve: U96F32 = U96F32::from_num(150_000_000_000_u64);
        let alpha_in: U96F32 = U96F32::from_num(100_000_000_000_u64);
        SubnetTAO::<Test>::insert(netuid, tao_reserve.to_num::<u64>());
        SubnetAlphaIn::<Test>::insert(netuid, alpha_in.to_num::<u64>());
        let current_price =
            <Test as pallet::Config>::SwapInterface::current_alpha_price(netuid.into());
        assert_eq!(current_price, U96F32::from_num(1.5));

        // Setup limit price so that it doesn't drop by more than 10% from current price
        let limit_price = 1_350_000_000;

        // Remove stake limit call
        let call = RuntimeCall::SubtensorModule(SubtensorCall::remove_stake_limit {
            hotkey,
            netuid,
            amount_unstaked: unstake_amount,
            limit_price,
            allow_partial: false,
        });

        let info: DispatchInfo =
            DispatchInfoOf::<<Test as frame_system::Config>::RuntimeCall>::default();

        let extension = SubtensorSignedExtension::<Test>::new();
        // Submit to the signed extension validate function
        let result_no_stake = extension.validate(&coldkey, &call.clone(), &info, 10);

        // Should fail due to slippage
        assert_err!(
            result_no_stake,
            TransactionValidityError::Invalid(InvalidTransaction::Custom(
                CustomTransactionError::SlippageTooHigh.into()
            ))
        );
    });
}

#[test]
fn test_stake_overflow() {
    new_test_ext(1).execute_with(|| {
        let subnet_owner_coldkey = U256::from(1001);
        let subnet_owner_hotkey = U256::from(1002);
        let coldkey_account_id = U256::from(435445);
        let hotkey_account_id = U256::from(54544);
        let netuid = add_dynamic_network(&subnet_owner_hotkey, &subnet_owner_coldkey);
        let amount = 21_000_000_000_000_000; // Max TAO supply
        register_ok_neuron(netuid, hotkey_account_id, coldkey_account_id, 192213123);

        // Give it some $$$ in his coldkey balance
        SubtensorModule::add_balance_to_coldkey_account(&coldkey_account_id, amount);

        // Setup liquidity with 21M TAO values
        mock::setup_reserves(netuid, amount, amount);

        // Stake and check if the result is ok
        let (expected_alpha, _) = mock::swap_tao_to_alpha(netuid, amount);
        assert_ok!(SubtensorModule::add_stake(
            RuntimeOrigin::signed(coldkey_account_id),
            hotkey_account_id,
            netuid,
            amount
        ));

        // Check if stake has increased properly
        assert_eq!(
            SubtensorModule::get_stake_for_hotkey_on_subnet(&hotkey_account_id, netuid),
            expected_alpha
        );

        // Check if total stake has increased accordingly.
        assert_abs_diff_eq!(
            SubtensorModule::get_total_stake(),
            amount + SubtensorModule::get_network_min_lock(),
            epsilon = 1
        );
    });
}

#[test]
fn test_stake_low_liquidity_validate() {
    // Testing the signed extension validate function
    // correctly filters the `add_stake` transaction.

    new_test_ext(0).execute_with(|| {
        let subnet_owner_coldkey = U256::from(1001);
        let subnet_owner_hotkey = U256::from(1002);
        let hotkey = U256::from(2);
        let coldkey = U256::from(3);
        let amount_staked = DefaultMinStake::<Test>::get() * 10;

        let netuid = add_dynamic_network(&subnet_owner_hotkey, &subnet_owner_coldkey);
        SubtensorModule::create_account_if_non_existent(&coldkey, &hotkey);
        SubtensorModule::add_balance_to_coldkey_account(&coldkey, amount_staked);

        // Set the liquidity at lowest possible value so that all staking requests fail

        let reserve = u64::from(mock::SwapMinimumReserve::get()) - 1;
        mock::setup_reserves(netuid, reserve, reserve);

        // Add stake call
        let call = RuntimeCall::SubtensorModule(SubtensorCall::add_stake {
            hotkey,
            netuid,
            amount_staked,
        });

        let info = DispatchInfoOf::<<Test as frame_system::Config>::RuntimeCall>::default();

        let extension = SubtensorSignedExtension::<Test>::new();
        // Submit to the signed extension validate function
        let result_no_stake = extension.validate(&coldkey, &call.clone(), &info, 10);

        // Should fail due to insufficient stake
        assert_err!(
            result_no_stake,
            TransactionValidityError::Invalid(InvalidTransaction::Custom(
                CustomTransactionError::InsufficientLiquidity.into()
            ))
        );
    });
}

#[test]
fn test_unstake_low_liquidity_validate() {
    // Testing the signed extension validate function
    // correctly filters the `add_stake` transaction.

    new_test_ext(0).execute_with(|| {
        let subnet_owner_coldkey = U256::from(1001);
        let subnet_owner_hotkey = U256::from(1002);
        let hotkey = U256::from(2);
        let coldkey = U256::from(3);
        let amount_staked = DefaultMinStake::<Test>::get() * 10; // FIXME: DefaultStakingFee is deprecated

        let netuid = add_dynamic_network(&subnet_owner_hotkey, &subnet_owner_coldkey);
        SubtensorModule::create_account_if_non_existent(&coldkey, &hotkey);
        SubtensorModule::add_balance_to_coldkey_account(&coldkey, amount_staked);

        // Simulate stake for hotkey
        let reserve = u64::MAX / 1000;
        mock::setup_reserves(netuid, reserve, reserve);

        let alpha = SubtensorModule::stake_into_subnet(
            &hotkey,
            &coldkey,
            netuid,
            amount_staked,
            <Test as Config>::SwapInterface::max_price(),
        )
        .unwrap();

        // Set the liquidity at lowest possible value so that all staking requests fail
        let reserve = u64::from(mock::SwapMinimumReserve::get()) - 1;
        mock::setup_reserves(netuid, reserve, reserve);

        // Remove stake call
        let call = RuntimeCall::SubtensorModule(SubtensorCall::remove_stake {
            hotkey,
            netuid,
            amount_unstaked: alpha,
        });

        let info = DispatchInfoOf::<<Test as frame_system::Config>::RuntimeCall>::default();

        let extension = SubtensorSignedExtension::<Test>::new();
        // Submit to the signed extension validate function
        let result_no_stake = extension.validate(&coldkey, &call.clone(), &info, 10);

        // Should fail due to insufficient stake
        assert_err!(
            result_no_stake,
            TransactionValidityError::Invalid(InvalidTransaction::Custom(
                CustomTransactionError::InsufficientLiquidity.into()
            ))
        );
    });
}

#[test]
fn test_unstake_all_validate() {
    // Testing the signed extension validate function
    // correctly filters the `unstake_all` transaction.

    new_test_ext(0).execute_with(|| {
        let subnet_owner_coldkey = U256::from(1001);
        let subnet_owner_hotkey = U256::from(1002);
        let hotkey = U256::from(2);
        let coldkey = U256::from(3);
        let amount_staked = DefaultMinStake::<Test>::get() * 10;

        let netuid = add_dynamic_network(&subnet_owner_hotkey, &subnet_owner_coldkey);
        SubtensorModule::create_account_if_non_existent(&coldkey, &hotkey);
        SubtensorModule::add_balance_to_coldkey_account(&coldkey, amount_staked);

        // Simulate stake for hotkey
        SubnetTAO::<Test>::insert(netuid, u64::MAX / 1000);
        SubnetAlphaIn::<Test>::insert(netuid, u64::MAX / 1000);
        SubtensorModule::stake_into_subnet(
            &hotkey,
            &coldkey,
            netuid,
            amount_staked,
            <Test as pallet::Config>::SwapInterface::max_price(),
        )
        .unwrap();

        // Set the liquidity at lowest possible value so that all staking requests fail
        let reserve = u64::from(mock::SwapMinimumReserve::get()) - 1;
        mock::setup_reserves(netuid, reserve, reserve);

        // unstake_all call
        let call = RuntimeCall::SubtensorModule(SubtensorCall::unstake_all { hotkey });

        let info: DispatchInfo =
            DispatchInfoOf::<<Test as frame_system::Config>::RuntimeCall>::default();

        let extension = SubtensorSignedExtension::<Test>::new();
        // Submit to the signed extension validate function
        let result_no_stake = extension.validate(&coldkey, &call.clone(), &info, 10);

        // Should fail due to insufficient stake
        assert_err!(
            result_no_stake,
            TransactionValidityError::Invalid(InvalidTransaction::Custom(
                CustomTransactionError::StakeAmountTooLow.into()
            ))
        );
    });
}

#[test]
fn test_max_amount_add_root() {
    new_test_ext(0).execute_with(|| {
        // 0 price on root => max is 0
        assert_eq!(
            SubtensorModule::get_max_amount_add(NetUid::ROOT, 0),
            Err(Error::<Test>::ZeroMaxStakeAmount)
        );

        // 0.999999... price on root => max is 0
        assert_eq!(
            SubtensorModule::get_max_amount_add(NetUid::ROOT, 999_999_999),
            Err(Error::<Test>::ZeroMaxStakeAmount)
        );

        // 1.0 price on root => max is u64::MAX
        assert_eq!(
            SubtensorModule::get_max_amount_add(NetUid::ROOT, 1_000_000_000),
            Ok(u64::MAX)
        );

        // 1.000...001 price on root => max is u64::MAX
        assert_eq!(
            SubtensorModule::get_max_amount_add(NetUid::ROOT, 1_000_000_001),
            Ok(u64::MAX)
        );

        // 2.0 price on root => max is u64::MAX
        assert_eq!(
            SubtensorModule::get_max_amount_add(NetUid::ROOT, 2_000_000_000),
            Ok(u64::MAX)
        );
    });
}

#[test]
fn test_max_amount_add_stable() {
    new_test_ext(0).execute_with(|| {
        let netuid = NetUid::from(1);
        add_network(netuid, 1, 0);

        // 0 price => max is 0
        assert_eq!(
            SubtensorModule::get_max_amount_add(netuid, 0),
            Err(Error::<Test>::ZeroMaxStakeAmount)
        );

        // 0.999999... price => max is 0
        assert_eq!(
            SubtensorModule::get_max_amount_add(netuid, 999_999_999),
            Err(Error::<Test>::ZeroMaxStakeAmount)
        );

        // 1.0 price => max is u64::MAX
        assert_eq!(
            SubtensorModule::get_max_amount_add(netuid, 1_000_000_000),
            Ok(u64::MAX)
        );

        // 1.000...001 price => max is u64::MAX
        assert_eq!(
            SubtensorModule::get_max_amount_add(netuid, 1_000_000_001),
            Ok(u64::MAX)
        );

        // 2.0 price => max is u64::MAX
        assert_eq!(
            SubtensorModule::get_max_amount_add(netuid, 2_000_000_000),
            Ok(u64::MAX)
        );
    });
}

// cargo test --package pallet-subtensor --lib -- tests::staking::test_max_amount_add_dynamic --exact --show-output
#[test]
fn test_max_amount_add_dynamic() {
    // tao_in, alpha_in, limit_price, expected_max_swappable
    [
        // Zero handling (no panics)
        (
            1_000_000_000,
            1_000_000_000,
            0,
            Err(Error::<Test>::ZeroMaxStakeAmount),
        ),
        // Low bounds
        (
            100,
            100,
            1_100_000_000,
            Err(Error::<Test>::ZeroMaxStakeAmount),
        ),
        (
            1_000,
            1_000,
            1_100_000_000,
            Err(Error::<Test>::ZeroMaxStakeAmount),
        ),
        (10_000, 10_000, 1_100_000_000, Ok(440)),
        // Basic math
        (1_000_000, 1_000_000, 4_000_000_000, Ok(1_000_000)),
        (1_000_000, 1_000_000, 9_000_000_000, Ok(2_000_000)),
        (1_000_000, 1_000_000, 16_000_000_000, Ok(3_000_000)),
        (
            1_000_000_000_000,
            1_000_000_000_000,
            16_000_000_000,
            Ok(3_000_000_000_000),
        ),
        // Normal range values with edge cases
        (
            150_000_000_000,
            100_000_000_000,
            0,
            Err(Error::<Test>::ZeroMaxStakeAmount),
        ),
        (
            150_000_000_000,
            100_000_000_000,
            100_000_000,
            Err(Error::<Test>::ZeroMaxStakeAmount),
        ),
        (
            150_000_000_000,
            100_000_000_000,
            500_000_000,
            Err(Error::<Test>::ZeroMaxStakeAmount),
        ),
        (
            150_000_000_000,
            100_000_000_000,
            1_499_999_999,
            Err(Error::<Test>::ZeroMaxStakeAmount),
        ),
        (150_000_000_000, 100_000_000_000, 1_500_000_000, Ok(5)),
        (150_000_000_000, 100_000_000_000, 1_500_000_001, Ok(51)),
        (
            150_000_000_000,
            100_000_000_000,
            6_000_000_000,
            Ok(150_000_000_000),
        ),
        // Miscellaneous overflows and underflows
        (u64::MAX / 2, u64::MAX, u64::MAX, Ok(u64::MAX)),
    ]
    .into_iter()
    .for_each(|(tao_in, alpha_in, limit_price, expected_max_swappable)| {
        new_test_ext(0).execute_with(|| {
            let subnet_owner_coldkey = U256::from(1001);
            let subnet_owner_hotkey = U256::from(1002);
            let netuid = add_dynamic_network(&subnet_owner_hotkey, &subnet_owner_coldkey);

            // Forse-set alpha in and tao reserve to achieve relative price of subnets
            SubnetTAO::<Test>::insert(netuid, tao_in);
            SubnetAlphaIn::<Test>::insert(netuid, alpha_in);

            // Force the swap to initialize
            SubtensorModule::swap_tao_for_alpha(netuid, 0, 1_000_000_000_000).unwrap();

            if alpha_in != 0 {
                let expected_price = U96F32::from_num(tao_in) / U96F32::from_num(alpha_in);
                assert_abs_diff_eq!(
                    <Test as pallet::Config>::SwapInterface::current_alpha_price(netuid.into())
                        .to_num::<f64>(),
                    expected_price.to_num::<f64>(),
                    epsilon = expected_price.to_num::<f64>() / 1_000_f64
                );
            }

            match expected_max_swappable {
                Err(e) => assert_err!(SubtensorModule::get_max_amount_add(netuid, limit_price), e,),
                Ok(v) => assert_abs_diff_eq!(
                    SubtensorModule::get_max_amount_add(netuid, limit_price).unwrap(),
                    v,
                    epsilon = v / 100
                ),
            }
        });
    });
}

#[test]
fn test_max_amount_remove_root() {
    new_test_ext(0).execute_with(|| {
<<<<<<< HEAD
        // 0 price on root => max is u64::MAX
        assert_eq!(SubtensorModule::get_max_amount_remove(0, 0), Ok(u64::MAX));
=======
        let subnet_owner_coldkey = U256::from(1001);
        let subnet_owner_hotkey = U256::from(1002);
        let netuid = add_dynamic_network(&subnet_owner_hotkey, &subnet_owner_coldkey);

        // Test cases are generated with help with this limit-staking calculator:
        // https://docs.google.com/spreadsheets/d/1pfU-PVycd3I4DbJIc0GjtPohy4CbhdV6CWqgiy__jKE
        // This is for reference only; verify before use.
        //
        // CSV backup for this spreadhsheet:
        //
        // SubnetTAO,AlphaIn,initial price,limit price,max swappable
        // 100,100,=A2/B2,4,=B8*D8-A8
        //
        // tao_in, alpha_in, limit_price, expected_max_swappable
        [
            // Zero handling (no panics)
            (
                0,
                1_000_000_000,
                100,
                Err(Error::<Test>::ZeroMaxStakeAmount),
            ),
            (
                1_000_000_000,
                0,
                100,
                Err(Error::<Test>::ZeroMaxStakeAmount),
            ),
            (
                1_000_000_000,
                1_000_000_000,
                0,
                Err(Error::<Test>::ZeroMaxStakeAmount),
            ),
            // Low bounds
            (1, 1, 0, Err(Error::<Test>::ZeroMaxStakeAmount)),
            (1, 1, 1, Err(Error::<Test>::ZeroMaxStakeAmount)),
            (1, 1, 2, Err(Error::<Test>::ZeroMaxStakeAmount)),
            (1, 1, 50_000_000_000, Ok(49)),
            // Basic math
            (1_000, 1_000, 2_000_000_000, Ok(1_000)),
            (1_000, 1_000, 4_000_000_000, Ok(3_000)),
            (1_000, 1_000, 16_000_000_000, Ok(15_000)),
            (
                1_000_000_000_000,
                1_000_000_000_000,
                16_000_000_000,
                Ok(15_000_000_000_000),
            ),
            // Normal range values with edge cases
            (
                150_000_000_000,
                100_000_000_000,
                0,
                Err(Error::<Test>::ZeroMaxStakeAmount),
            ),
            (
                150_000_000_000,
                100_000_000_000,
                100_000_000,
                Err(Error::<Test>::ZeroMaxStakeAmount),
            ),
            (
                150_000_000_000,
                100_000_000_000,
                500_000_000,
                Err(Error::<Test>::ZeroMaxStakeAmount),
            ),
            (
                150_000_000_000,
                100_000_000_000,
                1_499_999_999,
                Err(Error::<Test>::ZeroMaxStakeAmount),
            ),
            (
                150_000_000_000,
                100_000_000_000,
                1_500_000_000,
                Err(Error::<Test>::ZeroMaxStakeAmount),
            ),
            (150_000_000_000, 100_000_000_000, 1_500_000_001, Ok(100)),
            (
                150_000_000_000,
                100_000_000_000,
                3_000_000_000,
                Ok(150_000_000_000),
            ),
            // Miscellaneous overflows and underflows
            (150_000_000_000, 100_000_000_000, u64::MAX, Ok(u64::MAX)),
            (150_000_000_000, 100_000_000_000, u64::MAX / 2, Ok(u64::MAX)),
            (1_000_000, 1_000_000_000_000_000_000_u64, 1, Ok(999_000_000)),
            (
                1_000_000,
                1_000_000_000_000_000_000_u64,
                2,
                Ok(1_999_000_000),
            ),
            (
                1_000_000,
                1_000_000_000_000_000_000_u64,
                10_000,
                Ok(9_999_999_000_000),
            ),
            (
                1_000_000,
                1_000_000_000_000_000_000_u64,
                100_000,
                Ok(99_999_999_000_000),
            ),
            (
                1_000_000,
                1_000_000_000_000_000_000_u64,
                1_000_000,
                Ok(999_999_999_000_000),
            ),
            (
                1_000_000,
                1_000_000_000_000_000_000_u64,
                1_000_000_000,
                Ok(999_999_999_999_000_000),
            ),
            (
                21_000_000_000_000_000,
                10_000_000,
                4_200_000_000_000_000_000,
                Ok(21_000_000_000_000_000),
            ),
            (
                21_000_000_000_000_000,
                1_000_000_000_000_000_000_u64,
                u64::MAX,
                Ok(u64::MAX),
            ),
            (
                21_000_000_000_000_000,
                1_000_000_000_000_000_000_u64,
                42_000_000,
                Ok(21_000_000_000_000_000),
            ),
        ]
        .iter()
        .for_each(
            |&(tao_in, alpha_in, limit_price, ref expected_max_swappable)| {
                // Forse-set alpha in and tao reserve to achieve relative price of subnets
                SubnetTAO::<Test>::insert(netuid, tao_in);
                SubnetAlphaIn::<Test>::insert(netuid, alpha_in);

                if alpha_in != 0 {
                    let expected_price = I96F32::from_num(tao_in) / I96F32::from_num(alpha_in);
                    assert_eq!(SubtensorModule::get_alpha_price(netuid), expected_price);
                }

                assert_eq!(
                    SubtensorModule::get_max_amount_add(netuid, limit_price),
                    *expected_max_swappable,
                );
            },
        );
    });
}

#[test]
fn test_max_amount_remove_root() {
    new_test_ext(0).execute_with(|| {
        // 0 price on root => max is u64::MAX
        assert_eq!(
            SubtensorModule::get_max_amount_remove(NetUid::ROOT, 0),
            Ok(u64::MAX)
        );
>>>>>>> 1f41b5ec

        // 0.5 price on root => max is u64::MAX
        assert_eq!(
            SubtensorModule::get_max_amount_remove(NetUid::ROOT, 500_000_000),
            Ok(u64::MAX)
        );

        // 0.999999... price on root => max is u64::MAX
        assert_eq!(
            SubtensorModule::get_max_amount_remove(NetUid::ROOT, 999_999_999),
            Ok(u64::MAX)
        );

        // 1.0 price on root => max is u64::MAX
        assert_eq!(
            SubtensorModule::get_max_amount_remove(NetUid::ROOT, 1_000_000_000),
            Ok(u64::MAX)
        );

        // 1.000...001 price on root => max is 0
        assert_eq!(
            SubtensorModule::get_max_amount_remove(NetUid::ROOT, 1_000_000_001),
            Err(Error::<Test>::ZeroMaxStakeAmount)
        );

        // 2.0 price on root => max is 0
        assert_eq!(
            SubtensorModule::get_max_amount_remove(NetUid::ROOT, 2_000_000_000),
            Err(Error::<Test>::ZeroMaxStakeAmount)
        );
    });
}

#[test]
fn test_max_amount_remove_stable() {
    new_test_ext(0).execute_with(|| {
        let netuid = NetUid::from(1);
        add_network(netuid, 1, 0);

        // 0 price => max is u64::MAX
        assert_eq!(
            SubtensorModule::get_max_amount_remove(netuid, 0),
            Ok(u64::MAX)
        );

        // 0.999999... price => max is u64::MAX
        assert_eq!(
            SubtensorModule::get_max_amount_remove(netuid, 999_999_999),
            Ok(u64::MAX)
        );

        // 1.0 price => max is u64::MAX
        assert_eq!(
            SubtensorModule::get_max_amount_remove(netuid, 1_000_000_000),
            Ok(u64::MAX)
        );

        // 1.000...001 price => max is 0
        assert_eq!(
            SubtensorModule::get_max_amount_remove(netuid, 1_000_000_001),
            Err(Error::<Test>::ZeroMaxStakeAmount)
        );

        // 2.0 price => max is 0
        assert_eq!(
            SubtensorModule::get_max_amount_remove(netuid, 2_000_000_000),
            Err(Error::<Test>::ZeroMaxStakeAmount)
        );
    });
}

// cargo test --package pallet-subtensor --lib -- tests::staking::test_max_amount_remove_dynamic --exact --show-output
#[test]
fn test_max_amount_remove_dynamic() {
    new_test_ext(0).execute_with(|| {
        let subnet_owner_coldkey = U256::from(1001);
        let subnet_owner_hotkey = U256::from(1002);
        let netuid = add_dynamic_network(&subnet_owner_hotkey, &subnet_owner_coldkey);

        // tao_in, alpha_in, limit_price, expected_max_swappable
        [
            // Zero handling (no panics)
            (
                0,
                1_000_000_000,
                100,
                Err(Error::<Test>::ZeroMaxStakeAmount),
            ),
            (
                1_000_000_000,
                0,
                100,
                Err(Error::<Test>::ZeroMaxStakeAmount),
            ),
            (10_000_000_000, 10_000_000_000, 0, Ok(u64::MAX)),
            // Low bounds (numbers are empirical, it is only important that result
            // is sharply decreasing when limit price increases)
            (1_000, 1_000, 0, Err(Error::<Test>::ZeroMaxStakeAmount)),
            (1_001, 1_001, 0, Ok(4_307_770_117)),
            (1_001, 1_001, 1, Ok(31_715)),
            (1_001, 1_001, 2, Ok(22_426)),
            (1_001, 1_001, 1_001, Ok(1_000)),
            // Basic math
            (1_000_000, 1_000_000, 250_000_000, Ok(1_000_000)),
            (1_000_000, 1_000_000, 62_500_000, Ok(3_000_000)),
            (
                1_000_000_000_000,
                1_000_000_000_000,
                62_500_000,
                Ok(3_000_000_000_000),
            ),
            // Normal range values with edge cases and sanity checks
            (200_000_000_000, 100_000_000_000, 0, Ok(u64::MAX)),
            (
                200_000_000_000,
                100_000_000_000,
                500_000_000,
                Ok(100_000_000_000),
            ),
            (
                200_000_000_000,
                100_000_000_000,
                125_000_000,
                Ok(300_000_000_000),
            ),
            (
                200_000_000_000,
                100_000_000_000,
                2_000_000_000,
                Err(Error::<Test>::ZeroMaxStakeAmount),
            ),
            (
                200_000_000_000,
                100_000_000_000,
                2_000_000_001,
                Err(Error::<Test>::ZeroMaxStakeAmount),
            ),
            (200_000_000_000, 100_000_000_000, 1_999_999_999, Ok(24)),
            (200_000_000_000, 100_000_000_000, 1_999_999_990, Ok(252)),
            // Miscellaneous overflows and underflows
            (
                21_000_000_000_000_000,
                1_000_000,
                21_000_000_000_000_000,
                Ok(30_700_000),
            ),
            (21_000_000_000_000_000, 1_000_000, u64::MAX, Ok(67_164)),
            (
                21_000_000_000_000_000,
                1_000_000_000_000_000_000,
                u64::MAX,
                Err(Error::<Test>::ZeroMaxStakeAmount),
            ),
            (
                21_000_000_000_000_000,
                1_000_000_000_000_000_000,
                20_000_000,
                Ok(24_800_000_000_000_000),
            ),
            (
                21_000_000_000_000_000,
                21_000_000_000_000_000,
                999_999_999,
                Ok(10_500_000),
            ),
            (
                21_000_000_000_000_000,
                21_000_000_000_000_000,
                0,
                Ok(u64::MAX),
            ),
        ]
        .iter()
        .for_each(
            |&(tao_in, alpha_in, limit_price, ref expected_max_swappable)| {
                // Forse-set alpha in and tao reserve to achieve relative price of subnets
                SubnetTAO::<Test>::insert(netuid, tao_in);
                SubnetAlphaIn::<Test>::insert(netuid, alpha_in);

                if alpha_in != 0 {
                    let expected_price = I96F32::from_num(tao_in) / I96F32::from_num(alpha_in);
                    assert_eq!(
                        <Test as pallet::Config>::SwapInterface::current_alpha_price(netuid.into()),
                        expected_price
                    );
                }

                match expected_max_swappable {
                    Err(_) => assert_err!(
                        SubtensorModule::get_max_amount_remove(netuid, limit_price),
                        Error::<Test>::ZeroMaxStakeAmount
                    ),
                    Ok(v) => {
                        let expected = v.saturating_add((*v as f64 * 0.003) as u64);

                        assert_abs_diff_eq!(
                            SubtensorModule::get_max_amount_remove(netuid, limit_price).unwrap(),
                            expected,
                            epsilon = expected / 100
                        );
                    }
                }
            },
        );
    });
}

// cargo test --package pallet-subtensor --lib -- tests::staking::test_max_amount_move_root_root --exact --show-output
#[test]
fn test_max_amount_move_root_root() {
    new_test_ext(0).execute_with(|| {
        // 0 price on (root, root) exchange => max is u64::MAX
        assert_eq!(
            SubtensorModule::get_max_amount_move(NetUid::ROOT, NetUid::ROOT, 0),
            Ok(u64::MAX)
        );

        // 0.5 price on (root, root) => max is u64::MAX
        assert_eq!(
            SubtensorModule::get_max_amount_move(NetUid::ROOT, NetUid::ROOT, 500_000_000),
            Ok(u64::MAX)
        );

        // 0.999999... price on (root, root) => max is u64::MAX
        assert_eq!(
            SubtensorModule::get_max_amount_move(NetUid::ROOT, NetUid::ROOT, 999_999_999),
            Ok(u64::MAX)
        );

        // 1.0 price on (root, root) => max is u64::MAX
        assert_eq!(
            SubtensorModule::get_max_amount_move(NetUid::ROOT, NetUid::ROOT, 1_000_000_000),
            Ok(u64::MAX)
        );

        // 1.000...001 price on (root, root) => max is 0
        assert_eq!(
            SubtensorModule::get_max_amount_move(NetUid::ROOT, NetUid::ROOT, 1_000_000_001),
            Err(Error::<Test>::ZeroMaxStakeAmount)
        );

        // 2.0 price on (root, root) => max is 0
        assert_eq!(
            SubtensorModule::get_max_amount_move(NetUid::ROOT, NetUid::ROOT, 2_000_000_000),
            Err(Error::<Test>::ZeroMaxStakeAmount)
        );
    });
}

// cargo test --package pallet-subtensor --lib -- tests::staking::test_max_amount_move_root_stable --exact --show-output
#[test]
fn test_max_amount_move_root_stable() {
    new_test_ext(0).execute_with(|| {
        let netuid = NetUid::from(1);
        add_network(netuid, 1, 0);

        // 0 price on (root, stable) exchange => max is u64::MAX
        assert_eq!(
            SubtensorModule::get_max_amount_move(NetUid::ROOT, netuid, 0),
            Ok(u64::MAX)
        );

        // 0.5 price on (root, stable) => max is u64::MAX
        assert_eq!(
            SubtensorModule::get_max_amount_move(NetUid::ROOT, netuid, 500_000_000),
            Ok(u64::MAX)
        );

        // 0.999999... price on (root, stable) => max is u64::MAX
        assert_eq!(
            SubtensorModule::get_max_amount_move(NetUid::ROOT, netuid, 999_999_999),
            Ok(u64::MAX)
        );

        // 1.0 price on (root, stable) => max is u64::MAX
        assert_eq!(
            SubtensorModule::get_max_amount_move(NetUid::ROOT, netuid, 1_000_000_000),
            Ok(u64::MAX)
        );

        // 1.000...001 price on (root, stable) => max is 0
        assert_eq!(
            SubtensorModule::get_max_amount_move(NetUid::ROOT, netuid, 1_000_000_001),
            Err(Error::<Test>::ZeroMaxStakeAmount)
        );

        // 2.0 price on (root, stable) => max is 0
        assert_eq!(
            SubtensorModule::get_max_amount_move(NetUid::ROOT, netuid, 2_000_000_000),
            Err(Error::<Test>::ZeroMaxStakeAmount)
        );
    });
}

// cargo test --package pallet-subtensor --lib -- tests::staking::test_max_amount_move_stable_dynamic --exact --show-output
#[test]
fn test_max_amount_move_stable_dynamic() {
    new_test_ext(0).execute_with(|| {
        // Add stable subnet
        let stable_netuid = NetUid::from(1);
        add_network(stable_netuid, 1, 0);

        // Add dynamic subnet
        let subnet_owner_coldkey = U256::from(1001);
        let subnet_owner_hotkey = U256::from(1002);
        let dynamic_netuid = add_dynamic_network(&subnet_owner_hotkey, &subnet_owner_coldkey);

        // Force-set alpha in and tao reserve to make price equal 0.5
        let tao_reserve: U96F32 = U96F32::from_num(50_000_000_000_u64);
        let alpha_in: U96F32 = U96F32::from_num(100_000_000_000_u64);
        SubnetTAO::<Test>::insert(dynamic_netuid, tao_reserve.to_num::<u64>());
        SubnetAlphaIn::<Test>::insert(dynamic_netuid, alpha_in.to_num::<u64>());
        let current_price =
            <Test as pallet::Config>::SwapInterface::current_alpha_price(dynamic_netuid.into());
        assert_eq!(current_price, U96F32::from_num(0.5));

        // The tests below just mimic the add_stake_limit tests for reverted price

        // 0 price => max is u64::MAX
        assert_eq!(
            SubtensorModule::get_max_amount_move(stable_netuid, dynamic_netuid, 0),
            Ok(u64::MAX)
        );

        // 2.0 price => max is 0
        assert_eq!(
            SubtensorModule::get_max_amount_move(stable_netuid, dynamic_netuid, 2_000_000_000),
            Err(Error::<Test>::ZeroMaxStakeAmount)
        );

        // 3.0 price => max is 0
        assert_eq!(
            SubtensorModule::get_max_amount_move(stable_netuid, dynamic_netuid, 3_000_000_000),
            Err(Error::<Test>::ZeroMaxStakeAmount)
        );

        // 2x price => max is 1x TAO
        let tao_reserve_u64 = tao_reserve.to_num::<u64>();
        assert_abs_diff_eq!(
            SubtensorModule::get_max_amount_move(stable_netuid, dynamic_netuid, 500_000_000)
                .unwrap(),
            tao_reserve_u64 + (tao_reserve_u64 as f64 * 0.003) as u64,
            epsilon = tao_reserve_u64 / 100,
        );

        // Precision test:
        // 1.99999..9000 price => max > 0
        assert!(
            SubtensorModule::get_max_amount_move(stable_netuid, dynamic_netuid, 1_999_999_000)
                .unwrap()
                > 0
        );

        // Max price doesn't panic and returns something meaningful
        assert_eq!(
            SubtensorModule::get_max_amount_move(stable_netuid, dynamic_netuid, u64::MAX),
            Err(Error::<Test>::ZeroMaxStakeAmount)
        );
        assert_eq!(
            SubtensorModule::get_max_amount_move(stable_netuid, dynamic_netuid, u64::MAX - 1),
            Err(Error::<Test>::ZeroMaxStakeAmount)
        );
        assert_eq!(
            SubtensorModule::get_max_amount_move(stable_netuid, dynamic_netuid, u64::MAX / 2),
            Err(Error::<Test>::ZeroMaxStakeAmount)
        );
    });
}

// cargo test --package pallet-subtensor --lib -- tests::staking::test_max_amount_move_dynamic_stable --exact --show-output
#[test]
fn test_max_amount_move_dynamic_stable() {
    new_test_ext(0).execute_with(|| {
        // Add stable subnet
        let stable_netuid = NetUid::from(1);
        add_network(stable_netuid, 1, 0);

        // Add dynamic subnet
        let subnet_owner_coldkey = U256::from(1001);
        let subnet_owner_hotkey = U256::from(1002);
        let dynamic_netuid = add_dynamic_network(&subnet_owner_hotkey, &subnet_owner_coldkey);

        // Forse-set alpha in and tao reserve to make price equal 1.5
        let tao_reserve: U96F32 = U96F32::from_num(150_000_000_000_u64);
        let alpha_in: U96F32 = U96F32::from_num(100_000_000_000_u64);
        SubnetTAO::<Test>::insert(dynamic_netuid, tao_reserve.to_num::<u64>());
        SubnetAlphaIn::<Test>::insert(dynamic_netuid, alpha_in.to_num::<u64>());
        let current_price =
            <Test as pallet::Config>::SwapInterface::current_alpha_price(dynamic_netuid.into());
        assert_eq!(current_price, U96F32::from_num(1.5));

        // The tests below just mimic the remove_stake_limit tests

        // 0 price => max is u64::MAX
        assert_eq!(
            SubtensorModule::get_max_amount_move(dynamic_netuid, stable_netuid, 0),
            Ok(u64::MAX)
        );

        // Low price values don't blow things up
        assert!(
            SubtensorModule::get_max_amount_move(dynamic_netuid, stable_netuid, 1).unwrap() > 0
        );
        assert!(
            SubtensorModule::get_max_amount_move(dynamic_netuid, stable_netuid, 2).unwrap() > 0
        );
        assert!(
            SubtensorModule::get_max_amount_move(dynamic_netuid, stable_netuid, 3).unwrap() > 0
        );

        // 1.5000...1 price => max is 0
        assert_eq!(
            SubtensorModule::get_max_amount_move(dynamic_netuid, stable_netuid, 1_500_000_001),
            Err(Error::<Test>::ZeroMaxStakeAmount)
        );

        // 1.5 price => max is 0 because of non-zero slippage
        assert_abs_diff_eq!(
            SubtensorModule::get_max_amount_move(dynamic_netuid, stable_netuid, 1_500_000_000)
                .unwrap_or(0),
            0,
            epsilon = 10_000
        );

        // 1/4 price => max is 1x Alpha
        let alpha_in_u64 = alpha_in.to_num::<u64>();
        assert_abs_diff_eq!(
            SubtensorModule::get_max_amount_move(dynamic_netuid, stable_netuid, 375_000_000)
                .unwrap(),
            alpha_in_u64 + (alpha_in_u64 as f64 * 0.003) as u64,
            epsilon = alpha_in_u64 / 1000,
        );

        // Precision test:
        // 1.499999.. price => max > 0
        assert!(
            SubtensorModule::get_max_amount_move(dynamic_netuid, stable_netuid, 1_499_999_999)
                .unwrap()
                > 0
        );

        // Max price doesn't panic and returns something meaningful
        assert!(
            SubtensorModule::get_max_amount_move(dynamic_netuid, stable_netuid, u64::MAX)
                .unwrap_or(0)
                < 21_000_000_000_000_000
        );
        assert!(
            SubtensorModule::get_max_amount_move(dynamic_netuid, stable_netuid, u64::MAX - 1)
                .unwrap_or(0)
                < 21_000_000_000_000_000
        );
        assert!(
            SubtensorModule::get_max_amount_move(dynamic_netuid, stable_netuid, u64::MAX / 2)
                .unwrap_or(0)
                < 21_000_000_000_000_000
        );
    });
}

// cargo test --package pallet-subtensor --lib -- tests::staking::test_max_amount_move_dynamic_dynamic --exact --show-output
#[test]
fn test_max_amount_move_dynamic_dynamic() {
    new_test_ext(0).execute_with(|| {
        // Add two dynamic subnets
        let subnet_owner_coldkey = U256::from(1001);
        let subnet_owner_hotkey = U256::from(1002);
        let origin_netuid = add_dynamic_network(&subnet_owner_hotkey, &subnet_owner_coldkey);
        let destination_netuid = add_dynamic_network(&subnet_owner_hotkey, &subnet_owner_coldkey);

        // Test cases are generated with help with this limit-staking calculator:
        // https://docs.google.com/spreadsheets/d/1pfU-PVycd3I4DbJIc0GjtPohy4CbhdV6CWqgiy__jKE
        // This is for reference only; verify before use.
        //
        // CSV backup for this spreadhsheet:
        //
        // SubnetTAO 1,AlphaIn 1,SubnetTAO 2,AlphaIn 2,,initial price,limit price,max swappable
        // 150,100,100,100,,=(A2/B2)/(C2/D2),0.1,=(D2*A2-B2*C2*G2)/(G2*(A2+C2))
        //
        // tao_in_1, alpha_in_1, tao_in_2, alpha_in_2, limit_price, expected_max_swappable, precision
        [
            // Zero handling (no panics)
            (0, 1_000_000_000, 1_000_000_000, 1_000_000_000, 100, 0, 1),
            (1_000_000_000, 0, 1_000_000_000, 1_000_000_000, 100, 0, 1),
            (1_000_000_000, 1_000_000_000, 0, 1_000_000_000, 100, 0, 1),
            (1_000_000_000, 1_000_000_000, 1_000_000_000, 0, 100, 0, 1),
            // Low bounds
            (1, 1, 1, 1, 0, u64::MAX, 1),
            (1, 1, 1, 1, 1, 500_000_000, 1),
            (1, 1, 1, 1, 2, 250_000_000, 1),
            (1, 1, 1, 1, 3, 166_666_666, 1),
            (1, 1, 1, 1, 4, 125_000_000, 1),
            (1, 1, 1, 1, 1_000, 500_000, 1),
            // Basic math
            (1_000, 1_000, 1_000, 1_000, 500_000_000, 500, 1),
            (1_000, 1_000, 1_000, 1_000, 100_000_000, 4_500, 1),
            // Normal range values edge cases
            (
                150_000_000_000,
                100_000_000_000,
                100_000_000_000,
                100_000_000_000,
                100_000_000,
                560_000_000_000,
                1_000_000,
            ),
            (
                150_000_000_000,
                100_000_000_000,
                100_000_000_000,
                100_000_000_000,
                500_000_000,
                80_000_000_000,
                1_000_000,
            ),
            (
                150_000_000_000,
                100_000_000_000,
                100_000_000_000,
                100_000_000_000,
                750_000_000,
                40_000_000_000,
                1_000_000,
            ),
            (
                150_000_000_000,
                100_000_000_000,
                100_000_000_000,
                100_000_000_000,
                1_000_000_000,
                20_000_000_000,
                1_000,
            ),
            (
                150_000_000_000,
                100_000_000_000,
                100_000_000_000,
                100_000_000_000,
                1_250_000_000,
                8_000_000_000,
                1_000,
            ),
            (
                150_000_000_000,
                100_000_000_000,
                100_000_000_000,
                100_000_000_000,
                1_499_999_999,
                27,
                1,
            ),
            (
                150_000_000_000,
                100_000_000_000,
                100_000_000_000,
                100_000_000_000,
                1_500_000_000,
                0,
                1,
            ),
            (
                150_000_000_000,
                100_000_000_000,
                100_000_000_000,
                100_000_000_000,
                1_500_000_001,
                0,
                1,
            ),
            (
                150_000_000_000,
                100_000_000_000,
                100_000_000_000,
                100_000_000_000,
                1_500_001_000,
                0,
                1,
            ),
            (
                150_000_000_000,
                100_000_000_000,
                100_000_000_000,
                100_000_000_000,
                2_000_000_000,
                0,
                1,
            ),
            (
                150_000_000_000,
                100_000_000_000,
                100_000_000_000,
                100_000_000_000,
                u64::MAX,
                0,
                1,
            ),
            (
                100_000_000_000,
                200_000_000_000,
                300_000_000_000,
                400_000_000_000,
                500_000_000,
                50_000_000_000,
                1_000,
            ),
            // Miscellaneous overflows
            (
                1_000_000_000,
                1_000_000_000,
                1_000_000_000,
                1_000_000_000,
                1,
                499_999_999_500_000_000,
                100_000_000,
            ),
            (
                1_000_000,
                1_000_000,
                21_000_000_000_000_000,
                1_000_000_000_000_000_000_u64,
                1,
                48_000_000_000_000_000,
                1_000_000_000_000_000,
            ),
            (
                150_000_000_000,
                100_000_000_000,
                100_000_000_000,
                100_000_000_000,
                u64::MAX,
                0,
                1,
            ),
            (
                1_000_000,
                1_000_000,
                21_000_000_000_000_000,
                1_000_000_000_000_000_000_u64,
                u64::MAX,
                0,
                1,
            ),
        ]
        .iter()
        .for_each(
            |&(
                tao_in_1,
                alpha_in_1,
                tao_in_2,
                alpha_in_2,
                limit_price,
                expected_max_swappable,
                precision,
            )| {
                // Forse-set alpha in and tao reserve to achieve relative price of subnets
                SubnetTAO::<Test>::insert(origin_netuid, tao_in_1);
                SubnetAlphaIn::<Test>::insert(origin_netuid, alpha_in_1);
                SubnetTAO::<Test>::insert(destination_netuid, tao_in_2);
                SubnetAlphaIn::<Test>::insert(destination_netuid, alpha_in_2);

                if (alpha_in_1 != 0) && (alpha_in_2 != 0) {
                    let origin_price = I96F32::from_num(tao_in_1) / I96F32::from_num(alpha_in_1);
                    let dest_price = I96F32::from_num(tao_in_2) / I96F32::from_num(alpha_in_2);
                    if dest_price != 0 {
                        let expected_price = origin_price / dest_price;
                        assert_eq!(
                            <Test as pallet::Config>::SwapInterface::current_alpha_price(
                                origin_netuid.into()
                            ) / <Test as pallet::Config>::SwapInterface::current_alpha_price(
                                destination_netuid.into()
                            ),
                            expected_price
                        );
                    }
                }

                assert_abs_diff_eq!(
                    SubtensorModule::get_max_amount_move(
                        origin_netuid,
                        destination_netuid,
                        limit_price
                    )
                    .unwrap_or(0u64),
                    expected_max_swappable,
                    epsilon = precision
                );
            },
        );
    });
}

#[test]
fn test_add_stake_limit_ok() {
    new_test_ext(1).execute_with(|| {
        let hotkey_account_id = U256::from(533453);
        let coldkey_account_id = U256::from(55453);
        let amount = 900_000_000_000; // over the maximum

        // add network
        let netuid = add_dynamic_network(&hotkey_account_id, &coldkey_account_id);

        // Forse-set alpha in and tao reserve to make price equal 1.5
        let tao_reserve = U96F32::from_num(150_000_000_000_u64);
        let alpha_in = U96F32::from_num(100_000_000_000_u64);
        mock::setup_reserves(netuid, tao_reserve.to_num(), alpha_in.to_num());
        let current_price =
            <Test as pallet::Config>::SwapInterface::current_alpha_price(netuid.into());
        assert_eq!(current_price, U96F32::from_num(1.5));

        // Give it some $$$ in his coldkey balance
        SubtensorModule::add_balance_to_coldkey_account(&coldkey_account_id, amount);

        // Setup limit price so that it doesn't peak above 4x of current price
        // The amount that can be executed at this price is 450 TAO only
        // Alpha produced will be equal to 75 = 450*100/(450+150)
        let limit_price = 24_000_000_000;
        let expected_executed_stake = 75_000_000_000;

        // Add stake with slippage safety and check if the result is ok
        assert_ok!(SubtensorModule::add_stake_limit(
            RuntimeOrigin::signed(coldkey_account_id),
            hotkey_account_id,
            netuid,
            amount,
            limit_price,
            true
        ));

        // Check if stake has increased only by 75 Alpha
        assert_abs_diff_eq!(
            SubtensorModule::get_stake_for_hotkey_and_coldkey_on_subnet(
                &hotkey_account_id,
                &coldkey_account_id,
                netuid
            ),
            expected_executed_stake,
            epsilon = expected_executed_stake / 1000,
        );

        // Check that 450 TAO less fees balance still remains free on coldkey
        let fee = <tests::mock::Test as pallet::Config>::SwapInterface::approx_fee_amount(
            netuid.into(),
            amount / 2,
        ) as f64;
        assert_abs_diff_eq!(
            SubtensorModule::get_coldkey_balance(&coldkey_account_id),
            amount / 2 - fee as u64,
            epsilon = amount / 2 / 1000
        );

        // Check that price has updated to ~24 = (150+450) / (100 - 75)
        let exp_price = U96F32::from_num(24.0);
        let current_price =
            <Test as pallet::Config>::SwapInterface::current_alpha_price(netuid.into());
        assert_abs_diff_eq!(
            exp_price.to_num::<f64>(),
            current_price.to_num::<f64>(),
            epsilon = 0.001,
        );
    });
}

#[test]
fn test_add_stake_limit_fill_or_kill() {
    new_test_ext(1).execute_with(|| {
        let hotkey_account_id = U256::from(533453);
        let coldkey_account_id = U256::from(55453);
        let amount = 900_000_000_000; // over the maximum

        // add network
        let netuid = add_dynamic_network(&hotkey_account_id, &coldkey_account_id);

        // Force-set alpha in and tao reserve to make price equal 1.5
        let tao_reserve: U96F32 = U96F32::from_num(150_000_000_000_u64);
        let alpha_in: U96F32 = U96F32::from_num(100_000_000_000_u64);
        SubnetTAO::<Test>::insert(netuid, tao_reserve.to_num::<u64>());
        SubnetAlphaIn::<Test>::insert(netuid, alpha_in.to_num::<u64>());
        let current_price =
            <Test as pallet::Config>::SwapInterface::current_alpha_price(netuid.into());
        // FIXME it's failing because in the swap pallet, the alpha price is set only after an
        // initial swap
        assert_eq!(current_price, U96F32::from_num(1.5));

        // Give it some $$$ in his coldkey balance
        SubtensorModule::add_balance_to_coldkey_account(&coldkey_account_id, amount);

        // Setup limit price so that it doesn't peak above 4x of current price
        // The amount that can be executed at this price is 450 TAO only
        // Alpha produced will be equal to 25 = 100 - 450*100/(150+450)
        let limit_price = 24_000_000_000;

        // Add stake with slippage safety and check if it fails
        assert_noop!(
            SubtensorModule::add_stake_limit(
                RuntimeOrigin::signed(coldkey_account_id),
                hotkey_account_id,
                netuid,
                amount,
                limit_price,
                false
            ),
            Error::<Test>::SlippageTooHigh
        );

        // Lower the amount and it should succeed now
        let amount_ok = 450_000_000_000; // fits the maximum
        assert_ok!(SubtensorModule::add_stake_limit(
            RuntimeOrigin::signed(coldkey_account_id),
            hotkey_account_id,
            netuid,
            amount_ok,
            limit_price,
            false
        ));
    });
}

#[test]
fn test_add_stake_limit_partial_zero_max_stake_amount_error() {
    new_test_ext(1).execute_with(|| {
        let hotkey_account_id = U256::from(533453);
        let coldkey_account_id = U256::from(55453);

        // Exact values from the error:
        // https://taostats.io/extrinsic/5338471-0009?network=finney
        let amount = 19980000000;
        let limit_price = 26953618;
        let tao_reserve: U96F32 = U96F32::from_num(5_032_494_439_940_u64);
        let alpha_in: U96F32 = U96F32::from_num(186_268_425_402_874_u64);

        let netuid = add_dynamic_network(&hotkey_account_id, &coldkey_account_id);
        SubnetTAO::<Test>::insert(netuid, tao_reserve.to_num::<u64>());
        SubnetAlphaIn::<Test>::insert(netuid, alpha_in.to_num::<u64>());

        SubtensorModule::add_balance_to_coldkey_account(&coldkey_account_id, amount);

        assert_noop!(
            SubtensorModule::add_stake_limit(
                RuntimeOrigin::signed(coldkey_account_id),
                hotkey_account_id,
                netuid,
                amount,
                limit_price,
                true
            ),
            Error::<Test>::ZeroMaxStakeAmount
        );
    });
}

#[test]
fn test_remove_stake_limit_ok() {
    new_test_ext(1).execute_with(|| {
        let hotkey_account_id = U256::from(533453);
        let coldkey_account_id = U256::from(55453);
        let stake_amount = 300_000_000_000;

        // add network
<<<<<<< HEAD
        let netuid: u16 = add_dynamic_network(&hotkey_account_id, &coldkey_account_id);
        SubtensorModule::add_balance_to_coldkey_account(
=======
        let netuid = add_dynamic_network(&hotkey_account_id, &coldkey_account_id);

        // Give the neuron some stake to remove
        SubtensorModule::increase_stake_for_hotkey_and_coldkey_on_subnet(
            &hotkey_account_id,
>>>>>>> 1f41b5ec
            &coldkey_account_id,
            stake_amount + ExistentialDeposit::get(),
        );

        // Forse-set sufficient reserves
        let tao_reserve: U96F32 = U96F32::from_num(100_000_000_000_u64);
        let alpha_in: U96F32 = U96F32::from_num(100_000_000_000_u64);
        SubnetTAO::<Test>::insert(netuid, tao_reserve.to_num::<u64>());
        SubnetAlphaIn::<Test>::insert(netuid, alpha_in.to_num::<u64>());

        // Stake to hotkey account, and check if the result is ok
        assert_ok!(SubtensorModule::add_stake(
            RuntimeOrigin::signed(coldkey_account_id),
            hotkey_account_id,
            netuid,
            stake_amount
        ));
        let alpha_before = SubtensorModule::get_stake_for_hotkey_and_coldkey_on_subnet(
            &hotkey_account_id,
            &coldkey_account_id,
            netuid,
        );

        // Setup limit price to 99% of current price
        let current_price =
            <Test as pallet::Config>::SwapInterface::current_alpha_price(netuid.into());
        let limit_price = (current_price.to_num::<f64>() * 990_000_000_f64) as u64;

        // Alpha unstaked - calculated using formula from delta_in()
        let expected_alpha_reduction = (0.00138 * alpha_in.to_num::<f64>()) as u64;
        let fee: u64 = (expected_alpha_reduction as f64 * 0.003) as u64;

        // Remove stake with slippage safety
        assert_ok!(SubtensorModule::remove_stake_limit(
            RuntimeOrigin::signed(coldkey_account_id),
            hotkey_account_id,
            netuid,
            alpha_before / 2,
            limit_price,
            true
        ));
        let alpha_after = SubtensorModule::get_stake_for_hotkey_and_coldkey_on_subnet(
            &hotkey_account_id,
            &coldkey_account_id,
            netuid,
        );

        // Check if stake has decreased properly
        assert_abs_diff_eq!(
            alpha_before - alpha_after,
            expected_alpha_reduction + fee,
            epsilon = expected_alpha_reduction / 10,
        );
    });
}

#[test]
fn test_remove_stake_limit_fill_or_kill() {
    new_test_ext(1).execute_with(|| {
        let hotkey_account_id = U256::from(533453);
        let coldkey_account_id = U256::from(55453);
        let stake_amount = 300_000_000_000;
        let unstake_amount = 150_000_000_000;

        // add network
        let netuid = add_dynamic_network(&hotkey_account_id, &coldkey_account_id);

        // Give the neuron some stake to remove
        SubtensorModule::increase_stake_for_hotkey_and_coldkey_on_subnet(
            &hotkey_account_id,
            &coldkey_account_id,
            netuid,
            stake_amount,
        );

        // Forse-set alpha in and tao reserve to make price equal 1.5
        let tao_reserve: U96F32 = U96F32::from_num(150_000_000_000_u64);
        let alpha_in: U96F32 = U96F32::from_num(100_000_000_000_u64);
        SubnetTAO::<Test>::insert(netuid, tao_reserve.to_num::<u64>());
        SubnetAlphaIn::<Test>::insert(netuid, alpha_in.to_num::<u64>());
        let current_price =
            <Test as pallet::Config>::SwapInterface::current_alpha_price(netuid.into());
        assert_eq!(current_price, U96F32::from_num(1.5));

        // Setup limit price so that it doesn't drop by more than 10% from current price
        let limit_price = 1_350_000_000;

        // Remove stake with slippage safety - fails
        assert_noop!(
            SubtensorModule::remove_stake_limit(
                RuntimeOrigin::signed(coldkey_account_id),
                hotkey_account_id,
                netuid,
                unstake_amount,
                limit_price,
                false
            ),
            Error::<Test>::SlippageTooHigh
        );

        // Lower the amount: Should succeed
        assert_ok!(SubtensorModule::remove_stake_limit(
            RuntimeOrigin::signed(coldkey_account_id),
            hotkey_account_id,
            netuid,
            unstake_amount / 100,
            limit_price,
            false
        ),);
    });
}

#[test]
// RUST_LOG=info cargo test --package pallet-subtensor --lib -- tests::staking::test_add_stake_specific_stake_into_subnet_fail --exact --show-output
fn test_add_stake_specific_stake_into_subnet_fail() {
    new_test_ext(1).execute_with(|| {
        let sn_owner_coldkey = U256::from(55453);

        let hotkey_account_id = U256::from(533453);
        let coldkey_account_id = U256::from(55454);
        let hotkey_owner_account_id = U256::from(533454);

        let existing_shares: U64F64 =
            U64F64::from_num(161_986_254).saturating_div(U64F64::from_num(u64::MAX));
        let existing_stake = 36_711_495_953;

        let tao_in = 2_409_892_148_947;
        let alpha_in = 15_358_708_513_716;

        let tao_staked = 200_000_000;

        //add network
        let netuid = add_dynamic_network(&sn_owner_coldkey, &sn_owner_coldkey);

        // Register hotkey on netuid
        register_ok_neuron(netuid, hotkey_account_id, hotkey_owner_account_id, 0);
        // Check we have zero staked
        assert_eq!(
            SubtensorModule::get_total_stake_for_hotkey(&hotkey_account_id),
            0
        );

        // Set a hotkey pool for the hotkey
        let mut hotkey_pool = SubtensorModule::get_alpha_share_pool(hotkey_account_id, netuid);
        hotkey_pool.update_value_for_one(&hotkey_owner_account_id, 1234); // Doesn't matter, will be overridden

        // Adjust the total hotkey stake and shares to match the existing values
        TotalHotkeyShares::<Test>::insert(hotkey_account_id, netuid, existing_shares);
        TotalHotkeyAlpha::<Test>::insert(hotkey_account_id, netuid, existing_stake);

        // Make the hotkey a delegate
        Delegates::<Test>::insert(hotkey_account_id, 0);

        // Setup Subnet pool
        SubnetAlphaIn::<Test>::insert(netuid, alpha_in);
        SubnetTAO::<Test>::insert(netuid, tao_in);

        // Give TAO balance to coldkey
        SubtensorModule::add_balance_to_coldkey_account(
            &coldkey_account_id,
            tao_staked + 1_000_000_000,
        );

        // Add stake as new hotkey
        let expected_alpha = <Test as Config>::SwapInterface::swap(
            netuid.into(),
            OrderType::Buy,
            tao_staked,
            <Test as Config>::SwapInterface::max_price(),
            true,
        )
        .map(|v| v.amount_paid_out)
        .unwrap_or_default();
        assert_ok!(SubtensorModule::add_stake(
            RuntimeOrigin::signed(coldkey_account_id),
            hotkey_account_id,
            netuid,
            tao_staked,
        ));

        // Check we have non-zero staked
        assert!(expected_alpha > 0);
        assert_abs_diff_eq!(
            SubtensorModule::get_stake_for_hotkey_and_coldkey_on_subnet(
                &hotkey_account_id,
                &coldkey_account_id,
                netuid
            ),
            expected_alpha,
            epsilon = expected_alpha / 1000
        );
    });
}

// cargo test --package pallet-subtensor --lib -- tests::staking::test_remove_99_999_per_cent_stake_removes_all --exact --show-output
#[test]
fn test_remove_99_9991_per_cent_stake_removes_all() {
    new_test_ext(1).execute_with(|| {
        let subnet_owner_coldkey = U256::from(1);
        let subnet_owner_hotkey = U256::from(2);
        let hotkey_account_id = U256::from(581337);
        let coldkey_account_id = U256::from(81337);
        let amount = 10_000_000_000;
<<<<<<< HEAD
        let netuid: u16 = add_dynamic_network(&subnet_owner_hotkey, &subnet_owner_coldkey);
=======
        let netuid = add_dynamic_network(&subnet_owner_hotkey, &subnet_owner_coldkey);
        let mut fee = DefaultStakingFee::<Test>::get();
>>>>>>> 1f41b5ec
        register_ok_neuron(netuid, hotkey_account_id, coldkey_account_id, 192213123);

        // Give it some $$$ in his coldkey balance
        SubtensorModule::add_balance_to_coldkey_account(&coldkey_account_id, amount);

        // Stake to hotkey account, and check if the result is ok
        assert_ok!(SubtensorModule::add_stake(
            RuntimeOrigin::signed(coldkey_account_id),
            hotkey_account_id,
            netuid,
            amount
        ));

        // Remove 99.9991% stake
        let alpha = SubtensorModule::get_stake_for_hotkey_and_coldkey_on_subnet(
            &hotkey_account_id,
            &coldkey_account_id,
            netuid,
        );
        let remove_amount = (U64F64::from_num(alpha) * U64F64::from_num(0.999991)).to_num::<u64>();
        // we expected the entire stake to be returned
        let (expected_balance, _) = mock::swap_alpha_to_tao(netuid, alpha);
        assert_ok!(SubtensorModule::remove_stake(
            RuntimeOrigin::signed(coldkey_account_id),
            hotkey_account_id,
            netuid,
            remove_amount,
        ));

        // Check that all alpha was unstaked and all TAO balance was returned (less fees)
        assert_abs_diff_eq!(
            SubtensorModule::get_coldkey_balance(&coldkey_account_id),
            expected_balance,
            epsilon = 10,
        );
        assert_eq!(
            SubtensorModule::get_total_stake_for_hotkey(&hotkey_account_id),
            0
        );
        let new_alpha = SubtensorModule::get_stake_for_hotkey_and_coldkey_on_subnet(
            &hotkey_account_id,
            &coldkey_account_id,
            netuid,
        );
        assert_eq!(new_alpha, 0);
    });
}

// cargo test --package pallet-subtensor --lib -- tests::staking::test_remove_99_9989_per_cent_stake_leaves_a_little --exact --show-output
#[test]
fn test_remove_99_9989_per_cent_stake_leaves_a_little() {
    new_test_ext(1).execute_with(|| {
        let subnet_owner_coldkey = U256::from(1);
        let subnet_owner_hotkey = U256::from(2);
        let hotkey_account_id = U256::from(581337);
        let coldkey_account_id = U256::from(81337);
        let amount = 10_000_000_000;
<<<<<<< HEAD
        let netuid: u16 = add_dynamic_network(&subnet_owner_hotkey, &subnet_owner_coldkey);
=======
        let netuid = add_dynamic_network(&subnet_owner_hotkey, &subnet_owner_coldkey);
        let fee = DefaultStakingFee::<Test>::get();
>>>>>>> 1f41b5ec
        register_ok_neuron(netuid, hotkey_account_id, coldkey_account_id, 192213123);

        // Give it some $$$ in his coldkey balance
        SubtensorModule::add_balance_to_coldkey_account(&coldkey_account_id, amount);

        // Stake to hotkey account, and check if the result is ok
        let (_, fee) = mock::swap_tao_to_alpha(netuid, amount);
        assert_ok!(SubtensorModule::add_stake(
            RuntimeOrigin::signed(coldkey_account_id),
            hotkey_account_id,
            netuid,
            amount
        ));

        // Remove 99.9989% stake
        let alpha = SubtensorModule::get_stake_for_hotkey_and_coldkey_on_subnet(
            &hotkey_account_id,
            &coldkey_account_id,
            netuid,
        );
        let fee = mock::swap_alpha_to_tao(netuid, (alpha as f64 * 0.99) as u64).1 + fee;
        assert_ok!(SubtensorModule::remove_stake(
            RuntimeOrigin::signed(coldkey_account_id),
            hotkey_account_id,
            netuid,
            (U64F64::from_num(alpha) * U64F64::from_num(0.99)).to_num::<u64>()
        ));

        // Check that all alpha was unstaked and 99% TAO balance was returned (less fees)
        // let fee = <Test as Config>::SwapInterface::approx_fee_amount(netuid.into(), (amount as f64 * 0.99) as u64);
        assert_abs_diff_eq!(
            SubtensorModule::get_coldkey_balance(&coldkey_account_id),
            (amount as f64 * 0.99) as u64 - fee,
            epsilon = amount / 1000,
        );
        assert_abs_diff_eq!(
            SubtensorModule::get_total_stake_for_hotkey(&hotkey_account_id),
            (amount as f64 * 0.01) as u64,
            epsilon = amount / 1000,
        );
        let new_alpha = SubtensorModule::get_stake_for_hotkey_and_coldkey_on_subnet(
            &hotkey_account_id,
            &coldkey_account_id,
            netuid,
        );
        assert_abs_diff_eq!(new_alpha, (alpha as f64 * 0.01) as u64, epsilon = 10);
    });
}

#[test]
fn test_move_stake_limit_partial() {
    new_test_ext(1).execute_with(|| {
        let subnet_owner_coldkey = U256::from(1001);
        let subnet_owner_hotkey = U256::from(1002);
        let coldkey = U256::from(1);
        let hotkey = U256::from(2);
        let stake_amount = 150_000_000_000;
        let move_amount = 150_000_000_000;

        // add network
        let origin_netuid = add_dynamic_network(&subnet_owner_hotkey, &subnet_owner_coldkey);
        let destination_netuid = add_dynamic_network(&subnet_owner_hotkey, &subnet_owner_coldkey);
        register_ok_neuron(origin_netuid, hotkey, coldkey, 192213123);
        register_ok_neuron(destination_netuid, hotkey, coldkey, 192213123);

        // Give the neuron some stake to remove
        SubtensorModule::increase_stake_for_hotkey_and_coldkey_on_subnet(
            &hotkey,
            &coldkey,
            origin_netuid,
            stake_amount,
        );

        // Forse-set alpha in and tao reserve to make price equal 1.5 on both origin and destination,
        // but there's much more liquidity on destination, so its price wouldn't go up when restaked
        let tao_reserve: U96F32 = U96F32::from_num(150_000_000_000_u64);
        let alpha_in: U96F32 = U96F32::from_num(100_000_000_000_u64);
        SubnetTAO::<Test>::insert(origin_netuid, tao_reserve.to_num::<u64>());
        SubnetAlphaIn::<Test>::insert(origin_netuid, alpha_in.to_num::<u64>());
        SubnetTAO::<Test>::insert(destination_netuid, (tao_reserve * 100_000).to_num::<u64>());
        SubnetAlphaIn::<Test>::insert(destination_netuid, (alpha_in * 100_000).to_num::<u64>());
        let current_price =
            <Test as pallet::Config>::SwapInterface::current_alpha_price(origin_netuid.into());
        assert_eq!(current_price, U96F32::from_num(1.5));

        // The relative price between origin and destination subnets is 1.
        // Setup limit relative price so that it doesn't drop by more than 1% from current price
        let limit_price = 990_000_000;

        // Move stake with slippage safety - executes partially
        assert_ok!(SubtensorModule::swap_stake_limit(
            RuntimeOrigin::signed(coldkey),
            hotkey,
            origin_netuid,
            destination_netuid,
            move_amount,
            limit_price,
            true,
        ));

        let new_alpha = SubtensorModule::get_stake_for_hotkey_and_coldkey_on_subnet(
            &hotkey,
            &coldkey,
            origin_netuid,
        );

        assert_abs_diff_eq!(new_alpha, 149_000_000_000, epsilon = 100_000_000,);
    });
}

#[test]
fn test_unstake_all_hits_liquidity_min() {
    new_test_ext(1).execute_with(|| {
        let subnet_owner_coldkey = U256::from(1001);
        let subnet_owner_hotkey = U256::from(1002);
        let coldkey = U256::from(1);
        let hotkey = U256::from(2);

        let stake_amount = 190_000_000_000; // 190 Alpha

        let netuid = add_dynamic_network(&subnet_owner_hotkey, &subnet_owner_coldkey);
        register_ok_neuron(netuid, hotkey, coldkey, 192213123);
        // Give the neuron some stake to remove
        SubtensorModule::increase_stake_for_hotkey_and_coldkey_on_subnet(
            &hotkey,
            &coldkey,
            netuid,
            stake_amount,
        );

        // Setup the Alpha pool so that removing all the Alpha will bring liqudity below the minimum
        let remaining_tao = I96F32::from_num(u64::from(mock::SwapMinimumReserve::get()) - 1)
            .saturating_sub(I96F32::from(1));
        let alpha_reserves = I110F18::from(stake_amount + 10_000_000);
        let alpha = stake_amount;

        let k = I110F18::from_fixed(remaining_tao)
            .saturating_mul(alpha_reserves.saturating_add(I110F18::from(alpha)));
        let tao_reserves = k.safe_div(alpha_reserves);

        mock::setup_reserves(netuid, tao_reserves.to_num(), alpha_reserves.to_num());

        // Try to unstake, but we reduce liquidity too far

        assert_ok!(SubtensorModule::unstake_all(
            RuntimeOrigin::signed(coldkey),
            hotkey,
        ));

        // Expect nothing to be unstaked
        let new_alpha =
            SubtensorModule::get_stake_for_hotkey_and_coldkey_on_subnet(&hotkey, &coldkey, netuid);
        assert_abs_diff_eq!(new_alpha, stake_amount, epsilon = 0,);
    });
}

#[test]
fn test_unstake_all_alpha_hits_liquidity_min() {
    new_test_ext(1).execute_with(|| {
        let subnet_owner_coldkey = U256::from(1001);
        let subnet_owner_hotkey = U256::from(1002);
        let coldkey = U256::from(1);
        let hotkey = U256::from(2);

        let stake_amount = 100_000_000_000; // 100 TAO

        let netuid = add_dynamic_network(&subnet_owner_hotkey, &subnet_owner_coldkey);
        register_ok_neuron(netuid, hotkey, coldkey, 192213123);
        SubtensorModule::add_balance_to_coldkey_account(
            &coldkey,
            stake_amount + ExistentialDeposit::get(),
        );
        // Give the neuron some stake to remove
        assert_ok!(SubtensorModule::add_stake(
            RuntimeOrigin::signed(coldkey),
            hotkey,
            netuid,
            stake_amount
        ));

        // Setup the pool so that removing all the TAO will bring liqudity below the minimum
        let remaining_tao = I96F32::from_num(u64::from(mock::SwapMinimumReserve::get()) - 1)
            .saturating_sub(I96F32::from(1));
        let alpha =
            SubtensorModule::get_stake_for_hotkey_and_coldkey_on_subnet(&hotkey, &coldkey, netuid);
        let alpha_reserves = I110F18::from(alpha + 10_000_000);

        let k = I110F18::from_fixed(remaining_tao)
            .saturating_mul(alpha_reserves.saturating_add(I110F18::from(alpha)));
        let tao_reserves = k.safe_div(alpha_reserves);

        mock::setup_reserves(
            netuid,
            tao_reserves.to_num::<u64>() / 100_u64,
            alpha_reserves.to_num(),
        );

        // Try to unstake, but we reduce liquidity too far

        assert_err!(
            SubtensorModule::unstake_all_alpha(RuntimeOrigin::signed(coldkey), hotkey),
            Error::<Test>::AmountTooLow
        );

        // Expect nothing to be unstaked
        let new_alpha =
            SubtensorModule::get_stake_for_hotkey_and_coldkey_on_subnet(&hotkey, &coldkey, netuid);
        assert_eq!(new_alpha, alpha);
    });
}

#[test]
fn test_unstake_all_alpha_works() {
    new_test_ext(1).execute_with(|| {
        let subnet_owner_coldkey = U256::from(1001);
        let subnet_owner_hotkey = U256::from(1002);
        let coldkey = U256::from(1);
        let hotkey = U256::from(2);

        let stake_amount = 190_000_000_000; // 190 TAO

        let netuid = add_dynamic_network(&subnet_owner_hotkey, &subnet_owner_coldkey);
        register_ok_neuron(netuid, hotkey, coldkey, 192213123);
        SubtensorModule::add_balance_to_coldkey_account(
            &coldkey,
            stake_amount + ExistentialDeposit::get(),
        );

        // Give the neuron some stake to remove
        assert_ok!(SubtensorModule::add_stake(
            RuntimeOrigin::signed(coldkey),
            hotkey,
            netuid,
            stake_amount
        ));

        // Setup the pool so that removing all the TAO will keep liq above min
        mock::setup_reserves(netuid, stake_amount * 10, stake_amount * 100);

        // Unstake all alpha to root
        assert_ok!(SubtensorModule::unstake_all_alpha(
            RuntimeOrigin::signed(coldkey),
            hotkey,
        ));

        let new_alpha =
            SubtensorModule::get_stake_for_hotkey_and_coldkey_on_subnet(&hotkey, &coldkey, netuid);
<<<<<<< HEAD
        assert_abs_diff_eq!(new_alpha, 0, epsilon = 1_000);
        let new_root =
            SubtensorModule::get_stake_for_hotkey_and_coldkey_on_subnet(&hotkey, &coldkey, 0);
=======
        assert_abs_diff_eq!(new_alpha, 0, epsilon = 1_000,);
        let new_root = SubtensorModule::get_stake_for_hotkey_and_coldkey_on_subnet(
            &hotkey,
            &coldkey,
            NetUid::ROOT,
        );
>>>>>>> 1f41b5ec
        assert!(new_root > 100_000);
    });
}

#[test]
fn test_unstake_all_works() {
    new_test_ext(1).execute_with(|| {
        let subnet_owner_coldkey = U256::from(1001);
        let subnet_owner_hotkey = U256::from(1002);
        let coldkey = U256::from(1);
        let hotkey = U256::from(2);

        let stake_amount = 190_000_000_000; // 190 TAO

        let netuid = add_dynamic_network(&subnet_owner_hotkey, &subnet_owner_coldkey);
        register_ok_neuron(netuid, hotkey, coldkey, 192213123);
        SubtensorModule::add_balance_to_coldkey_account(
            &coldkey,
            stake_amount + ExistentialDeposit::get(),
        );

        // Give the neuron some stake to remove
        assert_ok!(SubtensorModule::add_stake(
            RuntimeOrigin::signed(coldkey),
            hotkey,
            netuid,
            stake_amount
        ));

        // Setup the pool so that removing all the TAO will keep liq above min
        mock::setup_reserves(netuid, stake_amount * 10, stake_amount * 100);

        // Unstake all alpha to free balance
        assert_ok!(SubtensorModule::unstake_all(
            RuntimeOrigin::signed(coldkey),
            hotkey,
        ));

        let new_alpha =
            SubtensorModule::get_stake_for_hotkey_and_coldkey_on_subnet(&hotkey, &coldkey, netuid);
        assert_abs_diff_eq!(new_alpha, 0, epsilon = 1_000);
        let new_balance = SubtensorModule::get_coldkey_balance(&coldkey);
        assert!(new_balance > 100_000);
    });
}

#[test]
fn test_stake_into_subnet_ok() {
    new_test_ext(1).execute_with(|| {
        let owner_hotkey = U256::from(1);
        let owner_coldkey = U256::from(2);
        let hotkey = U256::from(3);
        let coldkey = U256::from(4);
        let amount = 100_000_000;

<<<<<<< HEAD
        // add network
        let netuid: u16 = add_dynamic_network(&owner_hotkey, &owner_coldkey);

        // Forse-set alpha in and tao reserve to make price equal 0.01
        let tao_reserve = U96F32::from_num(100_000_000_000_u64);
        let alpha_in = U96F32::from_num(1_000_000_000_000_u64);
        mock::setup_reserves(netuid, tao_reserve.to_num(), alpha_in.to_num());
        let current_price =
            <Test as pallet::Config>::SwapInterface::current_alpha_price(netuid.into())
                .to_num::<f64>();

        // Initialize swap v3
        assert_ok!(<tests::mock::Test as pallet::Config>::SwapInterface::swap(
            netuid.into(),
            OrderType::Buy,
            0,
            0,
            true
        ));

        // Add stake with slippage safety and check if the result is ok
        assert_ok!(SubtensorModule::stake_into_subnet(
            &hotkey,
            &coldkey,
            netuid,
            amount,
            u64::MAX,
        ));
        let expected_stake = (amount as f64) * 0.997 / current_price;

        // Check if stake has increased
        assert_abs_diff_eq!(
            SubtensorModule::get_stake_for_hotkey_and_coldkey_on_subnet(&hotkey, &coldkey, netuid)
                as f64,
            expected_stake,
            epsilon = expected_stake / 1000.,
        );
    });
}

#[test]
fn test_stake_into_subnet_low_amount() {
    new_test_ext(1).execute_with(|| {
        let owner_hotkey = U256::from(1);
        let owner_coldkey = U256::from(2);
        let hotkey = U256::from(3);
        let coldkey = U256::from(4);
        let amount = 10;

        // add network
        let netuid: u16 = add_dynamic_network(&owner_hotkey, &owner_coldkey);

        // Forse-set alpha in and tao reserve to make price equal 0.01
        let tao_reserve = U96F32::from_num(100_000_000_000_u64);
        let alpha_in = U96F32::from_num(1_000_000_000_000_u64);
        mock::setup_reserves(netuid, tao_reserve.to_num(), alpha_in.to_num());
        let current_price =
            <Test as pallet::Config>::SwapInterface::current_alpha_price(netuid.into())
                .to_num::<f64>();

        // Initialize swap v3
        assert_ok!(<tests::mock::Test as pallet::Config>::SwapInterface::swap(
            netuid.into(),
            OrderType::Buy,
            0,
            0,
            true
        ));

        // Add stake with slippage safety and check if the result is ok
        assert_ok!(SubtensorModule::stake_into_subnet(
            &hotkey,
            &coldkey,
            netuid,
            amount,
            u64::MAX,
        ));
        let expected_stake = ((amount as f64) * 0.997 / current_price) as u64;

        // Check if stake has increased
        assert_abs_diff_eq!(
            SubtensorModule::get_stake_for_hotkey_and_coldkey_on_subnet(&hotkey, &coldkey, netuid)
                as u64,
            expected_stake,
            epsilon = expected_stake / 100,
        );
    });
}

#[test]
fn test_unstake_from_subnet_low_amount() {
    new_test_ext(1).execute_with(|| {
        let owner_hotkey = U256::from(1);
        let owner_coldkey = U256::from(2);
        let hotkey = U256::from(3);
        let coldkey = U256::from(4);
        let amount = 10;

        // add network
        let netuid: u16 = add_dynamic_network(&owner_hotkey, &owner_coldkey);

        // Forse-set alpha in and tao reserve to make price equal 0.01
        let tao_reserve = U96F32::from_num(100_000_000_000_u64);
        let alpha_in = U96F32::from_num(1_000_000_000_000_u64);
        mock::setup_reserves(netuid, tao_reserve.to_num(), alpha_in.to_num());

        // Initialize swap v3
        assert_ok!(<tests::mock::Test as pallet::Config>::SwapInterface::swap(
            netuid.into(),
            OrderType::Buy,
            0,
            0,
            true
        ));

        // Add stake and check if the result is ok
        assert_ok!(SubtensorModule::stake_into_subnet(
            &hotkey,
            &coldkey,
            netuid,
            amount,
            u64::MAX,
        ));

        // Remove stake
        let alpha =
            SubtensorModule::get_stake_for_hotkey_and_coldkey_on_subnet(&hotkey, &coldkey, netuid);
        assert_ok!(SubtensorModule::unstake_from_subnet(
            &hotkey,
            &coldkey,
            netuid,
            alpha,
            u64::MIN,
        ));

        // Check if stake is zero
        assert_eq!(
            SubtensorModule::get_stake_for_hotkey_and_coldkey_on_subnet(&hotkey, &coldkey, netuid),
            0,
        );
    });
}

#[test]
fn test_stake_into_subnet_prohibitive_limit() {
    new_test_ext(1).execute_with(|| {
        let owner_hotkey = U256::from(1);
        let owner_coldkey = U256::from(2);
        let coldkey = U256::from(4);
        let amount = 100_000_000;

        // add network
        let netuid: u16 = add_dynamic_network(&owner_hotkey, &owner_coldkey);
        SubtensorModule::add_balance_to_coldkey_account(&coldkey, amount);

        // Forse-set alpha in and tao reserve to make price equal 0.01
        let tao_reserve = U96F32::from_num(100_000_000_000_u64);
        let alpha_in = U96F32::from_num(1_000_000_000_000_u64);
        mock::setup_reserves(netuid, tao_reserve.to_num(), alpha_in.to_num());

        // Initialize swap v3
        assert_ok!(<tests::mock::Test as pallet::Config>::SwapInterface::swap(
            netuid.into(),
            OrderType::Buy,
            0,
            0,
            true
        ));

        // Add stake and check if the result is ok
        // Use prohibitive limit price
        assert_err!(
            SubtensorModule::add_stake_limit(
                RuntimeOrigin::signed(coldkey),
                owner_hotkey,
                netuid,
                amount,
                0,
                true,
            ),
            Error::<Test>::ZeroMaxStakeAmount
        );

        // Check if stake has NOT increased
        assert_eq!(
            SubtensorModule::get_stake_for_hotkey_and_coldkey_on_subnet(
                &owner_hotkey,
                &coldkey,
                netuid
            ),
            0_u64
        );

        // Check if balance has NOT decreased
        assert_eq!(SubtensorModule::get_coldkey_balance(&coldkey), amount);
    });
}

#[test]
fn test_unstake_from_subnet_prohibitive_limit() {
    new_test_ext(1).execute_with(|| {
        let owner_hotkey = U256::from(1);
        let owner_coldkey = U256::from(2);
        let coldkey = U256::from(4);
        let amount = 100_000_000;

        // add network
        let netuid: u16 = add_dynamic_network(&owner_hotkey, &owner_coldkey);
        SubtensorModule::add_balance_to_coldkey_account(&coldkey, amount);

        // Forse-set alpha in and tao reserve to make price equal 0.01
        let tao_reserve = U96F32::from_num(100_000_000_000_u64);
        let alpha_in = U96F32::from_num(1_000_000_000_000_u64);
        mock::setup_reserves(netuid, tao_reserve.to_num(), alpha_in.to_num());

        // Initialize swap v3
        assert_ok!(<tests::mock::Test as pallet::Config>::SwapInterface::swap(
            netuid.into(),
            OrderType::Buy,
            0,
            0,
            true
        ));

        // Add stake and check if the result is ok
        assert_ok!(SubtensorModule::stake_into_subnet(
            &owner_hotkey,
            &coldkey,
            netuid,
            amount,
            u64::MAX,
        ));

        // Remove stake
        // Use prohibitive limit price
        let balance_before = SubtensorModule::get_coldkey_balance(&coldkey);
        let alpha = SubtensorModule::get_stake_for_hotkey_and_coldkey_on_subnet(
            &owner_hotkey,
            &coldkey,
            netuid,
        );
        assert_err!(
            SubtensorModule::remove_stake_limit(
                RuntimeOrigin::signed(coldkey),
                owner_hotkey,
                netuid,
                alpha,
                u64::MAX,
                true,
            ),
            Error::<Test>::ZeroMaxStakeAmount
        );

        // Check if stake has NOT decreased
        assert_eq!(
            SubtensorModule::get_stake_for_hotkey_and_coldkey_on_subnet(
                &owner_hotkey,
                &coldkey,
                netuid
            ),
            alpha
        );

        // Check if balance has NOT increased
        assert_eq!(
            SubtensorModule::get_coldkey_balance(&coldkey),
            balance_before,
        );
    });
}

#[test]
fn test_unstake_full_amount() {
    new_test_ext(1).execute_with(|| {
        let owner_hotkey = U256::from(1);
        let owner_coldkey = U256::from(2);
        let coldkey = U256::from(4);
        let amount = 100_000_000;

        // add network
        let netuid: u16 = add_dynamic_network(&owner_hotkey, &owner_coldkey);
        SubtensorModule::add_balance_to_coldkey_account(&coldkey, amount);

        // Forse-set alpha in and tao reserve to make price equal 0.01
        let tao_reserve = U96F32::from_num(100_000_000_000_u64);
        let alpha_in = U96F32::from_num(1_000_000_000_000_u64);
        mock::setup_reserves(netuid, tao_reserve.to_num(), alpha_in.to_num());

        // Initialize swap v3
        assert_ok!(<tests::mock::Test as pallet::Config>::SwapInterface::swap(
            netuid.into(),
            OrderType::Buy,
            0,
            0,
            true
        ));

        // Add stake and check if the result is ok
        assert_ok!(SubtensorModule::stake_into_subnet(
            &owner_hotkey,
            &coldkey,
            netuid,
            amount,
            u64::MAX,
        ));

        // Remove stake
        // Use prohibitive limit price
        let balance_before = SubtensorModule::get_coldkey_balance(&coldkey);
        let alpha = SubtensorModule::get_stake_for_hotkey_and_coldkey_on_subnet(
            &owner_hotkey,
            &coldkey,
            netuid,
        );
        assert_ok!(SubtensorModule::remove_stake(
            RuntimeOrigin::signed(coldkey),
            owner_hotkey,
            netuid,
            alpha,
        ));

        // Check if stake is zero
        assert_eq!(
            SubtensorModule::get_stake_for_hotkey_and_coldkey_on_subnet(
                &owner_hotkey,
                &coldkey,
                netuid
            ),
            0
        );

        // Check if balance has increased accordingly
        let balance_after = SubtensorModule::get_coldkey_balance(&coldkey);
        let actual_balance_increase = (balance_after - balance_before) as f64;
        let fee_rate = pallet_subtensor_swap::FeeRate::<Test>::get(NetUid::from(netuid)) as f64
            / u16::MAX as f64;
        let expected_balance_increase = amount as f64 * (1. - fee_rate) / (1. + fee_rate);
        assert_abs_diff_eq!(
            actual_balance_increase,
            expected_balance_increase,
            epsilon = expected_balance_increase / 10_000.
        );
    });
}

fn price_to_tick(price: f64) -> TickIndex {
    let price_sqrt: U64F64 = U64F64::from_num(price.sqrt());
    // Handle potential errors in the conversion
    match TickIndex::try_from_sqrt_price(price_sqrt) {
        Ok(mut tick) => {
            // Ensure the tick is within bounds
            if tick > TickIndex::MAX {
                tick = TickIndex::MAX;
            } else if tick < TickIndex::MIN {
                tick = TickIndex::MIN;
            }
            tick
        }
        // Default to a reasonable value when conversion fails
        Err(_) => {
            if price > 1.0 {
                TickIndex::MAX
            } else {
                TickIndex::MIN
            }
        }
    }
}

/// Test correctness of swap fees:
///   1. TAO is not minted or burned
///   2. Fees match FeeRate
///
#[test]
fn test_swap_fees_tao_correctness() {
    new_test_ext(1).execute_with(|| {
        let owner_hotkey = U256::from(1);
        let owner_coldkey = U256::from(2);
        let coldkey = U256::from(4);
        let amount = 1_000_000_000;
        let owner_balance_before = amount * 10;
        let user_balance_before = amount * 100;

        // add network
        let netuid: u16 = add_dynamic_network(&owner_hotkey, &owner_coldkey);
        SubtensorModule::add_balance_to_coldkey_account(&owner_coldkey, owner_balance_before);
        SubtensorModule::add_balance_to_coldkey_account(&coldkey, user_balance_before);
        let fee_rate = pallet_subtensor_swap::FeeRate::<Test>::get(NetUid::from(netuid)) as f64
            / u16::MAX as f64;
        pallet_subtensor_swap::EnabledUserLiquidity::<Test>::insert(NetUid::from(netuid), true);

        // Forse-set alpha in and tao reserve to make price equal 0.25
        let tao_reserve = U96F32::from_num(100_000_000_000_u64);
        let alpha_in = U96F32::from_num(400_000_000_000_u64);
        mock::setup_reserves(netuid, tao_reserve.to_num(), alpha_in.to_num());

        // Check starting "total TAO"
        let total_tao_before =
            user_balance_before + owner_balance_before + SubnetTAO::<Test>::get(netuid);

        // Get alpha for owner
        assert_ok!(SubtensorModule::add_stake(
            RuntimeOrigin::signed(owner_coldkey),
            owner_hotkey,
            netuid,
            amount,
        ));
        let mut fees = (fee_rate * amount as f64) as u64;

        // Add owner coldkey Alpha as concentrated liquidity
        // between current price current price + 0.01
        let current_price =
            <Test as pallet::Config>::SwapInterface::current_alpha_price(netuid.into())
                .to_num::<f64>()
                + 0.0001;
        let limit_price = current_price + 0.01;
        let tick_low = price_to_tick(current_price);
        let tick_high = price_to_tick(limit_price);
        let liquidity = amount;

        assert_ok!(<Test as pallet::Config>::SwapInterface::do_add_liquidity(
            netuid.into(),
            &owner_coldkey,
            &owner_hotkey,
            tick_low,
            tick_high,
            liquidity,
        ));

        // Limit-buy and then sell all alpha for user to hit owner liquidity
        assert_ok!(SubtensorModule::add_stake_limit(
            RuntimeOrigin::signed(coldkey),
            owner_hotkey,
            netuid,
            amount,
            (limit_price * u64::MAX as f64) as u64,
            true
        ));
        fees += (fee_rate * amount as f64) as u64;

        let user_alpha = SubtensorModule::get_stake_for_hotkey_and_coldkey_on_subnet(
            &owner_hotkey,
            &coldkey,
            netuid,
        );
        assert_ok!(SubtensorModule::remove_stake(
            RuntimeOrigin::signed(coldkey),
            owner_hotkey,
            netuid,
            user_alpha,
        ));
        // Do not add fees because selling fees are in alpha

        // Check ending "total TAO"
        let owner_balance_after = SubtensorModule::get_coldkey_balance(&owner_coldkey);
        let user_balance_after = SubtensorModule::get_coldkey_balance(&coldkey);
        let total_tao_after =
            user_balance_after + owner_balance_after + SubnetTAO::<Test>::get(netuid) + fees;

        // Total TAO does not change, leave some epsilon for rounding
        assert_abs_diff_eq!(total_tao_before, total_tao_after, epsilon = 2,);
    });
}

#[test]
fn test_increase_stake_for_hotkey_and_coldkey_on_subnet_adds_to_staking_hotkeys_map() {
    new_test_ext(1).execute_with(|| {
        let coldkey = U256::from(1);
        let coldkey1 = U256::from(2);
        let hotkey = U256::from(3);

        let netuid = 1;
=======
        let netuid = NetUid::from(1);
>>>>>>> 1f41b5ec
        let stake_amount = 100_000_000_000;

        // Check no entry in the staking hotkeys map
        assert!(!StakingHotkeys::<Test>::contains_key(coldkey));
        // insert manually
        StakingHotkeys::<Test>::insert(coldkey, Vec::<U256>::new());
        // check entry has no hotkey
        assert!(!StakingHotkeys::<Test>::get(coldkey).contains(&hotkey));

        SubtensorModule::increase_stake_for_hotkey_and_coldkey_on_subnet(
            &hotkey,
            &coldkey,
            netuid,
            stake_amount,
        );

        // Check entry exists in the staking hotkeys map
        assert!(StakingHotkeys::<Test>::contains_key(coldkey));
        // check entry has hotkey
        assert!(StakingHotkeys::<Test>::get(coldkey).contains(&hotkey));

        // Check no entry in the staking hotkeys map for coldkey1
        assert!(!StakingHotkeys::<Test>::contains_key(coldkey1));

        // Run increase stake for hotkey and coldkey1 on subnet
        SubtensorModule::increase_stake_for_hotkey_and_coldkey_on_subnet(
            &hotkey,
            &coldkey1,
            netuid,
            stake_amount,
        );

        // Check entry exists in the staking hotkeys map for coldkey1
        assert!(StakingHotkeys::<Test>::contains_key(coldkey1));
        // check entry has hotkey
        assert!(StakingHotkeys::<Test>::get(coldkey1).contains(&hotkey));
    });
}

/// This test verifies that minimum stake amount is sufficient to move price and apply
/// non-zero staking fees
#[test]
fn test_default_min_stake_sufficiency() {
    new_test_ext(1).execute_with(|| {
        let owner_hotkey = U256::from(1);
        let owner_coldkey = U256::from(2);
        let coldkey = U256::from(4);
        let min_tao_stake = DefaultMinStake::<Test>::get() * 2;
        let amount = min_tao_stake;
        let owner_balance_before = amount * 10;
        let user_balance_before = amount * 100;

        // add network
        let netuid: u16 = add_dynamic_network(&owner_hotkey, &owner_coldkey);
        SubtensorModule::add_balance_to_coldkey_account(&owner_coldkey, owner_balance_before);
        SubtensorModule::add_balance_to_coldkey_account(&coldkey, user_balance_before);
        let fee_rate = pallet_subtensor_swap::FeeRate::<Test>::get(NetUid::from(netuid)) as f64
            / u16::MAX as f64;

        // Set some extreme, but realistic TAO and Alpha reserves to minimize slippage
        // 1% of TAO max supply
        // 0.01 Alpha price
        let tao_reserve = U96F32::from_num(210_000_000_000_000_u64);
        let alpha_in = U96F32::from_num(21_000_000_000_000_000_u64);
        mock::setup_reserves(netuid, tao_reserve.to_num(), alpha_in.to_num());
        let current_price_before =
            <Test as pallet::Config>::SwapInterface::current_alpha_price(netuid.into());

        // Stake and unstake
        assert_ok!(SubtensorModule::add_stake(
            RuntimeOrigin::signed(coldkey),
            owner_hotkey,
            netuid,
            amount,
        ));
        let fee_stake = (fee_rate * amount as f64) as u64;
        let current_price_after_stake =
            <Test as pallet::Config>::SwapInterface::current_alpha_price(netuid.into());

        let user_alpha = SubtensorModule::get_stake_for_hotkey_and_coldkey_on_subnet(
            &owner_hotkey,
            &coldkey,
            netuid,
        );
        assert_ok!(SubtensorModule::remove_stake(
            RuntimeOrigin::signed(coldkey),
            owner_hotkey,
            netuid,
            user_alpha,
        ));
        let fee_unstake = (fee_rate * user_alpha as f64) as u64;
        let current_price_after_unstake =
            <Test as pallet::Config>::SwapInterface::current_alpha_price(netuid.into());

        assert!(fee_stake > 0);
        assert!(fee_unstake > 0);
        assert!(current_price_after_stake > current_price_before);
        assert!(current_price_after_stake > current_price_after_unstake);
    });
}

/// Test that modify_position always credits fees
///
#[test]
fn test_update_position_fees() {
    // Test cases: add or remove liquidity during modification
    [false, true].into_iter().for_each(|add| {
        new_test_ext(1).execute_with(|| {
            let owner_hotkey = U256::from(1);
            let owner_coldkey = U256::from(2);
            let coldkey = U256::from(4);
            let amount = 1_000_000_000;

            // add network
            let netuid: u16 = add_dynamic_network(&owner_hotkey, &owner_coldkey);
            SubtensorModule::add_balance_to_coldkey_account(&owner_coldkey, amount * 10);
            SubtensorModule::add_balance_to_coldkey_account(&coldkey, amount * 100);
            pallet_subtensor_swap::EnabledUserLiquidity::<Test>::insert(NetUid::from(netuid), true);

            // Forse-set alpha in and tao reserve to make price equal 0.25
            let tao_reserve = U96F32::from_num(100_000_000_000_u64);
            let alpha_in = U96F32::from_num(400_000_000_000_u64);
            mock::setup_reserves(netuid, tao_reserve.to_num(), alpha_in.to_num());

            // Get alpha for owner
            assert_ok!(SubtensorModule::add_stake(
                RuntimeOrigin::signed(owner_coldkey),
                owner_hotkey,
                netuid,
                amount,
            ));

            // Add owner coldkey Alpha as concentrated liquidity
            // between current price current price + 0.01
            let current_price =
                <Test as pallet::Config>::SwapInterface::current_alpha_price(netuid.into())
                    .to_num::<f64>()
                    + 0.0001;
            let limit_price = current_price + 0.001;
            let tick_low = price_to_tick(current_price);
            let tick_high = price_to_tick(limit_price);
            let liquidity = amount;

            let (position_id, _, _) = <Test as pallet::Config>::SwapInterface::do_add_liquidity(
                NetUid::from(netuid),
                &owner_coldkey,
                &owner_hotkey,
                tick_low,
                tick_high,
                liquidity,
            )
            .unwrap();

            // Buy and then sell all alpha for user to hit owner liquidity
            assert_ok!(SubtensorModule::add_stake(
                RuntimeOrigin::signed(coldkey),
                owner_hotkey,
                netuid,
                amount,
            ));

            let user_alpha = SubtensorModule::get_stake_for_hotkey_and_coldkey_on_subnet(
                &owner_hotkey,
                &coldkey,
                netuid,
            );
            assert_ok!(SubtensorModule::remove_stake(
                RuntimeOrigin::signed(coldkey),
                owner_hotkey,
                netuid,
                user_alpha,
            ));

            // Modify position - fees should be collected and paid to the owner
            let owner_tao_before = SubtensorModule::get_coldkey_balance(&owner_coldkey);
            let owner_alpha_before = SubtensorModule::get_stake_for_hotkey_and_coldkey_on_subnet(
                &owner_hotkey,
                &owner_coldkey,
                netuid,
            );

            // Make small modification
            let delta =
                <tests::mock::Test as pallet_subtensor_swap::Config>::MinimumLiquidity::get()
                    as i64
                    * (if add { 1 } else { -1 });
            assert_ok!(Swap::modify_position(
                RuntimeOrigin::signed(owner_coldkey),
                owner_hotkey,
                netuid.into(),
                position_id.into(),
                delta,
            ));

            // Check ending owner TAO and alpha
            let owner_tao_after_add = SubtensorModule::get_coldkey_balance(&owner_coldkey);
            let owner_alpha_after_add = SubtensorModule::get_stake_for_hotkey_and_coldkey_on_subnet(
                &owner_hotkey,
                &owner_coldkey,
                netuid,
            );

            assert!(owner_tao_after_add > owner_tao_before);
            assert!(owner_alpha_after_add > owner_alpha_before); // always greater because of claimed fees

            // Make small modification again - should not claim more fees
            assert_ok!(Swap::modify_position(
                RuntimeOrigin::signed(owner_coldkey),
                owner_hotkey,
                netuid.into(),
                position_id.into(),
                delta,
            ));

            // Check ending owner TAO and alpha
            let owner_tao_after_repeat = SubtensorModule::get_coldkey_balance(&owner_coldkey);
            let owner_alpha_after_repeat =
                SubtensorModule::get_stake_for_hotkey_and_coldkey_on_subnet(
                    &owner_hotkey,
                    &owner_coldkey,
                    netuid,
                );

            assert!(owner_tao_after_add == owner_tao_after_repeat);
            if add {
                assert!(owner_alpha_after_add > owner_alpha_after_repeat);
            } else {
                assert!(owner_alpha_after_add < owner_alpha_after_repeat);
            }
        });
    });
}

fn setup_positions(netuid: NetUid) {
    for (coldkey, hotkey, low_price, high_price, liquidity) in [
        (2, 12, 0.1, 0.20, 1_000_000_000_000_u64),
        (3, 13, 0.15, 0.25, 200_000_000_000_u64),
        (4, 14, 0.25, 0.5, 3_000_000_000_000_u64),
        (5, 15, 0.3, 0.6, 300_000_000_000_u64),
        (6, 16, 0.4, 0.7, 8_000_000_000_000_u64),
        (7, 17, 0.5, 0.8, 600_000_000_000_u64),
        (8, 18, 0.6, 0.9, 700_000_000_000_u64),
        (9, 19, 0.7, 1.0, 100_000_000_000_u64),
        (10, 20, 0.8, 1.1, 300_000_000_000_u64),
    ] {
        SubtensorModule::create_account_if_non_existent(&U256::from(coldkey), &U256::from(hotkey));
        SubtensorModule::add_balance_to_coldkey_account(
            &U256::from(coldkey),
            1_000_000_000_000_000,
        );
        SubtensorModule::increase_stake_for_hotkey_and_coldkey_on_subnet(
            &U256::from(hotkey),
            &U256::from(coldkey),
            netuid.into(),
            1_000_000_000_000_000,
        );

        let tick_low = price_to_tick(low_price);
        let tick_high = price_to_tick(high_price);
        let add_lq_call = SwapCall::<Test>::add_liquidity {
            hotkey: U256::from(hotkey),
            netuid: netuid.into(),
            tick_low,
            tick_high,
            liquidity,
        };
        assert_ok!(
            RuntimeCall::Swap(add_lq_call).dispatch(RuntimeOrigin::signed(U256::from(coldkey)))
        );
    }
}

#[test]
fn test_large_swap() {
    new_test_ext(1).execute_with(|| {
        let owner_hotkey = U256::from(1);
        let owner_coldkey = U256::from(2);
        let coldkey = U256::from(100);

        // add network
        let netuid: u16 = add_dynamic_network(&owner_hotkey, &owner_coldkey);
        SubtensorModule::add_balance_to_coldkey_account(&coldkey, 1_000_000_000_000_000);
        pallet_subtensor_swap::EnabledUserLiquidity::<Test>::insert(NetUid::from(netuid), true);

        // Force the swap to initialize
        SubtensorModule::swap_tao_for_alpha(netuid, 0, 1_000_000_000_000).unwrap();

        setup_positions(netuid.into());

        let swap_amount = 100_000_000_000_000;
        assert_ok!(SubtensorModule::add_stake(
            RuntimeOrigin::signed(coldkey),
            owner_hotkey,
            netuid,
            swap_amount,
        ));
    });
}<|MERGE_RESOLUTION|>--- conflicted
+++ resolved
@@ -54,11 +54,8 @@
 
         //add network
         let netuid = add_dynamic_network(&hotkey_account_id, &coldkey_account_id);
-<<<<<<< HEAD
 
         mock::setup_reserves(netuid, amount * 1_000_000, amount * 10_000_000);
-=======
->>>>>>> 1f41b5ec
 
         // Give it some $$$ in his coldkey balance
         SubtensorModule::add_balance_to_coldkey_account(&coldkey_account_id, amount);
@@ -711,10 +708,6 @@
         let coldkey_account_id = U256::from(81337);
         let amount = DefaultMinStake::<Test>::get() * 10;
         let netuid = add_dynamic_network(&subnet_owner_hotkey, &subnet_owner_coldkey);
-<<<<<<< HEAD
-=======
-        let fee = DefaultStakingFee::<Test>::get();
->>>>>>> 1f41b5ec
         register_ok_neuron(netuid, hotkey_account_id, coldkey_account_id, 192213123);
 
         // Give it some $$$ in his coldkey balance
@@ -820,7 +813,6 @@
             // Higher previous epoch stake than current stake
             (1_000_000_000, 100_000_000_000_u64, 100_000_000_000_000_u64),
         ]
-<<<<<<< HEAD
         .into_iter()
         .for_each(|(amount_to_stake, alpha_divs, hotkey_alpha)| {
             let subnet_owner_coldkey = U256::from(1);
@@ -846,32 +838,6 @@
                 netuid,
                 amount
             ));
-=======
-        .iter()
-        .for_each(
-            |(amount_to_stake, alpha_divs, hotkey_alpha, expected_fee)| {
-                let subnet_owner_coldkey = U256::from(1);
-                let subnet_owner_hotkey = U256::from(2);
-                let hotkey_account_id = U256::from(581337);
-                let coldkey_account_id = U256::from(81337);
-                let amount = *amount_to_stake;
-                let netuid = add_dynamic_network(&subnet_owner_hotkey, &subnet_owner_coldkey);
-                register_ok_neuron(netuid, hotkey_account_id, coldkey_account_id, 192213123);
-
-                // Give it some $$$ in his coldkey balance
-                SubtensorModule::add_balance_to_coldkey_account(&coldkey_account_id, amount);
-                AlphaDividendsPerSubnet::<Test>::insert(netuid, hotkey_account_id, *alpha_divs);
-                TotalHotkeyAlphaLastEpoch::<Test>::insert(hotkey_account_id, netuid, *hotkey_alpha);
-                let balance_before = SubtensorModule::get_coldkey_balance(&coldkey_account_id);
-
-                // Stake to hotkey account, and check if the result is ok
-                assert_ok!(SubtensorModule::add_stake(
-                    RuntimeOrigin::signed(coldkey_account_id),
-                    hotkey_account_id,
-                    netuid,
-                    amount
-                ));
->>>>>>> 1f41b5ec
 
             // Remove all stake
             let stake = SubtensorModule::get_stake_for_hotkey_and_coldkey_on_subnet(
@@ -3098,180 +3064,11 @@
 #[test]
 fn test_max_amount_remove_root() {
     new_test_ext(0).execute_with(|| {
-<<<<<<< HEAD
-        // 0 price on root => max is u64::MAX
-        assert_eq!(SubtensorModule::get_max_amount_remove(0, 0), Ok(u64::MAX));
-=======
-        let subnet_owner_coldkey = U256::from(1001);
-        let subnet_owner_hotkey = U256::from(1002);
-        let netuid = add_dynamic_network(&subnet_owner_hotkey, &subnet_owner_coldkey);
-
-        // Test cases are generated with help with this limit-staking calculator:
-        // https://docs.google.com/spreadsheets/d/1pfU-PVycd3I4DbJIc0GjtPohy4CbhdV6CWqgiy__jKE
-        // This is for reference only; verify before use.
-        //
-        // CSV backup for this spreadhsheet:
-        //
-        // SubnetTAO,AlphaIn,initial price,limit price,max swappable
-        // 100,100,=A2/B2,4,=B8*D8-A8
-        //
-        // tao_in, alpha_in, limit_price, expected_max_swappable
-        [
-            // Zero handling (no panics)
-            (
-                0,
-                1_000_000_000,
-                100,
-                Err(Error::<Test>::ZeroMaxStakeAmount),
-            ),
-            (
-                1_000_000_000,
-                0,
-                100,
-                Err(Error::<Test>::ZeroMaxStakeAmount),
-            ),
-            (
-                1_000_000_000,
-                1_000_000_000,
-                0,
-                Err(Error::<Test>::ZeroMaxStakeAmount),
-            ),
-            // Low bounds
-            (1, 1, 0, Err(Error::<Test>::ZeroMaxStakeAmount)),
-            (1, 1, 1, Err(Error::<Test>::ZeroMaxStakeAmount)),
-            (1, 1, 2, Err(Error::<Test>::ZeroMaxStakeAmount)),
-            (1, 1, 50_000_000_000, Ok(49)),
-            // Basic math
-            (1_000, 1_000, 2_000_000_000, Ok(1_000)),
-            (1_000, 1_000, 4_000_000_000, Ok(3_000)),
-            (1_000, 1_000, 16_000_000_000, Ok(15_000)),
-            (
-                1_000_000_000_000,
-                1_000_000_000_000,
-                16_000_000_000,
-                Ok(15_000_000_000_000),
-            ),
-            // Normal range values with edge cases
-            (
-                150_000_000_000,
-                100_000_000_000,
-                0,
-                Err(Error::<Test>::ZeroMaxStakeAmount),
-            ),
-            (
-                150_000_000_000,
-                100_000_000_000,
-                100_000_000,
-                Err(Error::<Test>::ZeroMaxStakeAmount),
-            ),
-            (
-                150_000_000_000,
-                100_000_000_000,
-                500_000_000,
-                Err(Error::<Test>::ZeroMaxStakeAmount),
-            ),
-            (
-                150_000_000_000,
-                100_000_000_000,
-                1_499_999_999,
-                Err(Error::<Test>::ZeroMaxStakeAmount),
-            ),
-            (
-                150_000_000_000,
-                100_000_000_000,
-                1_500_000_000,
-                Err(Error::<Test>::ZeroMaxStakeAmount),
-            ),
-            (150_000_000_000, 100_000_000_000, 1_500_000_001, Ok(100)),
-            (
-                150_000_000_000,
-                100_000_000_000,
-                3_000_000_000,
-                Ok(150_000_000_000),
-            ),
-            // Miscellaneous overflows and underflows
-            (150_000_000_000, 100_000_000_000, u64::MAX, Ok(u64::MAX)),
-            (150_000_000_000, 100_000_000_000, u64::MAX / 2, Ok(u64::MAX)),
-            (1_000_000, 1_000_000_000_000_000_000_u64, 1, Ok(999_000_000)),
-            (
-                1_000_000,
-                1_000_000_000_000_000_000_u64,
-                2,
-                Ok(1_999_000_000),
-            ),
-            (
-                1_000_000,
-                1_000_000_000_000_000_000_u64,
-                10_000,
-                Ok(9_999_999_000_000),
-            ),
-            (
-                1_000_000,
-                1_000_000_000_000_000_000_u64,
-                100_000,
-                Ok(99_999_999_000_000),
-            ),
-            (
-                1_000_000,
-                1_000_000_000_000_000_000_u64,
-                1_000_000,
-                Ok(999_999_999_000_000),
-            ),
-            (
-                1_000_000,
-                1_000_000_000_000_000_000_u64,
-                1_000_000_000,
-                Ok(999_999_999_999_000_000),
-            ),
-            (
-                21_000_000_000_000_000,
-                10_000_000,
-                4_200_000_000_000_000_000,
-                Ok(21_000_000_000_000_000),
-            ),
-            (
-                21_000_000_000_000_000,
-                1_000_000_000_000_000_000_u64,
-                u64::MAX,
-                Ok(u64::MAX),
-            ),
-            (
-                21_000_000_000_000_000,
-                1_000_000_000_000_000_000_u64,
-                42_000_000,
-                Ok(21_000_000_000_000_000),
-            ),
-        ]
-        .iter()
-        .for_each(
-            |&(tao_in, alpha_in, limit_price, ref expected_max_swappable)| {
-                // Forse-set alpha in and tao reserve to achieve relative price of subnets
-                SubnetTAO::<Test>::insert(netuid, tao_in);
-                SubnetAlphaIn::<Test>::insert(netuid, alpha_in);
-
-                if alpha_in != 0 {
-                    let expected_price = I96F32::from_num(tao_in) / I96F32::from_num(alpha_in);
-                    assert_eq!(SubtensorModule::get_alpha_price(netuid), expected_price);
-                }
-
-                assert_eq!(
-                    SubtensorModule::get_max_amount_add(netuid, limit_price),
-                    *expected_max_swappable,
-                );
-            },
-        );
-    });
-}
-
-#[test]
-fn test_max_amount_remove_root() {
-    new_test_ext(0).execute_with(|| {
         // 0 price on root => max is u64::MAX
         assert_eq!(
             SubtensorModule::get_max_amount_remove(NetUid::ROOT, 0),
             Ok(u64::MAX)
         );
->>>>>>> 1f41b5ec
 
         // 0.5 price on root => max is u64::MAX
         assert_eq!(
@@ -4130,16 +3927,8 @@
         let stake_amount = 300_000_000_000;
 
         // add network
-<<<<<<< HEAD
-        let netuid: u16 = add_dynamic_network(&hotkey_account_id, &coldkey_account_id);
+        let netuid = add_dynamic_network(&hotkey_account_id, &coldkey_account_id);
         SubtensorModule::add_balance_to_coldkey_account(
-=======
-        let netuid = add_dynamic_network(&hotkey_account_id, &coldkey_account_id);
-
-        // Give the neuron some stake to remove
-        SubtensorModule::increase_stake_for_hotkey_and_coldkey_on_subnet(
-            &hotkey_account_id,
->>>>>>> 1f41b5ec
             &coldkey_account_id,
             stake_amount + ExistentialDeposit::get(),
         );
@@ -4343,12 +4132,7 @@
         let hotkey_account_id = U256::from(581337);
         let coldkey_account_id = U256::from(81337);
         let amount = 10_000_000_000;
-<<<<<<< HEAD
-        let netuid: u16 = add_dynamic_network(&subnet_owner_hotkey, &subnet_owner_coldkey);
-=======
         let netuid = add_dynamic_network(&subnet_owner_hotkey, &subnet_owner_coldkey);
-        let mut fee = DefaultStakingFee::<Test>::get();
->>>>>>> 1f41b5ec
         register_ok_neuron(netuid, hotkey_account_id, coldkey_account_id, 192213123);
 
         // Give it some $$$ in his coldkey balance
@@ -4406,12 +4190,7 @@
         let hotkey_account_id = U256::from(581337);
         let coldkey_account_id = U256::from(81337);
         let amount = 10_000_000_000;
-<<<<<<< HEAD
-        let netuid: u16 = add_dynamic_network(&subnet_owner_hotkey, &subnet_owner_coldkey);
-=======
         let netuid = add_dynamic_network(&subnet_owner_hotkey, &subnet_owner_coldkey);
-        let fee = DefaultStakingFee::<Test>::get();
->>>>>>> 1f41b5ec
         register_ok_neuron(netuid, hotkey_account_id, coldkey_account_id, 192213123);
 
         // Give it some $$$ in his coldkey balance
@@ -4659,18 +4438,12 @@
 
         let new_alpha =
             SubtensorModule::get_stake_for_hotkey_and_coldkey_on_subnet(&hotkey, &coldkey, netuid);
-<<<<<<< HEAD
         assert_abs_diff_eq!(new_alpha, 0, epsilon = 1_000);
-        let new_root =
-            SubtensorModule::get_stake_for_hotkey_and_coldkey_on_subnet(&hotkey, &coldkey, 0);
-=======
-        assert_abs_diff_eq!(new_alpha, 0, epsilon = 1_000,);
         let new_root = SubtensorModule::get_stake_for_hotkey_and_coldkey_on_subnet(
             &hotkey,
             &coldkey,
             NetUid::ROOT,
         );
->>>>>>> 1f41b5ec
         assert!(new_root > 100_000);
     });
 }
@@ -4726,9 +4499,8 @@
         let coldkey = U256::from(4);
         let amount = 100_000_000;
 
-<<<<<<< HEAD
         // add network
-        let netuid: u16 = add_dynamic_network(&owner_hotkey, &owner_coldkey);
+        let netuid = add_dynamic_network(&owner_hotkey, &owner_coldkey);
 
         // Forse-set alpha in and tao reserve to make price equal 0.01
         let tao_reserve = U96F32::from_num(100_000_000_000_u64);
@@ -4777,7 +4549,7 @@
         let amount = 10;
 
         // add network
-        let netuid: u16 = add_dynamic_network(&owner_hotkey, &owner_coldkey);
+        let netuid = add_dynamic_network(&owner_hotkey, &owner_coldkey);
 
         // Forse-set alpha in and tao reserve to make price equal 0.01
         let tao_reserve = U96F32::from_num(100_000_000_000_u64);
@@ -4826,7 +4598,7 @@
         let amount = 10;
 
         // add network
-        let netuid: u16 = add_dynamic_network(&owner_hotkey, &owner_coldkey);
+        let netuid = add_dynamic_network(&owner_hotkey, &owner_coldkey);
 
         // Forse-set alpha in and tao reserve to make price equal 0.01
         let tao_reserve = U96F32::from_num(100_000_000_000_u64);
@@ -4879,7 +4651,7 @@
         let amount = 100_000_000;
 
         // add network
-        let netuid: u16 = add_dynamic_network(&owner_hotkey, &owner_coldkey);
+        let netuid = add_dynamic_network(&owner_hotkey, &owner_coldkey);
         SubtensorModule::add_balance_to_coldkey_account(&coldkey, amount);
 
         // Forse-set alpha in and tao reserve to make price equal 0.01
@@ -4934,7 +4706,7 @@
         let amount = 100_000_000;
 
         // add network
-        let netuid: u16 = add_dynamic_network(&owner_hotkey, &owner_coldkey);
+        let netuid = add_dynamic_network(&owner_hotkey, &owner_coldkey);
         SubtensorModule::add_balance_to_coldkey_account(&coldkey, amount);
 
         // Forse-set alpha in and tao reserve to make price equal 0.01
@@ -5007,7 +4779,7 @@
         let amount = 100_000_000;
 
         // add network
-        let netuid: u16 = add_dynamic_network(&owner_hotkey, &owner_coldkey);
+        let netuid = add_dynamic_network(&owner_hotkey, &owner_coldkey);
         SubtensorModule::add_balance_to_coldkey_account(&coldkey, amount);
 
         // Forse-set alpha in and tao reserve to make price equal 0.01
@@ -5111,7 +4883,7 @@
         let user_balance_before = amount * 100;
 
         // add network
-        let netuid: u16 = add_dynamic_network(&owner_hotkey, &owner_coldkey);
+        let netuid = add_dynamic_network(&owner_hotkey, &owner_coldkey);
         SubtensorModule::add_balance_to_coldkey_account(&owner_coldkey, owner_balance_before);
         SubtensorModule::add_balance_to_coldkey_account(&coldkey, user_balance_before);
         let fee_rate = pallet_subtensor_swap::FeeRate::<Test>::get(NetUid::from(netuid)) as f64
@@ -5198,10 +4970,7 @@
         let coldkey1 = U256::from(2);
         let hotkey = U256::from(3);
 
-        let netuid = 1;
-=======
         let netuid = NetUid::from(1);
->>>>>>> 1f41b5ec
         let stake_amount = 100_000_000_000;
 
         // Check no entry in the staking hotkeys map
@@ -5255,7 +5024,7 @@
         let user_balance_before = amount * 100;
 
         // add network
-        let netuid: u16 = add_dynamic_network(&owner_hotkey, &owner_coldkey);
+        let netuid = add_dynamic_network(&owner_hotkey, &owner_coldkey);
         SubtensorModule::add_balance_to_coldkey_account(&owner_coldkey, owner_balance_before);
         SubtensorModule::add_balance_to_coldkey_account(&coldkey, user_balance_before);
         let fee_rate = pallet_subtensor_swap::FeeRate::<Test>::get(NetUid::from(netuid)) as f64
@@ -5316,7 +5085,7 @@
             let amount = 1_000_000_000;
 
             // add network
-            let netuid: u16 = add_dynamic_network(&owner_hotkey, &owner_coldkey);
+            let netuid = add_dynamic_network(&owner_hotkey, &owner_coldkey);
             SubtensorModule::add_balance_to_coldkey_account(&owner_coldkey, amount * 10);
             SubtensorModule::add_balance_to_coldkey_account(&coldkey, amount * 100);
             pallet_subtensor_swap::EnabledUserLiquidity::<Test>::insert(NetUid::from(netuid), true);
@@ -5482,7 +5251,7 @@
         let coldkey = U256::from(100);
 
         // add network
-        let netuid: u16 = add_dynamic_network(&owner_hotkey, &owner_coldkey);
+        let netuid = add_dynamic_network(&owner_hotkey, &owner_coldkey);
         SubtensorModule::add_balance_to_coldkey_account(&coldkey, 1_000_000_000_000_000);
         pallet_subtensor_swap::EnabledUserLiquidity::<Test>::insert(NetUid::from(netuid), true);
 
