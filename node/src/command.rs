--- conflicted
+++ resolved
@@ -18,14 +18,10 @@
 use futures::TryFutureExt;
 use node_subtensor_runtime::Block;
 use sc_cli::SubstrateCli;
-<<<<<<< HEAD
-use sc_service::Configuration;
-=======
 use sc_service::{
     config::{ExecutorConfiguration, RpcConfiguration},
-    Configuration, PartialComponents,
+    Configuration,
 };
->>>>>>> d12309b3
 
 impl SubstrateCli for Cli {
     fn impl_name() -> String {
@@ -190,21 +186,14 @@
                             );
                         }
 
-<<<<<<< HEAD
                         cmd.run_with_spec::<HashingFor<Block>, service::ExecutorDispatch>(Some(
                             config.chain_spec,
                         ))
-=======
-                        cmd.run_with_spec::<sp_runtime::traits::HashingFor<Block>, ()>(Some(
-                            config.chain_spec,
-                        ))
                     }
                     BenchmarkCmd::Block(cmd) => {
                         let PartialComponents { client, .. } = service::new_partial(&config)?;
                         cmd.run(client)
->>>>>>> d12309b3
-                    }
-                    BenchmarkCmd::Block(cmd) => cmd.run(client),
+                    }
                     #[cfg(not(feature = "runtime-benchmarks"))]
                     BenchmarkCmd::Storage(_) => Err(
                         "Storage benchmarking can be enabled with `--features runtime-benchmarks`."
@@ -252,28 +241,13 @@
             runner.sync_run(|config| cmd.run::<Block>(&config))
         }
         None => {
-            let runner = cli.create_runner(&cli.run)?;
-            runner.run_node_until_exit(|config| async move {
+			let runner = cli.create_runner(&cli.run)?;
+			runner.run_node_until_exit(|config| async move {
                 let config = override_default_heap_pages(config, 60_000);
-<<<<<<< HEAD
-                service::new_full::<sc_network::Litep2pNetworkBackend>(config, cli.eth, cli.sealing)
-                    .map_err(Into::into)
-                    .await
-=======
-                match config.network.network_backend {
-					sc_network::config::NetworkBackendType::Libp2p => service::new_full::<
-						sc_network::NetworkWorker<
-							node_subtensor_runtime::opaque::Block,
-							<node_subtensor_runtime::opaque::Block as sp_runtime::traits::Block>::Hash,
-						>,
-					>(config)
-					.map_err(sc_cli::Error::Service),
-					sc_network::config::NetworkBackendType::Litep2p =>
-						service::new_full::<sc_network::Litep2pNetworkBackend>(config)
-							.map_err(sc_cli::Error::Service),
-				}
->>>>>>> d12309b3
-            })
+				service::build_full(config, cli.eth, cli.sealing)
+					.map_err(Into::into)
+					.await
+			})
         }
     }
 }
