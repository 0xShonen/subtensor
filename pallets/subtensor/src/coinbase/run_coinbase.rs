--- conflicted
+++ resolved
@@ -496,33 +496,27 @@
         for (hotkey, incentive) in incentives {
             log::debug!("incentives: hotkey: {incentive:?}");
 
-<<<<<<< HEAD
-            if maybe_owner_hotkey.is_ok_and(|owner_hotkey| hotkey == owner_hotkey) {
-                log::debug!("incentives: hotkey: {hotkey:?} is SN owner hotkey");
-                match RecycleOrBurn::<T>::try_get(netuid) {
-                    Ok(RecycleOrBurn::Recycle) => {
-                        log::debug!("recycling {incentive:?}");
-                        // recycle the incentive
-
-                        // Recycle means we should decrease the alpha issuance tracker.
-                        SubnetAlphaOut::<T>::mutate(netuid, |total| {
-                            *total = total.saturating_sub(incentive);
-                        });
-
-                        continue;
-                    }
-                    Ok(RecycleOrBurn::Burn) | Err(_) => {
-                        log::debug!("burning {incentive:?}"); // Skip/burn miner-emission for SN owner hotkey.
-                        continue;
-                    }
-                }
-=======
             // Skip/burn miner-emission for immune keys
             if owner_hotkeys.contains(&hotkey) {
                 log::debug!(
                     "incentives: hotkey: {hotkey:?} is SN owner hotkey or associated hotkey, skipping {incentive:?}"
                 );
-                continue;
+				// Check if we should recycle or burn the incentive
+				match RecycleOrBurn::<T>::try_get(netuid) {
+                    Ok(RecycleOrBurn::Recycle) => {
+                        log::debug!("recycling {incentive:?}");
+                        // recycle the incentive
+
+                        // Recycle means we should decrease the alpha issuance tracker.
+                        SubnetAlphaOut::<T>::mutate(netuid, |total| {
+                            *total = total.saturating_sub(incentive);
+                        });
+                    }
+                    Ok(RecycleOrBurn::Burn) | Err(_) => {
+                        log::debug!("burning {incentive:?}"); // Skip/burn miner-emission for SN owner hotkey.
+                    }
+                }
+				continue;
             }
 
             let owner: T::AccountId = Owner::<T>::get(&hotkey);
@@ -539,7 +533,6 @@
                     owner: owner.clone(),
                     incentive,
                 });
->>>>>>> 56c31094
             }
             Self::increase_stake_for_hotkey_and_coldkey_on_subnet(
                 &destination,
