pragma solidity ^0.8.0;

address constant ISTAKING_ADDRESS = 0x0000000000000000000000000000000000000801;

interface IStaking {
<<<<<<< HEAD
    /**
     * @dev Adds a subtensor stake corresponding to the value sent with the transaction, associated
     * with the `hotkey`.
     *
     * This function allows external accounts and contracts to stake TAO into the subtensor pallet,
     * which effectively calls `add_stake` on the subtensor pallet with specified hotkey as a parameter
     * and coldkey being the hashed address mapping of H160 sender address to Substrate ss58 address as
     * implemented in Frontier HashedAddressMapping:
     * https://github.com/polkadot-evm/frontier/blob/2e219e17a526125da003e64ef22ec037917083fa/frame/evm/src/lib.rs#L739
     *
     * @param hotkey The hotkey public key (32 bytes).
     * @param netuid The subnet to stake to (uint16). Currently a noop, functionality will be enabled with RAO.
     *
     * Requirements:
     * - `hotkey` must be a valid hotkey registered on the network, ensuring that the stake is
     *   correctly attributed.
     */
    function addStake(bytes32 hotkey, uint16 netuid) external payable;
=======
  /**
   * @dev Adds a subtensor stake corresponding to the value sent with the transaction, associated
   * with the `hotkey`.
   *
   * This function allows external accounts and contracts to stake TAO into the subtensor pallet,
   * which effectively calls `add_stake` on the subtensor pallet with specified hotkey as a parameter
   * and coldkey being the hashed address mapping of H160 sender address to Substrate ss58 address as
   * implemented in Frontier HashedAddressMapping:
   * https://github.com/polkadot-evm/frontier/blob/2e219e17a526125da003e64ef22ec037917083fa/frame/evm/src/lib.rs#L739
   *
   * @param hotkey The hotkey public key (32 bytes).
   * @param netuid The subnet to stake to (uint256).
   *
   * Requirements:
   * - `hotkey` must be a valid hotkey registered on the network, ensuring that the stake is
   *   correctly attributed.
   */
  function addStake(bytes32 hotkey, uint256 netuid) external payable;
>>>>>>> 7bbba0a0

    /**
   * @dev Removes a subtensor stake `amount` from the specified `hotkey`.
   *
   * This function allows external accounts and contracts to unstake TAO from the subtensor pallet,
   * which effectively calls `remove_stake` on the subtensor pallet with specified hotkey as a parameter
   * and coldkey being the hashed address mapping of H160 sender address to Substrate ss58 address as
   * implemented in Frontier HashedAddressMapping:
   * https://github.com/polkadot-evm/frontier/blob/2e219e17a526125da003e64ef22ec037917083fa/frame/evm/src/lib.rs#L739
   *
   * @param hotkey The hotkey public key (32 bytes).
   * @param amount The amount to unstake in rao.
   * @param netuid The subnet to stake to (uint256).
   *
   * Requirements:
   * - `hotkey` must be a valid hotkey registered on the network, ensuring that the stake is
   *   correctly attributed.
   * - The existing stake amount must be not lower than specified amount
   */
<<<<<<< HEAD
    function removeStake(
        bytes32 hotkey,
        uint256 amount,
        uint16 netuid
    ) external;
=======
  function removeStake(bytes32 hotkey, uint256 amount, uint256 netuid) external;

  /**
   * @dev Delegates staking to a proxy account.
   *
   * @param delegate The public key (32 bytes) of the delegate.
   */
  function addProxy(bytes32 delegate) external;

  /**
   * @dev Removes staking proxy account.
   *
   * @param delegate The public key (32 bytes) of the delegate.
   */
  function removeProxy(bytes32 delegate) external;

  /**
  * @dev Returns the stake amount associated with the specified `hotkey` and `coldkey`.
  *
  * This function retrieves the current stake amount linked to a specific hotkey and coldkey pair.
  * It is a view function, meaning it does not modify the state of the contract and is free to call.
  *
  * @param hotkey The hotkey public key (32 bytes).
  * @param coldkey The coldkey public key (32 bytes).
  * @param netuid The subnet the stake is on (uint256).
  * @return The current stake amount in uint256 format.
  */
  function getStake(bytes32 hotkey, bytes32 coldkey, uint256 netuid) external view returns (uint256);
>>>>>>> 7bbba0a0
}<|MERGE_RESOLUTION|>--- conflicted
+++ resolved
@@ -3,7 +3,6 @@
 address constant ISTAKING_ADDRESS = 0x0000000000000000000000000000000000000801;
 
 interface IStaking {
-<<<<<<< HEAD
     /**
      * @dev Adds a subtensor stake corresponding to the value sent with the transaction, associated
      * with the `hotkey`.
@@ -15,86 +14,66 @@
      * https://github.com/polkadot-evm/frontier/blob/2e219e17a526125da003e64ef22ec037917083fa/frame/evm/src/lib.rs#L739
      *
      * @param hotkey The hotkey public key (32 bytes).
-     * @param netuid The subnet to stake to (uint16). Currently a noop, functionality will be enabled with RAO.
+     * @param netuid The subnet to stake to (uint256).
      *
      * Requirements:
      * - `hotkey` must be a valid hotkey registered on the network, ensuring that the stake is
      *   correctly attributed.
      */
-    function addStake(bytes32 hotkey, uint16 netuid) external payable;
-=======
-  /**
-   * @dev Adds a subtensor stake corresponding to the value sent with the transaction, associated
-   * with the `hotkey`.
-   *
-   * This function allows external accounts and contracts to stake TAO into the subtensor pallet,
-   * which effectively calls `add_stake` on the subtensor pallet with specified hotkey as a parameter
-   * and coldkey being the hashed address mapping of H160 sender address to Substrate ss58 address as
-   * implemented in Frontier HashedAddressMapping:
-   * https://github.com/polkadot-evm/frontier/blob/2e219e17a526125da003e64ef22ec037917083fa/frame/evm/src/lib.rs#L739
-   *
-   * @param hotkey The hotkey public key (32 bytes).
-   * @param netuid The subnet to stake to (uint256).
-   *
-   * Requirements:
-   * - `hotkey` must be a valid hotkey registered on the network, ensuring that the stake is
-   *   correctly attributed.
-   */
-  function addStake(bytes32 hotkey, uint256 netuid) external payable;
->>>>>>> 7bbba0a0
+    function addStake(bytes32 hotkey, uint256 netuid) external payable;
 
     /**
-   * @dev Removes a subtensor stake `amount` from the specified `hotkey`.
-   *
-   * This function allows external accounts and contracts to unstake TAO from the subtensor pallet,
-   * which effectively calls `remove_stake` on the subtensor pallet with specified hotkey as a parameter
-   * and coldkey being the hashed address mapping of H160 sender address to Substrate ss58 address as
-   * implemented in Frontier HashedAddressMapping:
-   * https://github.com/polkadot-evm/frontier/blob/2e219e17a526125da003e64ef22ec037917083fa/frame/evm/src/lib.rs#L739
-   *
-   * @param hotkey The hotkey public key (32 bytes).
-   * @param amount The amount to unstake in rao.
-   * @param netuid The subnet to stake to (uint256).
-   *
-   * Requirements:
-   * - `hotkey` must be a valid hotkey registered on the network, ensuring that the stake is
-   *   correctly attributed.
-   * - The existing stake amount must be not lower than specified amount
-   */
-<<<<<<< HEAD
+     * @dev Removes a subtensor stake `amount` from the specified `hotkey`.
+     *
+     * This function allows external accounts and contracts to unstake TAO from the subtensor pallet,
+     * which effectively calls `remove_stake` on the subtensor pallet with specified hotkey as a parameter
+     * and coldkey being the hashed address mapping of H160 sender address to Substrate ss58 address as
+     * implemented in Frontier HashedAddressMapping:
+     * https://github.com/polkadot-evm/frontier/blob/2e219e17a526125da003e64ef22ec037917083fa/frame/evm/src/lib.rs#L739
+     *
+     * @param hotkey The hotkey public key (32 bytes).
+     * @param amount The amount to unstake in rao.
+     * @param netuid The subnet to stake to (uint256).
+     *
+     * Requirements:
+     * - `hotkey` must be a valid hotkey registered on the network, ensuring that the stake is
+     *   correctly attributed.
+     * - The existing stake amount must be not lower than specified amount
+     */
     function removeStake(
         bytes32 hotkey,
         uint256 amount,
-        uint16 netuid
+        uint256 netuid
     ) external;
-=======
-  function removeStake(bytes32 hotkey, uint256 amount, uint256 netuid) external;
 
-  /**
-   * @dev Delegates staking to a proxy account.
-   *
-   * @param delegate The public key (32 bytes) of the delegate.
-   */
-  function addProxy(bytes32 delegate) external;
+    /**
+     * @dev Delegates staking to a proxy account.
+     *
+     * @param delegate The public key (32 bytes) of the delegate.
+     */
+    function addProxy(bytes32 delegate) external;
 
-  /**
-   * @dev Removes staking proxy account.
-   *
-   * @param delegate The public key (32 bytes) of the delegate.
-   */
-  function removeProxy(bytes32 delegate) external;
+    /**
+     * @dev Removes staking proxy account.
+     *
+     * @param delegate The public key (32 bytes) of the delegate.
+     */
+    function removeProxy(bytes32 delegate) external;
 
-  /**
-  * @dev Returns the stake amount associated with the specified `hotkey` and `coldkey`.
-  *
-  * This function retrieves the current stake amount linked to a specific hotkey and coldkey pair.
-  * It is a view function, meaning it does not modify the state of the contract and is free to call.
-  *
-  * @param hotkey The hotkey public key (32 bytes).
-  * @param coldkey The coldkey public key (32 bytes).
-  * @param netuid The subnet the stake is on (uint256).
-  * @return The current stake amount in uint256 format.
-  */
-  function getStake(bytes32 hotkey, bytes32 coldkey, uint256 netuid) external view returns (uint256);
->>>>>>> 7bbba0a0
+    /**
+     * @dev Returns the stake amount associated with the specified `hotkey` and `coldkey`.
+     *
+     * This function retrieves the current stake amount linked to a specific hotkey and coldkey pair.
+     * It is a view function, meaning it does not modify the state of the contract and is free to call.
+     *
+     * @param hotkey The hotkey public key (32 bytes).
+     * @param coldkey The coldkey public key (32 bytes).
+     * @param netuid The subnet the stake is on (uint256).
+     * @return The current stake amount in uint256 format.
+     */
+    function getStake(
+        bytes32 hotkey,
+        bytes32 coldkey,
+        uint256 netuid
+    ) external view returns (uint256);
 }