--- conflicted
+++ resolved
@@ -92,13 +92,8 @@
         #[pallet::weight(T::WeightInfo::sudo_set_default_take())]
         pub fn sudo_set_default_take(origin: OriginFor<T>, default_take: u16) -> DispatchResult {
             ensure_root(origin)?;
-<<<<<<< HEAD
             pallet_subtensor::Pallet::<T>::set_max_delegate_take(default_take);
-            log::info!("DefaultTakeSet( default_take: {:?} ) ", default_take);
-=======
-            T::Subtensor::set_max_delegate_take(default_take);
             log::debug!("DefaultTakeSet( default_take: {:?} ) ", default_take);
->>>>>>> 37e61694
             Ok(())
         }
 
@@ -109,13 +104,8 @@
         #[pallet::weight((0, DispatchClass::Operational, Pays::No))]
         pub fn sudo_set_tx_rate_limit(origin: OriginFor<T>, tx_rate_limit: u64) -> DispatchResult {
             ensure_root(origin)?;
-<<<<<<< HEAD
             pallet_subtensor::Pallet::<T>::set_tx_rate_limit(tx_rate_limit);
-            log::info!("TxRateLimitSet( tx_rate_limit: {:?} ) ", tx_rate_limit);
-=======
-            T::Subtensor::set_tx_rate_limit(tx_rate_limit);
             log::debug!("TxRateLimitSet( tx_rate_limit: {:?} ) ", tx_rate_limit);
->>>>>>> 37e61694
             Ok(())
         }
 
@@ -131,13 +121,8 @@
         ) -> DispatchResult {
             pallet_subtensor::Pallet::<T>::ensure_subnet_owner_or_root(origin, netuid)?;
 
-<<<<<<< HEAD
             pallet_subtensor::Pallet::<T>::set_serving_rate_limit(netuid, serving_rate_limit);
-            log::info!(
-=======
-            T::Subtensor::set_serving_rate_limit(netuid, serving_rate_limit);
-            log::debug!(
->>>>>>> 37e61694
+            log::debug!(
                 "ServingRateLimitSet( serving_rate_limit: {:?} ) ",
                 serving_rate_limit
             );
@@ -160,13 +145,8 @@
                 pallet_subtensor::Pallet::<T>::if_subnet_exist(netuid),
                 Error::<T>::SubnetDoesNotExist
             );
-<<<<<<< HEAD
             pallet_subtensor::Pallet::<T>::set_min_difficulty(netuid, min_difficulty);
-            log::info!(
-=======
-            T::Subtensor::set_min_difficulty(netuid, min_difficulty);
-            log::debug!(
->>>>>>> 37e61694
+            log::debug!(
                 "MinDifficultySet( netuid: {:?} min_difficulty: {:?} ) ",
                 netuid,
                 min_difficulty
@@ -190,13 +170,8 @@
                 pallet_subtensor::Pallet::<T>::if_subnet_exist(netuid),
                 Error::<T>::SubnetDoesNotExist
             );
-<<<<<<< HEAD
             pallet_subtensor::Pallet::<T>::set_max_difficulty(netuid, max_difficulty);
-            log::info!(
-=======
-            T::Subtensor::set_max_difficulty(netuid, max_difficulty);
-            log::debug!(
->>>>>>> 37e61694
+            log::debug!(
                 "MaxDifficultySet( netuid: {:?} max_difficulty: {:?} ) ",
                 netuid,
                 max_difficulty
@@ -220,13 +195,8 @@
                 pallet_subtensor::Pallet::<T>::if_subnet_exist(netuid),
                 Error::<T>::SubnetDoesNotExist
             );
-<<<<<<< HEAD
             pallet_subtensor::Pallet::<T>::set_weights_version_key(netuid, weights_version_key);
-            log::info!(
-=======
-            T::Subtensor::set_weights_version_key(netuid, weights_version_key);
-            log::debug!(
->>>>>>> 37e61694
+            log::debug!(
                 "WeightsVersionKeySet( netuid: {:?} weights_version_key: {:?} ) ",
                 netuid,
                 weights_version_key
@@ -250,16 +220,11 @@
                 pallet_subtensor::Pallet::<T>::if_subnet_exist(netuid),
                 Error::<T>::SubnetDoesNotExist
             );
-<<<<<<< HEAD
             pallet_subtensor::Pallet::<T>::set_weights_set_rate_limit(
                 netuid,
                 weights_set_rate_limit,
             );
-            log::info!(
-=======
-            T::Subtensor::set_weights_set_rate_limit(netuid, weights_set_rate_limit);
-            log::debug!(
->>>>>>> 37e61694
+            log::debug!(
                 "WeightsSetRateLimitSet( netuid: {:?} weights_set_rate_limit: {:?} ) ",
                 netuid,
                 weights_set_rate_limit
@@ -283,13 +248,8 @@
                 pallet_subtensor::Pallet::<T>::if_subnet_exist(netuid),
                 Error::<T>::SubnetDoesNotExist
             );
-<<<<<<< HEAD
             pallet_subtensor::Pallet::<T>::set_adjustment_interval(netuid, adjustment_interval);
-            log::info!(
-=======
-            T::Subtensor::set_adjustment_interval(netuid, adjustment_interval);
-            log::debug!(
->>>>>>> 37e61694
+            log::debug!(
                 "AdjustmentIntervalSet( netuid: {:?} adjustment_interval: {:?} ) ",
                 netuid,
                 adjustment_interval
@@ -319,13 +279,8 @@
                 pallet_subtensor::Pallet::<T>::if_subnet_exist(netuid),
                 Error::<T>::SubnetDoesNotExist
             );
-<<<<<<< HEAD
             pallet_subtensor::Pallet::<T>::set_adjustment_alpha(netuid, adjustment_alpha);
-            log::info!(
-=======
-            T::Subtensor::set_adjustment_alpha(netuid, adjustment_alpha);
-            log::debug!(
->>>>>>> 37e61694
+            log::debug!(
                 "AdjustmentAlphaSet( adjustment_alpha: {:?} ) ",
                 adjustment_alpha
             );
@@ -348,13 +303,8 @@
                 pallet_subtensor::Pallet::<T>::if_subnet_exist(netuid),
                 Error::<T>::SubnetDoesNotExist
             );
-<<<<<<< HEAD
             pallet_subtensor::Pallet::<T>::set_max_weight_limit(netuid, max_weight_limit);
-            log::info!(
-=======
-            T::Subtensor::set_max_weight_limit(netuid, max_weight_limit);
-            log::debug!(
->>>>>>> 37e61694
+            log::debug!(
                 "MaxWeightLimitSet( netuid: {:?} max_weight_limit: {:?} ) ",
                 netuid,
                 max_weight_limit
@@ -378,13 +328,8 @@
                 Error::<T>::SubnetDoesNotExist
             );
 
-<<<<<<< HEAD
             pallet_subtensor::Pallet::<T>::set_immunity_period(netuid, immunity_period);
-            log::info!(
-=======
-            T::Subtensor::set_immunity_period(netuid, immunity_period);
-            log::debug!(
->>>>>>> 37e61694
+            log::debug!(
                 "ImmunityPeriodSet( netuid: {:?} immunity_period: {:?} ) ",
                 netuid,
                 immunity_period
@@ -408,13 +353,8 @@
                 pallet_subtensor::Pallet::<T>::if_subnet_exist(netuid),
                 Error::<T>::SubnetDoesNotExist
             );
-<<<<<<< HEAD
             pallet_subtensor::Pallet::<T>::set_min_allowed_weights(netuid, min_allowed_weights);
-            log::info!(
-=======
-            T::Subtensor::set_min_allowed_weights(netuid, min_allowed_weights);
-            log::debug!(
->>>>>>> 37e61694
+            log::debug!(
                 "MinAllowedWeightSet( netuid: {:?} min_allowed_weights: {:?} ) ",
                 netuid,
                 min_allowed_weights
@@ -441,13 +381,8 @@
                 pallet_subtensor::Pallet::<T>::get_subnetwork_n(netuid) < max_allowed_uids,
                 Error::<T>::MaxAllowedUIdsLessThanCurrentUIds
             );
-<<<<<<< HEAD
             pallet_subtensor::Pallet::<T>::set_max_allowed_uids(netuid, max_allowed_uids);
-            log::info!(
-=======
-            T::Subtensor::set_max_allowed_uids(netuid, max_allowed_uids);
-            log::debug!(
->>>>>>> 37e61694
+            log::debug!(
                 "MaxAllowedUidsSet( netuid: {:?} max_allowed_uids: {:?} ) ",
                 netuid,
                 max_allowed_uids
@@ -467,13 +402,8 @@
                 pallet_subtensor::Pallet::<T>::if_subnet_exist(netuid),
                 Error::<T>::SubnetDoesNotExist
             );
-<<<<<<< HEAD
             pallet_subtensor::Pallet::<T>::set_kappa(netuid, kappa);
-            log::info!("KappaSet( netuid: {:?} kappa: {:?} ) ", netuid, kappa);
-=======
-            T::Subtensor::set_kappa(netuid, kappa);
             log::debug!("KappaSet( netuid: {:?} kappa: {:?} ) ", netuid, kappa);
->>>>>>> 37e61694
             Ok(())
         }
 
@@ -489,13 +419,8 @@
                 pallet_subtensor::Pallet::<T>::if_subnet_exist(netuid),
                 Error::<T>::SubnetDoesNotExist
             );
-<<<<<<< HEAD
             pallet_subtensor::Pallet::<T>::set_rho(netuid, rho);
-            log::info!("RhoSet( netuid: {:?} rho: {:?} ) ", netuid, rho);
-=======
-            T::Subtensor::set_rho(netuid, rho);
             log::debug!("RhoSet( netuid: {:?} rho: {:?} ) ", netuid, rho);
->>>>>>> 37e61694
             Ok(())
         }
 
@@ -515,13 +440,8 @@
                 pallet_subtensor::Pallet::<T>::if_subnet_exist(netuid),
                 Error::<T>::SubnetDoesNotExist
             );
-<<<<<<< HEAD
             pallet_subtensor::Pallet::<T>::set_activity_cutoff(netuid, activity_cutoff);
-            log::info!(
-=======
-            T::Subtensor::set_activity_cutoff(netuid, activity_cutoff);
-            log::debug!(
->>>>>>> 37e61694
+            log::debug!(
                 "ActivityCutoffSet( netuid: {:?} activity_cutoff: {:?} ) ",
                 netuid,
                 activity_cutoff
@@ -547,16 +467,11 @@
         ) -> DispatchResult {
             pallet_subtensor::Pallet::<T>::ensure_subnet_owner_or_root(origin, netuid)?;
 
-<<<<<<< HEAD
             pallet_subtensor::Pallet::<T>::set_network_registration_allowed(
                 netuid,
                 registration_allowed,
             );
-            log::info!(
-=======
-            T::Subtensor::set_network_registration_allowed(netuid, registration_allowed);
-            log::debug!(
->>>>>>> 37e61694
+            log::debug!(
                 "NetworkRegistrationAllowed( registration_allowed: {:?} ) ",
                 registration_allowed
             );
@@ -580,16 +495,11 @@
         ) -> DispatchResult {
             pallet_subtensor::Pallet::<T>::ensure_subnet_owner_or_root(origin, netuid)?;
 
-<<<<<<< HEAD
             pallet_subtensor::Pallet::<T>::set_network_pow_registration_allowed(
                 netuid,
                 registration_allowed,
             );
-            log::info!(
-=======
-            T::Subtensor::set_network_pow_registration_allowed(netuid, registration_allowed);
-            log::debug!(
->>>>>>> 37e61694
+            log::debug!(
                 "NetworkPowRegistrationAllowed( registration_allowed: {:?} ) ",
                 registration_allowed
             );
@@ -640,13 +550,8 @@
                 pallet_subtensor::Pallet::<T>::if_subnet_exist(netuid),
                 Error::<T>::SubnetDoesNotExist
             );
-<<<<<<< HEAD
             pallet_subtensor::Pallet::<T>::set_min_burn(netuid, min_burn);
-            log::info!(
-=======
-            T::Subtensor::set_min_burn(netuid, min_burn);
-            log::debug!(
->>>>>>> 37e61694
+            log::debug!(
                 "MinBurnSet( netuid: {:?} min_burn: {:?} ) ",
                 netuid,
                 min_burn
@@ -670,13 +575,8 @@
                 pallet_subtensor::Pallet::<T>::if_subnet_exist(netuid),
                 Error::<T>::SubnetDoesNotExist
             );
-<<<<<<< HEAD
             pallet_subtensor::Pallet::<T>::set_max_burn(netuid, max_burn);
-            log::info!(
-=======
-            T::Subtensor::set_max_burn(netuid, max_burn);
-            log::debug!(
->>>>>>> 37e61694
+            log::debug!(
                 "MaxBurnSet( netuid: {:?} max_burn: {:?} ) ",
                 netuid,
                 max_burn
@@ -699,13 +599,8 @@
                 pallet_subtensor::Pallet::<T>::if_subnet_exist(netuid),
                 Error::<T>::SubnetDoesNotExist
             );
-<<<<<<< HEAD
             pallet_subtensor::Pallet::<T>::set_difficulty(netuid, difficulty);
-            log::info!(
-=======
-            T::Subtensor::set_difficulty(netuid, difficulty);
-            log::debug!(
->>>>>>> 37e61694
+            log::debug!(
                 "DifficultySet( netuid: {:?} difficulty: {:?} ) ",
                 netuid,
                 difficulty
@@ -734,16 +629,11 @@
                 Error::<T>::MaxValidatorsLargerThanMaxUIds
             );
 
-<<<<<<< HEAD
             pallet_subtensor::Pallet::<T>::set_max_allowed_validators(
                 netuid,
                 max_allowed_validators,
             );
-            log::info!(
-=======
-            T::Subtensor::set_max_allowed_validators(netuid, max_allowed_validators);
-            log::debug!(
->>>>>>> 37e61694
+            log::debug!(
                 "MaxAllowedValidatorsSet( netuid: {:?} max_allowed_validators: {:?} ) ",
                 netuid,
                 max_allowed_validators
@@ -767,13 +657,8 @@
                 pallet_subtensor::Pallet::<T>::if_subnet_exist(netuid),
                 Error::<T>::SubnetDoesNotExist
             );
-<<<<<<< HEAD
             pallet_subtensor::Pallet::<T>::set_bonds_moving_average(netuid, bonds_moving_average);
-            log::info!(
-=======
-            T::Subtensor::set_bonds_moving_average(netuid, bonds_moving_average);
-            log::debug!(
->>>>>>> 37e61694
+            log::debug!(
                 "BondsMovingAverageSet( netuid: {:?} bonds_moving_average: {:?} ) ",
                 netuid,
                 bonds_moving_average
@@ -797,16 +682,11 @@
                 pallet_subtensor::Pallet::<T>::if_subnet_exist(netuid),
                 Error::<T>::SubnetDoesNotExist
             );
-<<<<<<< HEAD
             pallet_subtensor::Pallet::<T>::set_max_registrations_per_block(
                 netuid,
                 max_registrations_per_block,
             );
-            log::info!(
-=======
-            T::Subtensor::set_max_registrations_per_block(netuid, max_registrations_per_block);
-            log::debug!(
->>>>>>> 37e61694
+            log::debug!(
                 "MaxRegistrationsPerBlock( netuid: {:?} max_registrations_per_block: {:?} ) ",
                 netuid,
                 max_registrations_per_block
@@ -829,13 +709,8 @@
             subnet_owner_cut: u16,
         ) -> DispatchResult {
             ensure_root(origin)?;
-<<<<<<< HEAD
             pallet_subtensor::Pallet::<T>::set_subnet_owner_cut(subnet_owner_cut);
-            log::info!(
-=======
-            T::Subtensor::set_subnet_owner_cut(subnet_owner_cut);
-            log::debug!(
->>>>>>> 37e61694
+            log::debug!(
                 "SubnetOwnerCut( subnet_owner_cut: {:?} ) ",
                 subnet_owner_cut
             );
@@ -857,13 +732,8 @@
             rate_limit: u64,
         ) -> DispatchResult {
             ensure_root(origin)?;
-<<<<<<< HEAD
             pallet_subtensor::Pallet::<T>::set_network_rate_limit(rate_limit);
-            log::info!("NetworkRateLimit( rate_limit: {:?} ) ", rate_limit);
-=======
-            T::Subtensor::set_network_rate_limit(rate_limit);
             log::debug!("NetworkRateLimit( rate_limit: {:?} ) ", rate_limit);
->>>>>>> 37e61694
             Ok(())
         }
 
@@ -878,13 +748,8 @@
                 pallet_subtensor::Pallet::<T>::if_subnet_exist(netuid),
                 Error::<T>::SubnetDoesNotExist
             );
-<<<<<<< HEAD
             pallet_subtensor::Pallet::<T>::set_tempo(netuid, tempo);
-            log::info!("TempoSet( netuid: {:?} tempo: {:?} ) ", netuid, tempo);
-=======
-            T::Subtensor::set_tempo(netuid, tempo);
             log::debug!("TempoSet( netuid: {:?} tempo: {:?} ) ", netuid, tempo);
->>>>>>> 37e61694
             Ok(())
         }
 
@@ -1054,13 +919,8 @@
             tx_rate_limit: u64,
         ) -> DispatchResult {
             ensure_root(origin)?;
-<<<<<<< HEAD
             pallet_subtensor::Pallet::<T>::set_tx_delegate_take_rate_limit(tx_rate_limit);
-            log::info!(
-=======
-            T::Subtensor::set_tx_delegate_take_rate_limit(tx_rate_limit);
-            log::debug!(
->>>>>>> 37e61694
+            log::debug!(
                 "TxRateLimitDelegateTakeSet( tx_delegate_take_rate_limit: {:?} ) ",
                 tx_rate_limit
             );
@@ -1074,13 +934,8 @@
         #[pallet::weight((0, DispatchClass::Operational, Pays::No))]
         pub fn sudo_set_min_delegate_take(origin: OriginFor<T>, take: u16) -> DispatchResult {
             ensure_root(origin)?;
-<<<<<<< HEAD
             pallet_subtensor::Pallet::<T>::set_min_delegate_take(take);
-            log::info!("TxMinDelegateTakeSet( tx_min_delegate_take: {:?} ) ", take);
-=======
-            T::Subtensor::set_min_delegate_take(take);
             log::debug!("TxMinDelegateTakeSet( tx_min_delegate_take: {:?} ) ", take);
->>>>>>> 37e61694
             Ok(())
         }
 
@@ -1094,15 +949,10 @@
             target_stakes_per_interval: u64,
         ) -> DispatchResult {
             ensure_root(origin)?;
-<<<<<<< HEAD
             pallet_subtensor::Pallet::<T>::set_target_stakes_per_interval(
                 target_stakes_per_interval,
             );
-            log::info!(
-=======
-            T::Subtensor::set_target_stakes_per_interval(target_stakes_per_interval);
-            log::debug!(
->>>>>>> 37e61694
+            log::debug!(
                 "TxTargetStakesPerIntervalSet( set_target_stakes_per_interval: {:?} ) ",
                 target_stakes_per_interval
             );
@@ -1126,13 +976,8 @@
                 Error::<T>::SubnetDoesNotExist
             );
 
-<<<<<<< HEAD
             pallet_subtensor::Pallet::<T>::set_commit_reveal_weights_interval(netuid, interval);
-            log::info!(
-=======
-            T::Subtensor::set_commit_reveal_weights_interval(netuid, interval);
-            log::debug!(
->>>>>>> 37e61694
+            log::debug!(
                 "SetWeightCommitInterval( netuid: {:?}, interval: {:?} ) ",
                 netuid,
                 interval
@@ -1157,13 +1002,8 @@
                 Error::<T>::SubnetDoesNotExist
             );
 
-<<<<<<< HEAD
             pallet_subtensor::Pallet::<T>::set_commit_reveal_weights_enabled(netuid, enabled);
-            log::info!("ToggleSetWeightsCommitReveal( netuid: {:?} ) ", netuid);
-=======
-            T::Subtensor::set_commit_reveal_weights_enabled(netuid, enabled);
             log::debug!("ToggleSetWeightsCommitReveal( netuid: {:?} ) ", netuid);
->>>>>>> 37e61694
             Ok(())
         }
 
@@ -1183,15 +1023,9 @@
             netuid: u16,
             enabled: bool,
         ) -> DispatchResult {
-<<<<<<< HEAD
             pallet_subtensor::Pallet::<T>::ensure_subnet_owner_or_root(origin, netuid)?;
             pallet_subtensor::Pallet::<T>::set_liquid_alpha_enabled(netuid, enabled);
-            log::info!(
-=======
-            T::Subtensor::ensure_subnet_owner_or_root(origin, netuid)?;
-            T::Subtensor::set_liquid_alpha_enabled(netuid, enabled);
-            log::debug!(
->>>>>>> 37e61694
+            log::debug!(
                 "LiquidAlphaEnableToggled( netuid: {:?}, Enabled: {:?} ) ",
                 netuid,
                 enabled
@@ -1236,13 +1070,8 @@
             emission_tempo: u64,
         ) -> DispatchResult {
             ensure_root(origin)?;
-<<<<<<< HEAD
             pallet_subtensor::Pallet::<T>::set_hotkey_emission_tempo(emission_tempo);
-            log::info!(
-=======
-            T::Subtensor::set_hotkey_emission_tempo(emission_tempo);
-            log::debug!(
->>>>>>> 37e61694
+            log::debug!(
                 "HotkeyEmissionTempoSet( emission_tempo: {:?} )",
                 emission_tempo
             );
