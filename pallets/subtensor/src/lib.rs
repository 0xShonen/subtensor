#![cfg_attr(not(feature = "std"), no_std)]
#![recursion_limit = "512"]
#![allow(clippy::too_many_arguments)]
// Edit this file to define custom logic or remove it if it is not needed.
// Learn more about FRAME and the core library of Substrate FRAME pallets:
// <https://docs.substrate.io/reference/frame-pallets/>

use frame_system::{self as system, ensure_signed};
pub use pallet::*;

use codec::{Decode, Encode};
use frame_support::sp_runtime::transaction_validity::InvalidTransaction;
use frame_support::{
    dispatch::{self, DispatchResult, DispatchResultWithPostInfo},
    ensure,
    pallet_macros::import_section,
    pallet_prelude::*,
    traits::tokens::fungible,
};
use pallet_balances::Call as BalancesCall;
// use pallet_scheduler as Scheduler;
use scale_info::TypeInfo;
use sp_core::Get;
use sp_runtime::{DispatchError, transaction_validity::TransactionValidityError};
use sp_std::marker::PhantomData;
use subtensor_runtime_common::{AlphaCurrency, Currency, NetUid, TaoCurrency};

// ============================
//	==== Benchmark Imports =====
// ============================
mod benchmarks;

// =========================
//	==== Pallet Imports =====
// =========================
pub mod coinbase;
pub mod epoch;
pub mod macros;
pub mod migrations;
pub mod rpc_info;
pub mod staking;
pub mod subnets;
pub mod swap;
pub mod utils;
use crate::utils::rate_limiting::TransactionType;
use macros::{config, dispatches, errors, events, genesis, hooks};

#[cfg(test)]
mod tests;
pub mod transaction_extension;

// apparently this is stabilized since rust 1.36
extern crate alloc;

pub const MAX_CRV3_COMMIT_SIZE_BYTES: u32 = 5000;

#[allow(deprecated)]
#[deny(missing_docs)]
#[import_section(errors::errors)]
#[import_section(events::events)]
#[import_section(dispatches::dispatches)]
#[import_section(genesis::genesis)]
#[import_section(hooks::hooks)]
#[import_section(config::config)]
#[frame_support::pallet]
pub mod pallet {
    use crate::RateLimitKey;
    use crate::migrations;
    use crate::subnets::leasing::{LeaseId, SubnetLeaseOf};
    use frame_support::Twox64Concat;
    use frame_support::{
        BoundedVec,
        dispatch::GetDispatchInfo,
        pallet_prelude::{DispatchResult, StorageMap, ValueQuery, *},
        traits::{
            OriginTrait, QueryPreimage, StorePreimage, UnfilteredDispatchable, tokens::fungible,
        },
    };
    use frame_system::pallet_prelude::*;
    use pallet_drand::types::RoundNumber;
    use runtime_common::prod_or_fast;
    use sp_core::{ConstU32, H160, H256};
    use sp_runtime::traits::{Dispatchable, TrailingZeroInput};
    use sp_std::collections::vec_deque::VecDeque;
    use sp_std::vec;
    use sp_std::vec::Vec;
    use substrate_fixed::types::{I96F32, U64F64};
    use subtensor_macros::freeze_struct;
    use subtensor_runtime_common::{AlphaCurrency, Currency, NetUid, TaoCurrency};

    #[cfg(not(feature = "std"))]
    use alloc::boxed::Box;
    #[cfg(feature = "std")]
    use sp_std::prelude::Box;

    /// Origin for the pallet
    pub type PalletsOriginOf<T> =
        <<T as frame_system::Config>::RuntimeOrigin as OriginTrait>::PalletsOrigin;

    /// Call type for the pallet
    pub type CallOf<T> = <T as frame_system::Config>::RuntimeCall;

    /// Tracks version for migrations. Should be monotonic with respect to the
    /// order of migrations. (i.e. always increasing)
    const STORAGE_VERSION: StorageVersion = StorageVersion::new(7);

    /// Minimum balance required to perform a coldkey swap
    pub const MIN_BALANCE_TO_PERFORM_COLDKEY_SWAP: TaoCurrency = TaoCurrency::new(100_000_000); // 0.1 TAO in RAO

    /// Minimum commit reveal periods
    pub const MIN_COMMIT_REVEAL_PEROIDS: u64 = 1;
    /// Maximum commit reveal periods
    pub const MAX_COMMIT_REVEAL_PEROIDS: u64 = 100;

    #[pallet::pallet]
    #[pallet::without_storage_info]
    #[pallet::storage_version(STORAGE_VERSION)]
    pub struct Pallet<T>(_);

    /// Alias for the account ID.
    pub type AccountIdOf<T> = <T as frame_system::Config>::AccountId;

    /// Struct for Axon.
    pub type AxonInfoOf = AxonInfo;

    /// local one
    pub type LocalCallOf<T> = <T as Config>::RuntimeCall;

    /// Data structure for Axon information.
    #[crate::freeze_struct("3545cfb0cac4c1f5")]
    #[derive(Encode, Decode, Default, TypeInfo, Clone, PartialEq, Eq, Debug)]
    pub struct AxonInfo {
        ///  Axon serving block.
        pub block: u64,
        ///  Axon version
        pub version: u32,
        ///  Axon u128 encoded ip address of type v6 or v4.
        pub ip: u128,
        ///  Axon u16 encoded port.
        pub port: u16,
        ///  Axon ip type, 4 for ipv4 and 6 for ipv6.
        pub ip_type: u8,
        ///  Axon protocol. TCP, UDP, other.
        pub protocol: u8,
        ///  Axon proto placeholder 1.
        pub placeholder1: u8,
        ///  Axon proto placeholder 2.
        pub placeholder2: u8,
    }

    /// Struct for NeuronCertificate.
    pub type NeuronCertificateOf = NeuronCertificate;
    /// Data structure for NeuronCertificate information.
    #[freeze_struct("1c232be200d9ec6c")]
    #[derive(Decode, Encode, Default, TypeInfo, PartialEq, Eq, Clone, Debug)]
    pub struct NeuronCertificate {
        ///  The neuron TLS public key
        pub public_key: BoundedVec<u8, ConstU32<64>>,
        ///  The algorithm used to generate the public key
        pub algorithm: u8,
    }

    impl TryFrom<Vec<u8>> for NeuronCertificate {
        type Error = ();

        fn try_from(value: Vec<u8>) -> Result<Self, Self::Error> {
            if value.len() > 65 {
                return Err(());
            }
            // take the first byte as the algorithm
            let algorithm = value.first().ok_or(())?;
            // and the rest as the public_key
            let certificate = value.get(1..).ok_or(())?.to_vec();
            Ok(Self {
                public_key: BoundedVec::try_from(certificate).map_err(|_| ())?,
                algorithm: *algorithm,
            })
        }
    }

    ///  Struct for Prometheus.
    pub type PrometheusInfoOf = PrometheusInfo;

    /// Data structure for Prometheus information.
    #[crate::freeze_struct("5dde687e63baf0cd")]
    #[derive(Encode, Decode, Default, TypeInfo, Clone, PartialEq, Eq, Debug)]
    pub struct PrometheusInfo {
        /// Prometheus serving block.
        pub block: u64,
        /// Prometheus version.
        pub version: u32,
        ///  Prometheus u128 encoded ip address of type v6 or v4.
        pub ip: u128,
        ///  Prometheus u16 encoded port.
        pub port: u16,
        /// Prometheus ip type, 4 for ipv4 and 6 for ipv6.
        pub ip_type: u8,
    }

    ///  Struct for ChainIdentities. (DEPRECATED for V2)
    pub type ChainIdentityOf = ChainIdentity;

    /// Data structure for Chain Identities. (DEPRECATED for V2)
    #[crate::freeze_struct("bbfd00438dbe2b58")]
    #[derive(Encode, Decode, Default, TypeInfo, Clone, PartialEq, Eq, Debug)]
    pub struct ChainIdentity {
        /// The name of the chain identity
        pub name: Vec<u8>,
        /// The URL associated with the chain identity
        pub url: Vec<u8>,
        /// The image representation of the chain identity
        pub image: Vec<u8>,
        /// The Discord information for the chain identity
        pub discord: Vec<u8>,
        /// A description of the chain identity
        pub description: Vec<u8>,
        /// Additional information about the chain identity
        pub additional: Vec<u8>,
    }

    ///  Struct for ChainIdentities.
    pub type ChainIdentityOfV2 = ChainIdentityV2;

    /// Data structure for Chain Identities.
    #[crate::freeze_struct("ad72a270be7b59d7")]
    #[derive(Encode, Decode, Default, TypeInfo, Clone, PartialEq, Eq, Debug)]
    pub struct ChainIdentityV2 {
        /// The name of the chain identity
        pub name: Vec<u8>,
        /// The URL associated with the chain identity
        pub url: Vec<u8>,
        /// The github repository associated with the identity
        pub github_repo: Vec<u8>,
        /// The image representation of the chain identity
        pub image: Vec<u8>,
        /// The Discord information for the chain identity
        pub discord: Vec<u8>,
        /// A description of the chain identity
        pub description: Vec<u8>,
        /// Additional information about the chain identity
        pub additional: Vec<u8>,
    }

    ///  Struct for SubnetIdentities. (DEPRECATED for V2)
    pub type SubnetIdentityOf = SubnetIdentity;
    /// Data structure for Subnet Identities. (DEPRECATED for V2)
    #[crate::freeze_struct("f448dc3dad763108")]
    #[derive(Encode, Decode, Default, TypeInfo, Clone, PartialEq, Eq, Debug)]
    pub struct SubnetIdentity {
        /// The name of the subnet
        pub subnet_name: Vec<u8>,
        /// The github repository associated with the chain identity
        pub github_repo: Vec<u8>,
        /// The subnet's contact
        pub subnet_contact: Vec<u8>,
    }

    ///  Struct for SubnetIdentitiesV2. (DEPRECATED for V3)
    pub type SubnetIdentityOfV2 = SubnetIdentityV2;
    /// Data structure for Subnet Identities (DEPRECATED for V3)
    #[crate::freeze_struct("e002be4cd05d7b3e")]
    #[derive(Encode, Decode, Default, TypeInfo, Clone, PartialEq, Eq, Debug)]
    pub struct SubnetIdentityV2 {
        /// The name of the subnet
        pub subnet_name: Vec<u8>,
        /// The github repository associated with the subnet
        pub github_repo: Vec<u8>,
        /// The subnet's contact
        pub subnet_contact: Vec<u8>,
        /// The subnet's website
        pub subnet_url: Vec<u8>,
        /// The subnet's discord
        pub discord: Vec<u8>,
        /// The subnet's description
        pub description: Vec<u8>,
        /// Additional information about the subnet
        pub additional: Vec<u8>,
    }

    ///  Struct for SubnetIdentitiesV3.
    pub type SubnetIdentityOfV3 = SubnetIdentityV3;
    /// Data structure for Subnet Identities
    #[crate::freeze_struct("6a441335f985a0b")]
    #[derive(
        Encode, Decode, DecodeWithMemTracking, Default, TypeInfo, Clone, PartialEq, Eq, Debug,
    )]
    pub struct SubnetIdentityV3 {
        /// The name of the subnet
        pub subnet_name: Vec<u8>,
        /// The github repository associated with the subnet
        pub github_repo: Vec<u8>,
        /// The subnet's contact
        pub subnet_contact: Vec<u8>,
        /// The subnet's website
        pub subnet_url: Vec<u8>,
        /// The subnet's discord
        pub discord: Vec<u8>,
        /// The subnet's description
        pub description: Vec<u8>,
        /// The subnet's logo
        pub logo_url: Vec<u8>,
        /// Additional information about the subnet
        pub additional: Vec<u8>,
    }

    /// ============================
    /// ==== Staking + Accounts ====
    /// ============================

    #[pallet::type_value]
    /// Default value for zero.
    pub fn DefaultZeroU64<T: Config>() -> u64 {
        0
    }
    /// Default value for Alpha currency.
    #[pallet::type_value]
    pub fn DefaultZeroAlpha<T: Config>() -> AlphaCurrency {
        AlphaCurrency::ZERO
    }
    /// Default value for Tao currency.
    #[pallet::type_value]
    pub fn DefaultZeroTao<T: Config>() -> TaoCurrency {
        TaoCurrency::ZERO
    }
    #[pallet::type_value]
    /// Default value for zero.
    pub fn DefaultZeroU128<T: Config>() -> u128 {
        0
    }
    #[pallet::type_value]
    /// Default value for zero.
    pub fn DefaultZeroU16<T: Config>() -> u16 {
        0
    }
    #[pallet::type_value]
    /// Default value for false.
    pub fn DefaultFalse<T: Config>() -> bool {
        false
    }
    #[pallet::type_value]
    /// Default value for false.
    pub fn DefaultTrue<T: Config>() -> bool {
        true
    }
    #[pallet::type_value]
    /// Total Rao in circulation.
    pub fn TotalSupply<T: Config>() -> u64 {
        21_000_000_000_000_000
    }
    #[pallet::type_value]
    /// Default Delegate Take.
    pub fn DefaultDelegateTake<T: Config>() -> u16 {
        T::InitialDefaultDelegateTake::get()
    }

    #[pallet::type_value]
    /// Default childkey take.
    pub fn DefaultChildKeyTake<T: Config>() -> u16 {
        T::InitialDefaultChildKeyTake::get()
    }
    #[pallet::type_value]
    /// Default minimum delegate take.
    pub fn DefaultMinDelegateTake<T: Config>() -> u16 {
        T::InitialMinDelegateTake::get()
    }

    #[pallet::type_value]
    /// Default minimum childkey take.
    pub fn DefaultMinChildKeyTake<T: Config>() -> u16 {
        T::InitialMinChildKeyTake::get()
    }

    #[pallet::type_value]
    /// Default maximum childkey take.
    pub fn DefaultMaxChildKeyTake<T: Config>() -> u16 {
        T::InitialMaxChildKeyTake::get()
    }

    #[pallet::type_value]
    /// Default account take.
    pub fn DefaultAccountTake<T: Config>() -> u64 {
        0
    }
    #[pallet::type_value]
    /// Default value for global weight.
    pub fn DefaultTaoWeight<T: Config>() -> u64 {
        T::InitialTaoWeight::get()
    }
    #[pallet::type_value]
    /// Default emission per block.
    pub fn DefaultBlockEmission<T: Config>() -> u64 {
        1_000_000_000
    }
    #[pallet::type_value]
    /// Default allowed delegation.
    pub fn DefaultAllowsDelegation<T: Config>() -> bool {
        false
    }
    #[pallet::type_value]
    /// Default total issuance.
    pub fn DefaultTotalIssuance<T: Config>() -> TaoCurrency {
        T::InitialIssuance::get().into()
    }
    #[pallet::type_value]
    /// Default account, derived from zero trailing bytes.
    pub fn DefaultAccount<T: Config>() -> T::AccountId {
        T::AccountId::decode(&mut TrailingZeroInput::zeroes())
            .expect("trailing zeroes always produce a valid account ID; qed")
    }
    // pub fn DefaultStakeInterval<T: Config>() -> u64 {
    //     360
    // } (DEPRECATED)
    #[pallet::type_value]
    /// Default account linkage
    pub fn DefaultAccountLinkage<T: Config>() -> Vec<(u64, T::AccountId)> {
        vec![]
    }
    #[pallet::type_value]
    /// Default pending childkeys
    pub fn DefaultPendingChildkeys<T: Config>() -> (Vec<(u64, T::AccountId)>, u64) {
        (vec![], 0)
    }
    #[pallet::type_value]
    /// Default account linkage
    pub fn DefaultProportion<T: Config>() -> u64 {
        0
    }
    #[pallet::type_value]
    /// Default accumulated emission for a hotkey
    pub fn DefaultAccumulatedEmission<T: Config>() -> u64 {
        0
    }
    #[pallet::type_value]
    /// Default last adjustment block.
    pub fn DefaultLastAdjustmentBlock<T: Config>() -> u64 {
        0
    }
    #[pallet::type_value]
    /// Default last adjustment block.
    pub fn DefaultRegistrationsThisBlock<T: Config>() -> u16 {
        0
    }
    #[pallet::type_value]
    /// Default EMA price halving blocks
    pub fn DefaultEMAPriceMovingBlocks<T: Config>() -> u64 {
        T::InitialEmaPriceHalvingPeriod::get()
    }
    #[pallet::type_value]
    /// Default registrations this block.
    pub fn DefaultBurn<T: Config>() -> TaoCurrency {
        T::InitialBurn::get().into()
    }
    #[pallet::type_value]
    /// Default burn token.
    pub fn DefaultMinBurn<T: Config>() -> TaoCurrency {
        T::InitialMinBurn::get().into()
    }
    #[pallet::type_value]
    /// Default min burn token.
    pub fn DefaultMaxBurn<T: Config>() -> TaoCurrency {
        T::InitialMaxBurn::get().into()
    }
    #[pallet::type_value]
    /// Default max burn token.
    pub fn DefaultDifficulty<T: Config>() -> u64 {
        T::InitialDifficulty::get()
    }
    #[pallet::type_value]
    /// Default difficulty value.
    pub fn DefaultMinDifficulty<T: Config>() -> u64 {
        T::InitialMinDifficulty::get()
    }
    #[pallet::type_value]
    /// Default min difficulty value.
    pub fn DefaultMaxDifficulty<T: Config>() -> u64 {
        T::InitialMaxDifficulty::get()
    }
    #[pallet::type_value]
    /// Default max difficulty value.
    pub fn DefaultMaxRegistrationsPerBlock<T: Config>() -> u16 {
        T::InitialMaxRegistrationsPerBlock::get()
    }
    #[pallet::type_value]
    /// Default max registrations per block.
    pub fn DefaultRAORecycledForRegistration<T: Config>() -> TaoCurrency {
        T::InitialRAORecycledForRegistration::get().into()
    }
    #[pallet::type_value]
    /// Default number of networks.
    pub fn DefaultN<T: Config>() -> u16 {
        0
    }
    #[pallet::type_value]
    /// Default value for modality.
    pub fn DefaultModality<T: Config>() -> u16 {
        0
    }
    #[pallet::type_value]
    /// Default value for hotkeys.
    pub fn DefaultHotkeys<T: Config>() -> Vec<u16> {
        vec![]
    }
    #[pallet::type_value]
    /// Default value if network is added.
    pub fn DefaultNeworksAdded<T: Config>() -> bool {
        false
    }
    #[pallet::type_value]
    /// Default value for network member.
    pub fn DefaultIsNetworkMember<T: Config>() -> bool {
        false
    }
    #[pallet::type_value]
    /// Default value for registration allowed.
    pub fn DefaultRegistrationAllowed<T: Config>() -> bool {
        true
    }
    #[pallet::type_value]
    /// Default value for network registered at.
    pub fn DefaultNetworkRegisteredAt<T: Config>() -> u64 {
        0
    }
    #[pallet::type_value]
    /// Default value for network immunity period.
    pub fn DefaultNetworkImmunityPeriod<T: Config>() -> u64 {
        T::InitialNetworkImmunityPeriod::get()
    }
    #[pallet::type_value]
    /// Default value for network min allowed UIDs.
    pub fn DefaultNetworkMinAllowedUids<T: Config>() -> u16 {
        T::InitialNetworkMinAllowedUids::get()
    }
    #[pallet::type_value]
    /// Default value for network min lock cost.
    pub fn DefaultNetworkMinLockCost<T: Config>() -> TaoCurrency {
        T::InitialNetworkMinLockCost::get().into()
    }
    #[pallet::type_value]
    /// Default value for network lock reduction interval.
    pub fn DefaultNetworkLockReductionInterval<T: Config>() -> u64 {
        T::InitialNetworkLockReductionInterval::get()
    }
    #[pallet::type_value]
    /// Default value for subnet owner cut.
    pub fn DefaultSubnetOwnerCut<T: Config>() -> u16 {
        T::InitialSubnetOwnerCut::get()
    }
    #[pallet::type_value]
    /// Default value for network rate limit.
    pub fn DefaultNetworkRateLimit<T: Config>() -> u64 {
        if cfg!(feature = "pow-faucet") {
            return 0;
        }
        T::InitialNetworkRateLimit::get()
    }
    #[pallet::type_value]
    /// Default value for weights version key rate limit.
    /// In units of tempos.
    pub fn DefaultWeightsVersionKeyRateLimit<T: Config>() -> u64 {
        5 // 5 tempos
    }
    #[pallet::type_value]
    /// Default value for pending emission.
    pub fn DefaultPendingEmission<T: Config>() -> AlphaCurrency {
        0.into()
    }
    #[pallet::type_value]
    /// Default value for blocks since last step.
    pub fn DefaultBlocksSinceLastStep<T: Config>() -> u64 {
        0
    }
    #[pallet::type_value]
    /// Default value for last mechanism step block.
    pub fn DefaultLastMechanismStepBlock<T: Config>() -> u64 {
        0
    }
    #[pallet::type_value]
    /// Default value for subnet owner.
    pub fn DefaultSubnetOwner<T: Config>() -> T::AccountId {
        T::AccountId::decode(&mut sp_runtime::traits::TrailingZeroInput::zeroes())
            .expect("trailing zeroes always produce a valid account ID; qed")
    }
    #[pallet::type_value]
    /// Default value for subnet locked.
    pub fn DefaultSubnetLocked<T: Config>() -> u64 {
        0
    }
    #[pallet::type_value]
    /// Default value for network tempo
    pub fn DefaultTempo<T: Config>() -> u16 {
        T::InitialTempo::get()
    }
    #[pallet::type_value]
    /// Default value for weights set rate limit.
    pub fn DefaultWeightsSetRateLimit<T: Config>() -> u64 {
        100
    }
    #[pallet::type_value]
    /// Default block number at registration.
    pub fn DefaultBlockAtRegistration<T: Config>() -> u64 {
        0
    }
    #[pallet::type_value]
    /// Default value for rho parameter.
    pub fn DefaultRho<T: Config>() -> u16 {
        T::InitialRho::get()
    }
    #[pallet::type_value]
    /// Default value for alpha sigmoid steepness.
    pub fn DefaultAlphaSigmoidSteepness<T: Config>() -> i16 {
        T::InitialAlphaSigmoidSteepness::get()
    }
    #[pallet::type_value]
    /// Default value for kappa parameter.
    pub fn DefaultKappa<T: Config>() -> u16 {
        T::InitialKappa::get()
    }
    #[pallet::type_value]
    /// Default maximum allowed UIDs.
    pub fn DefaultMaxAllowedUids<T: Config>() -> u16 {
        T::InitialMaxAllowedUids::get()
    }
    #[pallet::type_value]
    /// Default immunity period.
    pub fn DefaultImmunityPeriod<T: Config>() -> u16 {
        T::InitialImmunityPeriod::get()
    }
    #[pallet::type_value]
    /// Default activity cutoff.
    pub fn DefaultActivityCutoff<T: Config>() -> u16 {
        T::InitialActivityCutoff::get()
    }
    #[pallet::type_value]
    /// Default maximum weights limit.
    pub fn DefaultMaxWeightsLimit<T: Config>() -> u16 {
        T::InitialMaxWeightsLimit::get()
    }
    #[pallet::type_value]
    /// Default weights version key.
    pub fn DefaultWeightsVersionKey<T: Config>() -> u64 {
        T::InitialWeightsVersionKey::get()
    }
    #[pallet::type_value]
    /// Default minimum allowed weights.
    pub fn DefaultMinAllowedWeights<T: Config>() -> u16 {
        T::InitialMinAllowedWeights::get()
    }
    #[pallet::type_value]
    /// Default maximum allowed validators.
    pub fn DefaultMaxAllowedValidators<T: Config>() -> u16 {
        T::InitialMaxAllowedValidators::get()
    }
    #[pallet::type_value]
    /// Default adjustment interval.
    pub fn DefaultAdjustmentInterval<T: Config>() -> u16 {
        T::InitialAdjustmentInterval::get()
    }
    #[pallet::type_value]
    /// Default bonds moving average.
    pub fn DefaultBondsMovingAverage<T: Config>() -> u64 {
        T::InitialBondsMovingAverage::get()
    }
    /// Default bonds penalty.
    #[pallet::type_value]
    pub fn DefaultBondsPenalty<T: Config>() -> u16 {
        T::InitialBondsPenalty::get()
    }
    /// Default value for bonds reset - will not reset bonds
    #[pallet::type_value]
    pub fn DefaultBondsResetOn<T: Config>() -> bool {
        T::InitialBondsResetOn::get()
    }
    /// Default validator prune length.
    #[pallet::type_value]
    pub fn DefaultValidatorPruneLen<T: Config>() -> u64 {
        T::InitialValidatorPruneLen::get()
    }
    #[pallet::type_value]
    /// Default scaling law power.
    pub fn DefaultScalingLawPower<T: Config>() -> u16 {
        T::InitialScalingLawPower::get()
    }
    #[pallet::type_value]
    /// Default target registrations per interval.
    pub fn DefaultTargetRegistrationsPerInterval<T: Config>() -> u16 {
        T::InitialTargetRegistrationsPerInterval::get()
    }
    #[pallet::type_value]
    /// Default adjustment alpha.
    pub fn DefaultAdjustmentAlpha<T: Config>() -> u64 {
        T::InitialAdjustmentAlpha::get()
    }
    #[pallet::type_value]
    /// Default minimum stake for weights.
    pub fn DefaultStakeThreshold<T: Config>() -> u64 {
        0
    }
    #[pallet::type_value]
    /// Default Reveal Period Epochs
    pub fn DefaultRevealPeriodEpochs<T: Config>() -> u64 {
        1
    }
    #[pallet::type_value]
    /// Value definition for vector of u16.
    pub fn EmptyU16Vec<T: Config>() -> Vec<u16> {
        vec![]
    }
    #[pallet::type_value]
    /// Value definition for vector of u64.
    pub fn EmptyU64Vec<T: Config>() -> Vec<u64> {
        vec![]
    }
    #[pallet::type_value]
    /// Value definition for vector of bool.
    pub fn EmptyBoolVec<T: Config>() -> Vec<bool> {
        vec![]
    }
    #[pallet::type_value]
    /// Value definition for bonds with type vector of (u16, u16).
    pub fn DefaultBonds<T: Config>() -> Vec<(u16, u16)> {
        vec![]
    }
    #[pallet::type_value]
    /// Value definition for weights with vector of (u16, u16).
    pub fn DefaultWeights<T: Config>() -> Vec<(u16, u16)> {
        vec![]
    }
    #[pallet::type_value]
    /// Default value for key with type T::AccountId derived from trailing zeroes.
    pub fn DefaultKey<T: Config>() -> T::AccountId {
        T::AccountId::decode(&mut sp_runtime::traits::TrailingZeroInput::zeroes())
            .expect("trailing zeroes always produce a valid account ID; qed")
    }
    // pub fn DefaultHotkeyEmissionTempo<T: Config>() -> u64 {
    //     T::InitialHotkeyEmissionTempo::get()
    // } (DEPRECATED)
    #[pallet::type_value]
    /// Default value for rate limiting
    pub fn DefaultTxRateLimit<T: Config>() -> u64 {
        T::InitialTxRateLimit::get()
    }
    #[pallet::type_value]
    /// Default value for delegate take rate limiting
    pub fn DefaultTxDelegateTakeRateLimit<T: Config>() -> u64 {
        T::InitialTxDelegateTakeRateLimit::get()
    }
    #[pallet::type_value]
    /// Default value for chidlkey take rate limiting
    pub fn DefaultTxChildKeyTakeRateLimit<T: Config>() -> u64 {
        T::InitialTxChildKeyTakeRateLimit::get()
    }
    #[pallet::type_value]
    /// Default value for last extrinsic block.
    pub fn DefaultLastTxBlock<T: Config>() -> u64 {
        0
    }
    #[pallet::type_value]
    /// Default value for serving rate limit.
    pub fn DefaultServingRateLimit<T: Config>() -> u64 {
        T::InitialServingRateLimit::get()
    }
    #[pallet::type_value]
    /// Default value for weight commit/reveal enabled.
    pub fn DefaultCommitRevealWeightsEnabled<T: Config>() -> bool {
        true
    }
    #[pallet::type_value]
    /// Default value for weight commit/reveal version.
    pub fn DefaultCommitRevealWeightsVersion<T: Config>() -> u16 {
        4
    }
    #[pallet::type_value]
    /// Senate requirements
    pub fn DefaultSenateRequiredStakePercentage<T: Config>() -> u64 {
        T::InitialSenateRequiredStakePercentage::get()
    }
    #[pallet::type_value]
    /// -- ITEM (switches liquid alpha on)
    pub fn DefaultLiquidAlpha<T: Config>() -> bool {
        false
    }
    #[pallet::type_value]
    /// -- ITEM (switches liquid alpha on)
    pub fn DefaultYuma3<T: Config>() -> bool {
        false
    }
    #[pallet::type_value]
    /// (alpha_low: 0.7, alpha_high: 0.9)
    pub fn DefaultAlphaValues<T: Config>() -> (u16, u16) {
        (45875, 58982)
    }
    #[pallet::type_value]
    /// Default value for coldkey swap schedule duration
    pub fn DefaultColdkeySwapScheduleDuration<T: Config>() -> BlockNumberFor<T> {
        T::InitialColdkeySwapScheduleDuration::get()
    }

    #[pallet::type_value]
    /// Default value for coldkey swap reschedule duration
    pub fn DefaultColdkeySwapRescheduleDuration<T: Config>() -> BlockNumberFor<T> {
        T::InitialColdkeySwapRescheduleDuration::get()
    }

    #[pallet::type_value]
    /// Default value for applying pending items (e.g. childkeys).
    pub fn DefaultPendingCooldown<T: Config>() -> u64 {
        prod_or_fast!(7_200, 15)
    }

    #[pallet::type_value]
    /// Default minimum stake.
    pub fn DefaultMinStake<T: Config>() -> TaoCurrency {
        2_000_000.into()
    }

    #[pallet::type_value]
    /// Default unicode vector for tau symbol.
    pub fn DefaultUnicodeVecU8<T: Config>() -> Vec<u8> {
        b"\xF0\x9D\x9C\x8F".to_vec() // Unicode for tau (𝜏)
    }

    #[pallet::type_value]
    /// Default value for dissolve network schedule duration
    pub fn DefaultDissolveNetworkScheduleDuration<T: Config>() -> BlockNumberFor<T> {
        T::InitialDissolveNetworkScheduleDuration::get()
    }

    #[pallet::type_value]
    /// Default moving alpha for the moving price.
    pub fn DefaultMovingAlpha<T: Config>() -> I96F32 {
        // Moving average take 30 days to reach 50% of the price
        // and 3.5 months to reach 90%.
        I96F32::saturating_from_num(0.000003)
    }
    #[pallet::type_value]
    /// Default subnet moving price.
    pub fn DefaultMovingPrice<T: Config>() -> I96F32 {
        I96F32::saturating_from_num(0.0)
    }
    #[pallet::type_value]
    /// Default value for Share Pool variables
    pub fn DefaultSharePoolZero<T: Config>() -> U64F64 {
        U64F64::saturating_from_num(0)
    }

    #[pallet::type_value]
    /// Default value for minimum activity cutoff
    pub fn DefaultMinActivityCutoff<T: Config>() -> u16 {
        360
    }

    #[pallet::type_value]
    /// Default value for coldkey swap scheduled
    pub fn DefaultColdkeySwapScheduled<T: Config>() -> (BlockNumberFor<T>, T::AccountId) {
        let default_account = T::AccountId::decode(&mut TrailingZeroInput::zeroes())
            .expect("trailing zeroes always produce a valid account ID; qed");
        (BlockNumberFor::<T>::from(0_u32), default_account)
    }

    #[pallet::type_value]
    /// Default value for setting subnet owner hotkey rate limit
    pub fn DefaultSetSNOwnerHotkeyRateLimit<T: Config>() -> u64 {
        50400
    }

    #[pallet::type_value]
    /// Default value for ck burn, 18%.
    pub fn DefaultCKBurn<T: Config>() -> u64 {
        u64::MAX / 100 * 18
    }

    #[pallet::storage]
    pub type MinActivityCutoff<T: Config> =
        StorageValue<_, u16, ValueQuery, DefaultMinActivityCutoff<T>>;

    #[pallet::storage]
    pub type ColdkeySwapScheduleDuration<T: Config> =
        StorageValue<_, BlockNumberFor<T>, ValueQuery, DefaultColdkeySwapScheduleDuration<T>>;

    #[pallet::storage]
    pub type ColdkeySwapRescheduleDuration<T: Config> =
        StorageValue<_, BlockNumberFor<T>, ValueQuery, DefaultColdkeySwapRescheduleDuration<T>>;

    #[pallet::storage]
    pub type DissolveNetworkScheduleDuration<T: Config> =
        StorageValue<_, BlockNumberFor<T>, ValueQuery, DefaultDissolveNetworkScheduleDuration<T>>;

    #[pallet::storage]
    pub type SenateRequiredStakePercentage<T> =
        StorageValue<_, u64, ValueQuery, DefaultSenateRequiredStakePercentage<T>>;

    #[pallet::storage]
    /// --- DMap ( netuid, coldkey ) --> blocknumber | last hotkey swap on network.
    pub type LastHotkeySwapOnNetuid<T: Config> = StorageDoubleMap<
        _,
        Identity,
        NetUid,
        Blake2_128Concat,
        T::AccountId,
        u64,
        ValueQuery,
        DefaultZeroU64<T>,
    >;

    #[pallet::storage]
    /// Ensures unique IDs for StakeJobs storage map
    pub type NextStakeJobId<T> = StorageValue<_, u64, ValueQuery, DefaultZeroU64<T>>;

    /// ============================
    /// ==== Staking Variables ====
    /// ============================
    /// The Subtensor [`TotalIssuance`] represents the total issuance of tokens on the Bittensor network.
    ///
    /// It is comprised of three parts:
    /// - The total amount of issued tokens, tracked in the TotalIssuance of the Balances pallet
    /// - The total amount of tokens staked in the system, tracked in [`TotalStake`]
    /// - The total amount of tokens locked up for subnet reg, tracked in [`TotalSubnetLocked`] attained by iterating over subnet lock.
    ///
    /// Eventually, Bittensor should migrate to using Holds afterwhich time we will not require this
    /// separate accounting.
    #[pallet::storage]
    /// --- ITEM --> Global weight
    pub type TaoWeight<T> = StorageValue<_, u64, ValueQuery, DefaultTaoWeight<T>>;
    #[pallet::storage]
    /// --- ITEM --> CK burn
    pub type CKBurn<T> = StorageValue<_, u64, ValueQuery, DefaultCKBurn<T>>;
    #[pallet::storage]
    /// --- ITEM ( default_delegate_take )
    pub type MaxDelegateTake<T> = StorageValue<_, u16, ValueQuery, DefaultDelegateTake<T>>;
    #[pallet::storage]
    /// --- ITEM ( min_delegate_take )
    pub type MinDelegateTake<T> = StorageValue<_, u16, ValueQuery, DefaultMinDelegateTake<T>>;
    #[pallet::storage]
    /// --- ITEM ( default_childkey_take )
    pub type MaxChildkeyTake<T> = StorageValue<_, u16, ValueQuery, DefaultMaxChildKeyTake<T>>;
    #[pallet::storage]
    /// --- ITEM ( min_childkey_take )
    pub type MinChildkeyTake<T> = StorageValue<_, u16, ValueQuery, DefaultMinChildKeyTake<T>>;
    #[pallet::storage]
    /// MAP ( hot ) --> cold | Returns the controlling coldkey for a hotkey.
    pub type Owner<T: Config> =
        StorageMap<_, Blake2_128Concat, T::AccountId, T::AccountId, ValueQuery, DefaultAccount<T>>;
    #[pallet::storage]
    /// MAP ( hot ) --> take | Returns the hotkey delegation take. And signals that this key is open for delegation.
    pub type Delegates<T: Config> =
        StorageMap<_, Blake2_128Concat, T::AccountId, u16, ValueQuery, DefaultDelegateTake<T>>;
    #[pallet::storage]
    /// DMAP ( hot, netuid ) --> take | Returns the hotkey childkey take for a specific subnet
    pub type ChildkeyTake<T: Config> = StorageDoubleMap<
        _,
        Blake2_128Concat,
        T::AccountId, // First key: hotkey
        Identity,
        NetUid, // Second key: netuid
        u16,    // Value: take
        ValueQuery,
    >;
    #[pallet::storage]
    /// DMAP ( netuid, parent ) --> (Vec<(proportion,child)>, cool_down_block)
    pub type PendingChildKeys<T: Config> = StorageDoubleMap<
        _,
        Identity,
        NetUid,
        Blake2_128Concat,
        T::AccountId,
        (Vec<(u64, T::AccountId)>, u64),
        ValueQuery,
        DefaultPendingChildkeys<T>,
    >;
    #[pallet::storage]
    /// DMAP ( parent, netuid ) --> Vec<(proportion,child)>
    pub type ChildKeys<T: Config> = StorageDoubleMap<
        _,
        Blake2_128Concat,
        T::AccountId,
        Identity,
        NetUid,
        Vec<(u64, T::AccountId)>,
        ValueQuery,
        DefaultAccountLinkage<T>,
    >;
    #[pallet::storage]
    /// DMAP ( child, netuid ) --> Vec<(proportion,parent)>
    pub type ParentKeys<T: Config> = StorageDoubleMap<
        _,
        Blake2_128Concat,
        T::AccountId,
        Identity,
        NetUid,
        Vec<(u64, T::AccountId)>,
        ValueQuery,
        DefaultAccountLinkage<T>,
    >;
    #[pallet::storage] // --- DMAP ( netuid, hotkey ) --> u64 | Last total dividend this hotkey got on tempo.
    pub type AlphaDividendsPerSubnet<T: Config> = StorageDoubleMap<
        _,
        Identity,
        NetUid,
        Blake2_128Concat,
        T::AccountId,
        AlphaCurrency,
        ValueQuery,
        DefaultZeroAlpha<T>,
    >;
    #[pallet::storage] // --- DMAP ( netuid, hotkey ) --> u64 | Last total root dividend paid to this hotkey on this subnet.
    pub type TaoDividendsPerSubnet<T: Config> = StorageDoubleMap<
        _,
        Identity,
        NetUid,
        Blake2_128Concat,
        T::AccountId,
        TaoCurrency,
        ValueQuery,
        DefaultZeroTao<T>,
    >;

    /// ==================
    /// ==== Coinbase ====
    /// ==================
    #[pallet::storage]
    /// --- ITEM ( global_block_emission )
    pub type BlockEmission<T> = StorageValue<_, u64, ValueQuery, DefaultBlockEmission<T>>;
    #[pallet::storage]
    /// --- DMap ( hot, netuid ) --> emission | last hotkey emission on network.
    pub type LastHotkeyEmissionOnNetuid<T: Config> = StorageDoubleMap<
        _,
        Blake2_128Concat,
        T::AccountId,
        Identity,
        NetUid,
        AlphaCurrency,
        ValueQuery,
        DefaultZeroAlpha<T>,
    >;

    /// ==========================
    /// ==== Staking Counters ====
    /// ==========================
    /// The Subtensor [`TotalIssuance`] represents the total issuance of tokens on the Bittensor network.
    ///
    /// It is comprised of three parts:
    /// - The total amount of issued tokens, tracked in the TotalIssuance of the Balances pallet
    /// - The total amount of tokens staked in the system, tracked in [`TotalStake`]
    /// - The total amount of tokens locked up for subnet reg, tracked in [`TotalSubnetLocked`] attained by iterating over subnet lock.
    ///
    /// Eventually, Bittensor should migrate to using Holds afterwhich time we will not require this
    /// separate accounting.
    #[pallet::storage] // --- ITEM ( total_issuance )
    pub type TotalIssuance<T> = StorageValue<_, TaoCurrency, ValueQuery, DefaultTotalIssuance<T>>;
    #[pallet::storage] // --- ITEM ( total_stake )
    pub type TotalStake<T> = StorageValue<_, TaoCurrency, ValueQuery>;
    #[pallet::storage] // --- ITEM ( moving_alpha ) -- subnet moving alpha.
    pub type SubnetMovingAlpha<T> = StorageValue<_, I96F32, ValueQuery, DefaultMovingAlpha<T>>;
    #[pallet::storage] // --- MAP ( netuid ) --> moving_price | The subnet moving price.
    pub type SubnetMovingPrice<T: Config> =
        StorageMap<_, Identity, NetUid, I96F32, ValueQuery, DefaultMovingPrice<T>>;
    #[pallet::storage] // --- MAP ( netuid ) --> total_volume | The total amount of TAO bought and sold since the start of the network.
    pub type SubnetVolume<T: Config> =
        StorageMap<_, Identity, NetUid, u128, ValueQuery, DefaultZeroU128<T>>;
    #[pallet::storage] // --- MAP ( netuid ) --> tao_in_subnet | Returns the amount of TAO in the subnet.
    pub type SubnetTAO<T: Config> =
        StorageMap<_, Identity, NetUid, TaoCurrency, ValueQuery, DefaultZeroTao<T>>;
    #[pallet::storage] // --- MAP ( netuid ) --> tao_in_user_subnet | Returns the amount of TAO in the subnet reserve provided by users as liquidity.
    pub type SubnetTaoProvided<T: Config> =
        StorageMap<_, Identity, NetUid, TaoCurrency, ValueQuery, DefaultZeroTao<T>>;
    #[pallet::storage] // --- MAP ( netuid ) --> alpha_in_emission | Returns the amount of alph in  emission into the pool per block.
    pub type SubnetAlphaInEmission<T: Config> =
        StorageMap<_, Identity, NetUid, AlphaCurrency, ValueQuery, DefaultZeroAlpha<T>>;
    #[pallet::storage] // --- MAP ( netuid ) --> alpha_out_emission | Returns the amount of alpha out emission into the network per block.
    pub type SubnetAlphaOutEmission<T: Config> =
        StorageMap<_, Identity, NetUid, AlphaCurrency, ValueQuery, DefaultZeroAlpha<T>>;
    #[pallet::storage] // --- MAP ( netuid ) --> tao_in_emission | Returns the amount of tao emitted into this subent on the last block.
    pub type SubnetTaoInEmission<T: Config> =
        StorageMap<_, Identity, NetUid, TaoCurrency, ValueQuery, DefaultZeroTao<T>>;
    #[pallet::storage] // --- MAP ( netuid ) --> alpha_supply_in_pool | Returns the amount of alpha in the pool.
    pub type SubnetAlphaIn<T: Config> =
        StorageMap<_, Identity, NetUid, AlphaCurrency, ValueQuery, DefaultZeroAlpha<T>>;
    #[pallet::storage] // --- MAP ( netuid ) --> alpha_supply_user_in_pool | Returns the amount of alpha in the pool provided by users as liquidity.
    pub type SubnetAlphaInProvided<T: Config> =
        StorageMap<_, Identity, NetUid, AlphaCurrency, ValueQuery, DefaultZeroAlpha<T>>;
    #[pallet::storage]
    /// --- MAP ( netuid ) --> alpha_supply_in_subnet | Returns the amount of alpha in the subnet.
    pub type SubnetAlphaOut<T: Config> =
        StorageMap<_, Identity, NetUid, AlphaCurrency, ValueQuery, DefaultZeroAlpha<T>>;
    #[pallet::storage] // --- MAP ( cold ) --> Vec<hot> | Maps coldkey to hotkeys that stake to it
    pub type StakingHotkeys<T: Config> =
        StorageMap<_, Blake2_128Concat, T::AccountId, Vec<T::AccountId>, ValueQuery>;
    #[pallet::storage] // --- MAP ( cold ) --> Vec<hot> | Returns the vector of hotkeys controlled by this coldkey.
    pub type OwnedHotkeys<T: Config> =
        StorageMap<_, Blake2_128Concat, T::AccountId, Vec<T::AccountId>, ValueQuery>;
    #[pallet::storage] // --- MAP ( cold ) --> hot | Returns the hotkey a coldkey will autostake to with mining rewards.
    pub type AutoStakeDestination<T: Config> =
        StorageMap<_, Blake2_128Concat, T::AccountId, T::AccountId, OptionQuery>;

    #[pallet::storage] // --- DMAP ( cold ) --> (block_expected, new_coldkey) | Maps coldkey to the block to swap at and new coldkey.
    pub type ColdkeySwapScheduled<T: Config> = StorageMap<
        _,
        Blake2_128Concat,
        T::AccountId,
        (BlockNumberFor<T>, T::AccountId),
        ValueQuery,
        DefaultColdkeySwapScheduled<T>,
    >;

    #[pallet::storage] // --- DMAP ( hot, netuid ) --> alpha | Returns the total amount of alpha a hotkey owns.
    pub type TotalHotkeyAlpha<T: Config> = StorageDoubleMap<
        _,
        Blake2_128Concat,
        T::AccountId,
        Identity,
        NetUid,
        AlphaCurrency,
        ValueQuery,
        DefaultZeroAlpha<T>,
    >;
    #[pallet::storage] // --- DMAP ( hot, netuid ) --> alpha | Returns the total amount of alpha a hotkey owned in the last epoch.
    pub type TotalHotkeyAlphaLastEpoch<T: Config> = StorageDoubleMap<
        _,
        Blake2_128Concat,
        T::AccountId,
        Identity,
        NetUid,
        AlphaCurrency,
        ValueQuery,
        DefaultZeroAlpha<T>,
    >;
    #[pallet::storage]
    /// DMAP ( hot, netuid ) --> total_alpha_shares | Returns the number of alpha shares for a hotkey on a subnet.
    pub type TotalHotkeyShares<T: Config> = StorageDoubleMap<
        _,
        Blake2_128Concat,
        T::AccountId,
        Identity,
        NetUid,
        U64F64,
        ValueQuery,
        DefaultSharePoolZero<T>,
    >;
    #[pallet::storage] // --- NMAP ( hot, cold, netuid ) --> alpha | Returns the alpha shares for a hotkey, coldkey, netuid triplet.
    pub type Alpha<T: Config> = StorageNMap<
        _,
        (
            NMapKey<Blake2_128Concat, T::AccountId>, // hot
            NMapKey<Blake2_128Concat, T::AccountId>, // cold
            NMapKey<Identity, NetUid>,               // subnet
        ),
        U64F64, // Shares
        ValueQuery,
    >;
    #[pallet::storage] // --- MAP ( netuid ) --> token_symbol | Returns the token symbol for a subnet.
    pub type TokenSymbol<T: Config> =
        StorageMap<_, Identity, NetUid, Vec<u8>, ValueQuery, DefaultUnicodeVecU8<T>>;

    /// ============================
    /// ==== Global Parameters =====
    /// ============================
    #[pallet::storage]
    /// --- StorageItem Global Used Work.
    pub type UsedWork<T: Config> = StorageMap<_, Identity, Vec<u8>, u64, ValueQuery>;
    #[pallet::storage]
    /// --- ITEM( global_max_registrations_per_block )
    pub type MaxRegistrationsPerBlock<T> =
        StorageMap<_, Identity, NetUid, u16, ValueQuery, DefaultMaxRegistrationsPerBlock<T>>;
    #[pallet::storage]
    /// --- ITEM( total_number_of_existing_networks )
    pub type TotalNetworks<T> = StorageValue<_, u16, ValueQuery>;
    #[pallet::storage]
    /// ITEM( network_immunity_period )
    pub type NetworkImmunityPeriod<T> =
        StorageValue<_, u64, ValueQuery, DefaultNetworkImmunityPeriod<T>>;
    #[pallet::storage]
    /// ITEM( min_network_lock_cost )
    pub type NetworkMinLockCost<T> =
        StorageValue<_, TaoCurrency, ValueQuery, DefaultNetworkMinLockCost<T>>;
    #[pallet::storage]
    /// ITEM( last_network_lock_cost )
    pub type NetworkLastLockCost<T> =
        StorageValue<_, TaoCurrency, ValueQuery, DefaultNetworkMinLockCost<T>>;
    #[pallet::storage]
    /// ITEM( network_lock_reduction_interval )
    pub type NetworkLockReductionInterval<T> =
        StorageValue<_, u64, ValueQuery, DefaultNetworkLockReductionInterval<T>>;
    #[pallet::storage]
    /// ITEM( subnet_owner_cut )
    pub type SubnetOwnerCut<T> = StorageValue<_, u16, ValueQuery, DefaultSubnetOwnerCut<T>>;
    #[pallet::storage]
    /// ITEM( network_rate_limit )
    pub type NetworkRateLimit<T> = StorageValue<_, u64, ValueQuery, DefaultNetworkRateLimit<T>>;
    #[pallet::storage]
    /// --- ITEM( nominator_min_required_stake ) --- Factor of DefaultMinStake in per-mill format.
    pub type NominatorMinRequiredStake<T> = StorageValue<_, u64, ValueQuery, DefaultZeroU64<T>>;
    #[pallet::storage]
    /// ITEM( weights_version_key_rate_limit ) --- Rate limit in tempos.
    pub type WeightsVersionKeyRateLimit<T> =
        StorageValue<_, u64, ValueQuery, DefaultWeightsVersionKeyRateLimit<T>>;

    /// ============================
    /// ==== Rate Limiting =====
    /// ============================

    #[pallet::storage]
    /// --- MAP ( RateLimitKey ) --> Block number in which the last rate limited operation occured
    pub type LastRateLimitedBlock<T: Config> =
        StorageMap<_, Identity, RateLimitKey<T::AccountId>, u64, ValueQuery, DefaultZeroU64<T>>;

    /// ============================
    /// ==== Subnet Locks =====
    /// ============================
    #[pallet::storage] // --- MAP ( netuid ) --> transfer_toggle
    pub type TransferToggle<T: Config> =
        StorageMap<_, Identity, NetUid, bool, ValueQuery, DefaultTrue<T>>;
    #[pallet::storage] // --- MAP ( netuid ) --> total_subnet_locked
    pub type SubnetLocked<T: Config> =
        StorageMap<_, Identity, NetUid, TaoCurrency, ValueQuery, DefaultZeroTao<T>>;
    #[pallet::storage] // --- MAP ( netuid ) --> largest_locked
    pub type LargestLocked<T: Config> =
        StorageMap<_, Identity, NetUid, u64, ValueQuery, DefaultZeroU64<T>>;

    /// =================
    /// ==== Tempos =====
    /// =================
    #[pallet::storage] // --- MAP ( netuid ) --> tempo
    pub type Tempo<T> = StorageMap<_, Identity, NetUid, u16, ValueQuery, DefaultTempo<T>>;

    /// ============================
    /// ==== Subnet Parameters =====
    /// ============================
    /// --- MAP ( netuid ) --> block number of first emission
    #[pallet::storage]
    pub type FirstEmissionBlockNumber<T: Config> =
        StorageMap<_, Identity, NetUid, u64, OptionQuery>;
    /// --- MAP ( netuid ) --> subnet mechanism
    #[pallet::storage]
    pub type SubnetMechanism<T: Config> =
        StorageMap<_, Identity, NetUid, u16, ValueQuery, DefaultZeroU16<T>>;
    #[pallet::storage]
    /// --- MAP ( netuid ) --> subnetwork_n (Number of UIDs in the network).
    pub type SubnetworkN<T: Config> = StorageMap<_, Identity, NetUid, u16, ValueQuery, DefaultN<T>>;
    #[pallet::storage]
    /// --- MAP ( netuid ) --> modality   TEXT: 0, IMAGE: 1, TENSOR: 2
    pub type NetworkModality<T> =
        StorageMap<_, Identity, NetUid, u16, ValueQuery, DefaultModality<T>>;
    #[pallet::storage]
    /// --- MAP ( netuid ) --> network_is_added
    pub type NetworksAdded<T: Config> =
        StorageMap<_, Identity, NetUid, bool, ValueQuery, DefaultNeworksAdded<T>>;
    #[pallet::storage]
    /// --- DMAP ( hotkey, netuid ) --> bool
    pub type IsNetworkMember<T: Config> = StorageDoubleMap<
        _,
        Blake2_128Concat,
        T::AccountId,
        Identity,
        NetUid,
        bool,
        ValueQuery,
        DefaultIsNetworkMember<T>,
    >;
    #[pallet::storage]
    /// --- MAP ( netuid ) --> network_registration_allowed
    pub type NetworkRegistrationAllowed<T: Config> =
        StorageMap<_, Identity, NetUid, bool, ValueQuery, DefaultRegistrationAllowed<T>>;
    #[pallet::storage]
    /// --- MAP ( netuid ) --> network_pow_allowed
    pub type NetworkPowRegistrationAllowed<T: Config> =
        StorageMap<_, Identity, NetUid, bool, ValueQuery, DefaultRegistrationAllowed<T>>;
    #[pallet::storage]
    /// --- MAP ( netuid ) --> block_created
    pub type NetworkRegisteredAt<T: Config> =
        StorageMap<_, Identity, NetUid, u64, ValueQuery, DefaultNetworkRegisteredAt<T>>;
    #[pallet::storage]
    /// --- MAP ( netuid ) --> pending_emission
    pub type PendingEmission<T> =
        StorageMap<_, Identity, NetUid, AlphaCurrency, ValueQuery, DefaultPendingEmission<T>>;
    #[pallet::storage]
    /// --- MAP ( netuid ) --> pending_root_emission
    pub type PendingRootDivs<T> =
        StorageMap<_, Identity, NetUid, TaoCurrency, ValueQuery, DefaultZeroTao<T>>;
    #[pallet::storage]
    /// --- MAP ( netuid ) --> pending_alpha_swapped
    pub type PendingAlphaSwapped<T> =
        StorageMap<_, Identity, NetUid, AlphaCurrency, ValueQuery, DefaultZeroAlpha<T>>;
    #[pallet::storage]
    /// --- MAP ( netuid ) --> pending_owner_cut
    pub type PendingOwnerCut<T> =
        StorageMap<_, Identity, NetUid, AlphaCurrency, ValueQuery, DefaultZeroAlpha<T>>;
    #[pallet::storage]
    /// --- MAP ( netuid ) --> blocks_since_last_step
    pub type BlocksSinceLastStep<T> =
        StorageMap<_, Identity, NetUid, u64, ValueQuery, DefaultBlocksSinceLastStep<T>>;
    #[pallet::storage]
    /// --- MAP ( netuid ) --> last_mechanism_step_block
    pub type LastMechansimStepBlock<T> =
        StorageMap<_, Identity, NetUid, u64, ValueQuery, DefaultLastMechanismStepBlock<T>>;
    #[pallet::storage]
    /// --- MAP ( netuid ) --> subnet_owner
    pub type SubnetOwner<T: Config> =
        StorageMap<_, Identity, NetUid, T::AccountId, ValueQuery, DefaultSubnetOwner<T>>;
    #[pallet::storage]
    /// --- MAP ( netuid ) --> subnet_owner_hotkey
    pub type SubnetOwnerHotkey<T: Config> =
        StorageMap<_, Identity, NetUid, T::AccountId, ValueQuery, DefaultSubnetOwner<T>>;
    #[pallet::storage]
    /// --- MAP ( netuid ) --> serving_rate_limit
    pub type ServingRateLimit<T> =
        StorageMap<_, Identity, NetUid, u64, ValueQuery, DefaultServingRateLimit<T>>;
    #[pallet::storage]
    /// --- MAP ( netuid ) --> Rho
    pub type Rho<T> = StorageMap<_, Identity, NetUid, u16, ValueQuery, DefaultRho<T>>;
    #[pallet::storage]
    /// --- MAP ( netuid ) --> AlphaSigmoidSteepness
    pub type AlphaSigmoidSteepness<T> =
        StorageMap<_, Identity, NetUid, i16, ValueQuery, DefaultAlphaSigmoidSteepness<T>>;
    #[pallet::storage]
    /// --- MAP ( netuid ) --> Kappa
    pub type Kappa<T> = StorageMap<_, Identity, NetUid, u16, ValueQuery, DefaultKappa<T>>;
    #[pallet::storage]
    /// --- MAP ( netuid ) --> registrations_this_interval
    pub type RegistrationsThisInterval<T: Config> =
        StorageMap<_, Identity, NetUid, u16, ValueQuery>;
    #[pallet::storage]
    /// --- MAP ( netuid ) --> pow_registrations_this_interval
    pub type POWRegistrationsThisInterval<T: Config> =
        StorageMap<_, Identity, NetUid, u16, ValueQuery>;
    #[pallet::storage]
    /// --- MAP ( netuid ) --> burn_registrations_this_interval
    pub type BurnRegistrationsThisInterval<T: Config> =
        StorageMap<_, Identity, NetUid, u16, ValueQuery>;
    #[pallet::storage]
    /// --- MAP ( netuid ) --> max_allowed_uids
    pub type MaxAllowedUids<T> =
        StorageMap<_, Identity, NetUid, u16, ValueQuery, DefaultMaxAllowedUids<T>>;
    #[pallet::storage]
    /// --- MAP ( netuid ) --> immunity_period
    pub type ImmunityPeriod<T> =
        StorageMap<_, Identity, NetUid, u16, ValueQuery, DefaultImmunityPeriod<T>>;
    #[pallet::storage]
    /// --- MAP ( netuid ) --> activity_cutoff
    pub type ActivityCutoff<T> =
        StorageMap<_, Identity, NetUid, u16, ValueQuery, DefaultActivityCutoff<T>>;
    #[pallet::storage]
    /// --- MAP ( netuid ) --> max_weight_limit
    pub type MaxWeightsLimit<T> =
        StorageMap<_, Identity, NetUid, u16, ValueQuery, DefaultMaxWeightsLimit<T>>;
    #[pallet::storage]
    /// --- MAP ( netuid ) --> weights_version_key
    pub type WeightsVersionKey<T> =
        StorageMap<_, Identity, NetUid, u64, ValueQuery, DefaultWeightsVersionKey<T>>;
    #[pallet::storage]
    /// --- MAP ( netuid ) --> min_allowed_weights
    pub type MinAllowedWeights<T> =
        StorageMap<_, Identity, NetUid, u16, ValueQuery, DefaultMinAllowedWeights<T>>;
    #[pallet::storage]
    /// --- MAP ( netuid ) --> max_allowed_validators
    pub type MaxAllowedValidators<T> =
        StorageMap<_, Identity, NetUid, u16, ValueQuery, DefaultMaxAllowedValidators<T>>;
    #[pallet::storage]
    /// --- MAP ( netuid ) --> adjustment_interval
    pub type AdjustmentInterval<T> =
        StorageMap<_, Identity, NetUid, u16, ValueQuery, DefaultAdjustmentInterval<T>>;
    #[pallet::storage]
    /// --- MAP ( netuid ) --> bonds_moving_average
    pub type BondsMovingAverage<T> =
        StorageMap<_, Identity, NetUid, u64, ValueQuery, DefaultBondsMovingAverage<T>>;
    #[pallet::storage]
    /// --- MAP ( netuid ) --> bonds_penalty
    pub type BondsPenalty<T> =
        StorageMap<_, Identity, NetUid, u16, ValueQuery, DefaultBondsPenalty<T>>;
    #[pallet::storage]
    /// --- MAP ( netuid ) --> bonds_reset
    pub type BondsResetOn<T> =
        StorageMap<_, Identity, NetUid, bool, ValueQuery, DefaultBondsResetOn<T>>;
    /// --- MAP ( netuid ) --> weights_set_rate_limit
    #[pallet::storage]
    pub type WeightsSetRateLimit<T> =
        StorageMap<_, Identity, NetUid, u64, ValueQuery, DefaultWeightsSetRateLimit<T>>;
    #[pallet::storage]
    /// --- MAP ( netuid ) --> validator_prune_len
    pub type ValidatorPruneLen<T> =
        StorageMap<_, Identity, NetUid, u64, ValueQuery, DefaultValidatorPruneLen<T>>;
    #[pallet::storage]
    /// --- MAP ( netuid ) --> scaling_law_power
    pub type ScalingLawPower<T> =
        StorageMap<_, Identity, NetUid, u16, ValueQuery, DefaultScalingLawPower<T>>;
    #[pallet::storage]
    /// --- MAP ( netuid ) --> target_registrations_this_interval
    pub type TargetRegistrationsPerInterval<T> =
        StorageMap<_, Identity, NetUid, u16, ValueQuery, DefaultTargetRegistrationsPerInterval<T>>;
    #[pallet::storage]
    /// --- MAP ( netuid ) --> adjustment_alpha
    pub type AdjustmentAlpha<T: Config> =
        StorageMap<_, Identity, NetUid, u64, ValueQuery, DefaultAdjustmentAlpha<T>>;
    #[pallet::storage]
    /// --- MAP ( netuid ) --> commit reveal v2 weights are enabled
    pub type CommitRevealWeightsEnabled<T> =
        StorageMap<_, Identity, NetUid, bool, ValueQuery, DefaultCommitRevealWeightsEnabled<T>>;
    #[pallet::storage]
    /// --- MAP ( netuid ) --> Burn
    pub type Burn<T> = StorageMap<_, Identity, NetUid, TaoCurrency, ValueQuery, DefaultBurn<T>>;
    #[pallet::storage]
    /// --- MAP ( netuid ) --> Difficulty
    pub type Difficulty<T> = StorageMap<_, Identity, NetUid, u64, ValueQuery, DefaultDifficulty<T>>;
    #[pallet::storage]
    /// --- MAP ( netuid ) --> MinBurn
    pub type MinBurn<T> =
        StorageMap<_, Identity, NetUid, TaoCurrency, ValueQuery, DefaultMinBurn<T>>;
    #[pallet::storage]
    /// --- MAP ( netuid ) --> MaxBurn
    pub type MaxBurn<T> =
        StorageMap<_, Identity, NetUid, TaoCurrency, ValueQuery, DefaultMaxBurn<T>>;
    #[pallet::storage]
    /// --- MAP ( netuid ) --> MinDifficulty
    pub type MinDifficulty<T> =
        StorageMap<_, Identity, NetUid, u64, ValueQuery, DefaultMinDifficulty<T>>;
    #[pallet::storage]
    /// --- MAP ( netuid ) --> MaxDifficulty
    pub type MaxDifficulty<T> =
        StorageMap<_, Identity, NetUid, u64, ValueQuery, DefaultMaxDifficulty<T>>;
    #[pallet::storage]
    /// --- MAP ( netuid ) -->  Block at last adjustment.
    pub type LastAdjustmentBlock<T> =
        StorageMap<_, Identity, NetUid, u64, ValueQuery, DefaultLastAdjustmentBlock<T>>;
    #[pallet::storage]
    /// --- MAP ( netuid ) --> Registrations of this Block.
    pub type RegistrationsThisBlock<T> =
        StorageMap<_, Identity, NetUid, u16, ValueQuery, DefaultRegistrationsThisBlock<T>>;
    #[pallet::storage]
    /// --- MAP ( netuid ) --> Halving time of average moving price.
    pub type EMAPriceHalvingBlocks<T> =
        StorageMap<_, Identity, NetUid, u64, ValueQuery, DefaultEMAPriceMovingBlocks<T>>;
    #[pallet::storage]
    /// --- MAP ( netuid ) --> global_RAO_recycled_for_registration
    pub type RAORecycledForRegistration<T> = StorageMap<
        _,
        Identity,
        NetUid,
        TaoCurrency,
        ValueQuery,
        DefaultRAORecycledForRegistration<T>,
    >;
    #[pallet::storage]
    /// --- ITEM ( tx_rate_limit )
    pub type TxRateLimit<T> = StorageValue<_, u64, ValueQuery, DefaultTxRateLimit<T>>;
    #[pallet::storage]
    /// --- ITEM ( tx_delegate_take_rate_limit )
    pub type TxDelegateTakeRateLimit<T> =
        StorageValue<_, u64, ValueQuery, DefaultTxDelegateTakeRateLimit<T>>;
    #[pallet::storage]
    /// --- ITEM ( tx_childkey_take_rate_limit )
    pub type TxChildkeyTakeRateLimit<T> =
        StorageValue<_, u64, ValueQuery, DefaultTxChildKeyTakeRateLimit<T>>;
    #[pallet::storage]
    /// --- MAP ( netuid ) --> Whether or not Liquid Alpha is enabled
    pub type LiquidAlphaOn<T> =
        StorageMap<_, Blake2_128Concat, NetUid, bool, ValueQuery, DefaultLiquidAlpha<T>>;
    #[pallet::storage]
    /// --- MAP ( netuid ) --> Whether or not Yuma3 is enabled
    pub type Yuma3On<T> =
        StorageMap<_, Blake2_128Concat, NetUid, bool, ValueQuery, DefaultYuma3<T>>;
    #[pallet::storage]
    ///  MAP ( netuid ) --> (alpha_low, alpha_high)
    pub type AlphaValues<T> =
        StorageMap<_, Identity, NetUid, (u16, u16), ValueQuery, DefaultAlphaValues<T>>;
    #[pallet::storage]
    /// --- MAP ( netuid ) --> If subtoken trading enabled
    pub type SubtokenEnabled<T> =
        StorageMap<_, Identity, NetUid, bool, ValueQuery, DefaultFalse<T>>;

    #[pallet::type_value]
    /// Default value for burn keys limit
    pub fn DefaultImmuneOwnerUidsLimit<T: Config>() -> u16 {
        1
    }
    #[pallet::type_value]
    /// Maximum value for burn keys limit
    pub fn MaxImmuneOwnerUidsLimit<T: Config>() -> u16 {
        10
    }
    #[pallet::type_value]
    /// Minimum value for burn keys limit
    pub fn MinImmuneOwnerUidsLimit<T: Config>() -> u16 {
        1
    }
    #[pallet::storage]
    /// --- MAP ( netuid ) --> Burn key limit
    pub type ImmuneOwnerUidsLimit<T> =
        StorageMap<_, Identity, NetUid, u16, ValueQuery, DefaultImmuneOwnerUidsLimit<T>>;

    /// =======================================
    /// ==== Subnetwork Consensus Storage  ====
    /// =======================================
    #[pallet::storage] // --- DMAP ( netuid ) --> stake_weight | weight for stake used in YC.
    pub(super) type StakeWeight<T: Config> =
        StorageMap<_, Identity, NetUid, Vec<u16>, ValueQuery, EmptyU16Vec<T>>;
    #[pallet::storage]
    /// --- DMAP ( netuid, hotkey ) --> uid
    pub type Uids<T: Config> =
        StorageDoubleMap<_, Identity, NetUid, Blake2_128Concat, T::AccountId, u16, OptionQuery>;
    #[pallet::storage]
    /// --- DMAP ( netuid, uid ) --> hotkey
    pub type Keys<T: Config> = StorageDoubleMap<
        _,
        Identity,
        NetUid,
        Identity,
        u16,
        T::AccountId,
        ValueQuery,
        DefaultKey<T>,
    >;
    #[pallet::storage]
    /// --- MAP ( netuid ) --> (hotkey, se, ve)
    pub type LoadedEmission<T: Config> =
        StorageMap<_, Identity, NetUid, Vec<(T::AccountId, u64, u64)>, OptionQuery>;
    #[pallet::storage]
    /// --- MAP ( netuid ) --> active
    pub type Active<T: Config> =
        StorageMap<_, Identity, NetUid, Vec<bool>, ValueQuery, EmptyBoolVec<T>>;
    #[pallet::storage]
    /// --- MAP ( netuid ) --> rank
    pub type Rank<T: Config> =
        StorageMap<_, Identity, NetUid, Vec<u16>, ValueQuery, EmptyU16Vec<T>>;
    #[pallet::storage]
    /// --- MAP ( netuid ) --> trust
    pub type Trust<T: Config> =
        StorageMap<_, Identity, NetUid, Vec<u16>, ValueQuery, EmptyU16Vec<T>>;
    #[pallet::storage]
    /// --- MAP ( netuid ) --> consensus
    pub type Consensus<T: Config> =
        StorageMap<_, Identity, NetUid, Vec<u16>, ValueQuery, EmptyU16Vec<T>>;
    #[pallet::storage]
    /// --- MAP ( netuid ) --> incentive
    pub type Incentive<T: Config> =
        StorageMap<_, Identity, NetUid, Vec<u16>, ValueQuery, EmptyU16Vec<T>>;
    #[pallet::storage]
    /// --- MAP ( netuid ) --> dividends
    pub type Dividends<T: Config> =
        StorageMap<_, Identity, NetUid, Vec<u16>, ValueQuery, EmptyU16Vec<T>>;
    #[pallet::storage]
    /// --- MAP ( netuid ) --> emission
    pub type Emission<T: Config> = StorageMap<_, Identity, NetUid, Vec<AlphaCurrency>, ValueQuery>;
    #[pallet::storage]
    /// --- MAP ( netuid ) --> last_update
    pub type LastUpdate<T: Config> =
        StorageMap<_, Identity, NetUid, Vec<u64>, ValueQuery, EmptyU64Vec<T>>;
    #[pallet::storage]
    /// --- MAP ( netuid ) --> validator_trust
    pub type ValidatorTrust<T: Config> =
        StorageMap<_, Identity, NetUid, Vec<u16>, ValueQuery, EmptyU16Vec<T>>;
    #[pallet::storage]
    /// --- MAP ( netuid ) --> pruning_scores
    pub type PruningScores<T: Config> =
        StorageMap<_, Identity, NetUid, Vec<u16>, ValueQuery, EmptyU16Vec<T>>;
    #[pallet::storage]
    /// --- MAP ( netuid ) --> validator_permit
    pub type ValidatorPermit<T: Config> =
        StorageMap<_, Identity, NetUid, Vec<bool>, ValueQuery, EmptyBoolVec<T>>;
    #[pallet::storage]
    /// --- DMAP ( netuid, uid ) --> weights
    pub type Weights<T: Config> = StorageDoubleMap<
        _,
        Identity,
        NetUid,
        Identity,
        u16,
        Vec<(u16, u16)>,
        ValueQuery,
        DefaultWeights<T>,
    >;
    #[pallet::storage]
    /// --- DMAP ( netuid, uid ) --> bonds
    pub type Bonds<T: Config> = StorageDoubleMap<
        _,
        Identity,
        NetUid,
        Identity,
        u16,
        Vec<(u16, u16)>,
        ValueQuery,
        DefaultBonds<T>,
    >;
    #[pallet::storage]
    /// --- DMAP ( netuid, uid ) --> block_at_registration
    pub type BlockAtRegistration<T: Config> = StorageDoubleMap<
        _,
        Identity,
        NetUid,
        Identity,
        u16,
        u64,
        ValueQuery,
        DefaultBlockAtRegistration<T>,
    >;
    #[pallet::storage]
    /// --- MAP ( netuid, hotkey ) --> axon_info
    pub type Axons<T: Config> = StorageDoubleMap<
        _,
        Identity,
        NetUid,
        Blake2_128Concat,
        T::AccountId,
        AxonInfoOf,
        OptionQuery,
    >;
    /// --- MAP ( netuid, hotkey ) --> certificate
    #[pallet::storage]
    pub type NeuronCertificates<T: Config> = StorageDoubleMap<
        _,
        Identity,
        NetUid,
        Blake2_128Concat,
        T::AccountId,
        NeuronCertificateOf,
        OptionQuery,
    >;
    #[pallet::storage]
    /// --- MAP ( netuid, hotkey ) --> prometheus_info
    pub type Prometheus<T: Config> = StorageDoubleMap<
        _,
        Identity,
        NetUid,
        Blake2_128Concat,
        T::AccountId,
        PrometheusInfoOf,
        OptionQuery,
    >;
    #[pallet::storage] // --- MAP ( coldkey ) --> identity. (DEPRECATED for V2)
    pub type Identities<T: Config> =
        StorageMap<_, Blake2_128Concat, T::AccountId, ChainIdentityOf, OptionQuery>;

    #[pallet::storage] // --- MAP ( coldkey ) --> identity
    pub type IdentitiesV2<T: Config> =
        StorageMap<_, Blake2_128Concat, T::AccountId, ChainIdentityOfV2, OptionQuery>;

    #[pallet::storage] // --- MAP ( netuid ) --> identity. (DEPRECATED for V2)
    pub type SubnetIdentities<T: Config> =
        StorageMap<_, Blake2_128Concat, NetUid, SubnetIdentityOf, OptionQuery>;

    #[pallet::storage] // --- MAP ( netuid ) --> identityV2 (DEPRECATED for V3)
    pub type SubnetIdentitiesV2<T: Config> =
        StorageMap<_, Blake2_128Concat, NetUid, SubnetIdentityOfV2, OptionQuery>;

    #[pallet::storage] // --- MAP ( netuid ) --> SubnetIdentityOfV3
    pub type SubnetIdentitiesV3<T: Config> =
        StorageMap<_, Blake2_128Concat, NetUid, SubnetIdentityOfV3, OptionQuery>;

    /// =================================
    /// ==== Axon / Promo Endpoints =====
    /// =================================
    #[pallet::storage] // --- NMAP ( hot, netuid, name ) --> last_block | Returns the last block of a transaction for a given key, netuid, and name.
    pub type TransactionKeyLastBlock<T: Config> = StorageNMap<
        _,
        (
            NMapKey<Blake2_128Concat, T::AccountId>, // hot
            NMapKey<Identity, NetUid>,               // netuid
            NMapKey<Identity, u16>,                  // extrinsic enum.
        ),
        u64,
        ValueQuery,
    >;
    #[deprecated]
    #[pallet::storage]
    /// --- MAP ( key ) --> last_block
    pub type LastTxBlock<T: Config> =
        StorageMap<_, Identity, T::AccountId, u64, ValueQuery, DefaultLastTxBlock<T>>;
    #[deprecated]
    #[pallet::storage]
    /// --- MAP ( key ) --> last_tx_block_childkey_take
    pub type LastTxBlockChildKeyTake<T: Config> =
        StorageMap<_, Identity, T::AccountId, u64, ValueQuery, DefaultLastTxBlock<T>>;
    #[deprecated]
    #[pallet::storage]
    /// --- MAP ( key ) --> last_tx_block_delegate_take
    pub type LastTxBlockDelegateTake<T: Config> =
        StorageMap<_, Identity, T::AccountId, u64, ValueQuery, DefaultLastTxBlock<T>>;
    // FIXME: this storage is used interchangably for alpha/tao
    #[pallet::storage]
    /// ITEM( weights_min_stake )
    pub type StakeThreshold<T> = StorageValue<_, u64, ValueQuery, DefaultStakeThreshold<T>>;
    #[pallet::storage]
    /// --- MAP (netuid, who) --> VecDeque<(hash, commit_block, first_reveal_block, last_reveal_block)> | Stores a queue of commits for an account on a given netuid.
    pub type WeightCommits<T: Config> = StorageDoubleMap<
        _,
        Twox64Concat,
        NetUid,
        Twox64Concat,
        T::AccountId,
        VecDeque<(H256, u64, u64, u64)>,
        OptionQuery,
    >;
    #[pallet::storage]
    /// MAP (netuid, epoch) → VecDeque<(who, commit_block, ciphertext, reveal_round)>
    /// Stores a queue of weight commits for an account on a given subnet.
    pub type TimelockedWeightCommits<T: Config> = StorageDoubleMap<
        _,
        Twox64Concat,
        NetUid,
        Twox64Concat,
        u64, // epoch key
        VecDeque<(
            T::AccountId,
            u64, // commit_block
            BoundedVec<u8, ConstU32<MAX_CRV3_COMMIT_SIZE_BYTES>>,
            RoundNumber,
        )>,
        ValueQuery,
    >;
    #[pallet::storage]
    /// MAP (netuid, epoch) → VecDeque<(who, ciphertext, reveal_round)>
    /// DEPRECATED for CRV3WeightCommitsV2
    pub type CRV3WeightCommits<T: Config> = StorageDoubleMap<
        _,
        Twox64Concat,
        NetUid,
        Twox64Concat,
        u64, // epoch key
        VecDeque<(
            T::AccountId,
            BoundedVec<u8, ConstU32<MAX_CRV3_COMMIT_SIZE_BYTES>>,
            RoundNumber,
        )>,
        ValueQuery,
    >;
    #[pallet::storage]
    /// MAP (netuid, epoch) → VecDeque<(who, commit_block, ciphertext, reveal_round)>
    /// DEPRECATED for TimelockedWeightCommits
    pub type CRV3WeightCommitsV2<T: Config> = StorageDoubleMap<
        _,
        Twox64Concat,
        NetUid,
        Twox64Concat,
        u64, // epoch key
        VecDeque<(
            T::AccountId,
            u64, // commit_block
            BoundedVec<u8, ConstU32<MAX_CRV3_COMMIT_SIZE_BYTES>>,
            RoundNumber,
        )>,
        ValueQuery,
    >;
    #[pallet::storage]
    /// --- Map (netuid) --> Number of epochs allowed for commit reveal periods
    pub type RevealPeriodEpochs<T: Config> =
        StorageMap<_, Twox64Concat, NetUid, u64, ValueQuery, DefaultRevealPeriodEpochs<T>>;

    #[pallet::storage]
    /// --- Map (coldkey, hotkey) --> u64 the last block at which stake was added/removed.
    pub type LastColdkeyHotkeyStakeBlock<T: Config> = StorageDoubleMap<
        _,
        Twox64Concat,
        T::AccountId,
        Twox64Concat,
        T::AccountId,
        u64,
        OptionQuery,
    >;

    #[pallet::storage]
    /// DMAP ( hot, cold, netuid ) --> rate limits for staking operations
    /// Value contains just a marker: we use this map as a set.
    pub type StakingOperationRateLimiter<T: Config> = StorageNMap<
        _,
        (
            NMapKey<Blake2_128Concat, T::AccountId>, // hot
            NMapKey<Blake2_128Concat, T::AccountId>, // cold
            NMapKey<Identity, NetUid>,               // subnet
        ),
        bool,
        ValueQuery,
    >;

    /// =============================
    /// ==== EVM related storage ====
    /// =============================
    #[pallet::storage]
    /// --- DMAP (netuid, uid) --> (H160, last_block_where_ownership_was_proven)
    pub type AssociatedEvmAddress<T: Config> =
        StorageDoubleMap<_, Twox64Concat, NetUid, Twox64Concat, u16, (H160, u64), OptionQuery>;

    /// ========================
    /// ==== Subnet Leasing ====
    /// ========================
    #[pallet::storage]
    /// --- MAP ( lease_id ) --> subnet lease | The subnet lease for a given lease id.
    pub type SubnetLeases<T: Config> =
        StorageMap<_, Twox64Concat, LeaseId, SubnetLeaseOf<T>, OptionQuery>;

    #[pallet::storage]
    /// --- DMAP ( lease_id, contributor ) --> shares | The shares of a contributor for a given lease.
    pub type SubnetLeaseShares<T: Config> =
        StorageDoubleMap<_, Twox64Concat, LeaseId, Identity, T::AccountId, U64F64, ValueQuery>;

    #[pallet::storage]
    // --- MAP ( netuid ) --> lease_id | The lease id for a given netuid.
    pub type SubnetUidToLeaseId<T: Config> =
        StorageMap<_, Twox64Concat, NetUid, LeaseId, OptionQuery>;

    #[pallet::storage]
    /// --- ITEM ( next_lease_id ) | The next lease id.
    pub type NextSubnetLeaseId<T: Config> = StorageValue<_, LeaseId, ValueQuery, ConstU32<0>>;

    #[pallet::storage]
    /// --- MAP ( lease_id ) --> accumulated_dividends | The accumulated dividends for a given lease that needs to be distributed.
    pub type AccumulatedLeaseDividends<T: Config> =
        StorageMap<_, Twox64Concat, LeaseId, AlphaCurrency, ValueQuery, DefaultZeroAlpha<T>>;

    #[pallet::storage]
    /// --- ITEM ( CommitRevealWeightsVersion )
    pub type CommitRevealWeightsVersion<T> =
        StorageValue<_, u16, ValueQuery, DefaultCommitRevealWeightsVersion<T>>;

    /// ==================
    /// ==== Genesis =====
    /// ==================
    #[pallet::storage] // --- Storage for migration run status
    pub type HasMigrationRun<T: Config> = StorageMap<_, Identity, Vec<u8>, bool, ValueQuery>;

    #[pallet::type_value]
    /// Default value for pending childkey cooldown (settable by root, default 0)
    pub fn DefaultPendingChildKeyCooldown<T: Config>() -> u64 {
        0
    }

    #[pallet::storage]
    /// Storage value for pending childkey cooldown, settable by root.
    pub type PendingChildKeyCooldown<T: Config> =
        StorageValue<_, u64, ValueQuery, DefaultPendingChildKeyCooldown<T>>;

    #[pallet::genesis_config]
    pub struct GenesisConfig<T: Config> {
        /// Stakes record in genesis.
        pub stakes: Vec<(T::AccountId, Vec<(T::AccountId, (u64, u16))>)>,
        /// The total issued balance in genesis
        pub balances_issuance: TaoCurrency,
    }

    impl<T: Config> Default for GenesisConfig<T> {
        fn default() -> Self {
            Self {
                stakes: Default::default(),
                balances_issuance: TaoCurrency::ZERO,
            }
        }
    }

    // ---- Subtensor helper functions.
    impl<T: Config> Pallet<T> {
        /// Is the caller allowed to set weights
        pub fn check_weights_min_stake(hotkey: &T::AccountId, netuid: NetUid) -> bool {
            // Blacklist weights transactions for low stake peers.
            let (total_stake, _, _) = Self::get_stake_weights_for_hotkey_on_subnet(hotkey, netuid);
            total_stake >= Self::get_stake_threshold()
        }

        /// Helper function to check if register is allowed
        pub fn checked_allowed_register(netuid: NetUid) -> bool {
            if netuid.is_root() {
                return false;
            }
            if !Self::if_subnet_exist(netuid) {
                return false;
            }
            if !Self::get_network_registration_allowed(netuid) {
                return false;
            }
            if Self::get_registrations_this_block(netuid)
                >= Self::get_max_registrations_per_block(netuid)
            {
                return false;
            }
            if Self::get_registrations_this_interval(netuid)
                >= Self::get_target_registrations_per_interval(netuid).saturating_mul(3)
            {
                return false;
            }
            true
        }

        /// Ensure subtoken enalbed
        pub fn ensure_subtoken_enabled(subnet: NetUid) -> Result<(), Error<T>> {
            ensure!(
                SubtokenEnabled::<T>::get(subnet),
                Error::<T>::SubtokenDisabled
            );
            Ok(())
        }
    }
}

#[derive(Debug, PartialEq)]
pub enum CustomTransactionError {
    ColdkeyInSwapSchedule,
    StakeAmountTooLow,
    BalanceTooLow,
    SubnetDoesntExist,
    HotkeyAccountDoesntExist,
    NotEnoughStakeToWithdraw,
    RateLimitExceeded,
    InsufficientLiquidity,
    SlippageTooHigh,
    TransferDisallowed,
    HotKeyNotRegisteredInNetwork,
    InvalidIpAddress,
    ServingRateLimitExceeded,
    InvalidPort,
    BadRequest,
    ZeroMaxAmount,
    InvalidRevealRound,
    CommitNotFound,
    CommitBlockNotInRevealRange,
    InputLengthsUnequal,
}

impl From<CustomTransactionError> for u8 {
    fn from(variant: CustomTransactionError) -> u8 {
        match variant {
            CustomTransactionError::ColdkeyInSwapSchedule => 0,
            CustomTransactionError::StakeAmountTooLow => 1,
            CustomTransactionError::BalanceTooLow => 2,
            CustomTransactionError::SubnetDoesntExist => 3,
            CustomTransactionError::HotkeyAccountDoesntExist => 4,
            CustomTransactionError::NotEnoughStakeToWithdraw => 5,
            CustomTransactionError::RateLimitExceeded => 6,
            CustomTransactionError::InsufficientLiquidity => 7,
            CustomTransactionError::SlippageTooHigh => 8,
            CustomTransactionError::TransferDisallowed => 9,
            CustomTransactionError::HotKeyNotRegisteredInNetwork => 10,
            CustomTransactionError::InvalidIpAddress => 11,
            CustomTransactionError::ServingRateLimitExceeded => 12,
            CustomTransactionError::InvalidPort => 13,
            CustomTransactionError::BadRequest => 255,
            CustomTransactionError::ZeroMaxAmount => 14,
            CustomTransactionError::InvalidRevealRound => 15,
            CustomTransactionError::CommitNotFound => 16,
            CustomTransactionError::CommitBlockNotInRevealRange => 17,
            CustomTransactionError::InputLengthsUnequal => 18,
        }
    }
}

impl From<CustomTransactionError> for TransactionValidityError {
    fn from(variant: CustomTransactionError) -> Self {
        TransactionValidityError::Invalid(InvalidTransaction::Custom(variant.into()))
    }
}

<<<<<<< HEAD
#[freeze_struct("2e02eb32e5cb25d3")]
#[derive(Default, Encode, Decode, DecodeWithMemTracking, Clone, Eq, PartialEq, TypeInfo)]
pub struct SubtensorTransactionExtension<T: Config + Send + Sync + TypeInfo>(pub PhantomData<T>);

impl<T: Config + Send + Sync + TypeInfo> sp_std::fmt::Debug for SubtensorTransactionExtension<T> {
    fn fmt(&self, f: &mut sp_std::fmt::Formatter) -> sp_std::fmt::Result {
        write!(f, "SubtensorTransactionExtension")
    }
}

impl<T: Config + Send + Sync + TypeInfo> SubtensorTransactionExtension<T>
where
    <T as frame_system::Config>::RuntimeCall:
        Dispatchable<Info = DispatchInfo, PostInfo = PostDispatchInfo>,
    <T as frame_system::Config>::RuntimeCall: IsSubType<Call<T>>,
{
    pub fn new() -> Self {
        Self(Default::default())
    }

    pub fn get_priority_vanilla() -> u64 {
        // Return high priority so that every extrinsic except set_weights function will
        // have a higher priority than the set_weights call
        u64::MAX
    }

    pub fn get_priority_set_weights(who: &T::AccountId, netuid: NetUid) -> u64 {
        Pallet::<T>::get_priority_set_weights(who, netuid)
    }

    pub fn get_priority_staking(
        coldkey: &T::AccountId,
        hotkey: &T::AccountId,
        stake_amount: u64,
    ) -> u64 {
        Pallet::<T>::get_priority_staking(coldkey, hotkey, stake_amount)
    }

    pub fn check_weights_min_stake(who: &T::AccountId, netuid: NetUid) -> bool {
        Pallet::<T>::check_weights_min_stake(who, netuid)
    }

    pub fn validity_ok(priority: u64) -> ValidTransaction {
        ValidTransaction {
            priority,
            ..Default::default()
        }
    }

    pub fn result_to_validity(result: Result<(), Error<T>>, priority: u64) -> TransactionValidity {
        if let Err(err) = result {
            Err(match err {
                Error::<T>::AmountTooLow => CustomTransactionError::StakeAmountTooLow.into(),
                Error::<T>::SubnetNotExists => CustomTransactionError::SubnetDoesntExist.into(),
                Error::<T>::NotEnoughBalanceToStake => CustomTransactionError::BalanceTooLow.into(),
                Error::<T>::HotKeyAccountNotExists => {
                    CustomTransactionError::HotkeyAccountDoesntExist.into()
                }
                Error::<T>::NotEnoughStakeToWithdraw => {
                    CustomTransactionError::NotEnoughStakeToWithdraw.into()
                }
                Error::<T>::InsufficientLiquidity => {
                    CustomTransactionError::InsufficientLiquidity.into()
                }
                Error::<T>::SlippageTooHigh => CustomTransactionError::SlippageTooHigh.into(),
                Error::<T>::TransferDisallowed => CustomTransactionError::TransferDisallowed.into(),
                Error::<T>::HotKeyNotRegisteredInNetwork => {
                    CustomTransactionError::HotKeyNotRegisteredInNetwork.into()
                }
                Error::<T>::InvalidIpAddress => CustomTransactionError::InvalidIpAddress.into(),
                Error::<T>::ServingRateLimitExceeded => {
                    CustomTransactionError::ServingRateLimitExceeded.into()
                }
                Error::<T>::InvalidPort => CustomTransactionError::InvalidPort.into(),
                _ => CustomTransactionError::BadRequest.into(),
            })
        } else {
            Ok(ValidTransaction {
                priority,
                ..Default::default()
            })
        }
    }
}

impl<T: Config + Send + Sync + TypeInfo + pallet_balances::Config>
    TransactionExtension<<T as frame_system::Config>::RuntimeCall>
    for SubtensorTransactionExtension<T>
where
    <T as frame_system::Config>::RuntimeCall:
        Dispatchable<Info = DispatchInfo, PostInfo = PostDispatchInfo>,
    <T as frame_system::Config>::RuntimeOrigin: AsSystemOriginSigner<T::AccountId> + Clone,
    <T as frame_system::Config>::RuntimeCall: IsSubType<Call<T>>,
    <T as frame_system::Config>::RuntimeCall: IsSubType<BalancesCall<T>>,
{
    const IDENTIFIER: &'static str = "SubtensorTransactionExtension";

    type Implicit = ();
    type Val = Option<T::AccountId>;
    type Pre = Option<CallType>;

    fn weight(&self, _call: &<T as frame_system::Config>::RuntimeCall) -> Weight {
        // TODO: benchmark transaction extension
        Weight::zero()
    }

    fn validate(
        &self,
        origin: <T as frame_system::Config>::RuntimeOrigin,
        call: &<T as frame_system::Config>::RuntimeCall,
        _info: &DispatchInfoOf<<T as frame_system::Config>::RuntimeCall>,
        _len: usize,
        _self_implicit: Self::Implicit,
        _inherited_implication: &impl Implication,
        _source: TransactionSource,
    ) -> ValidateResult<Self::Val, <T as frame_system::Config>::RuntimeCall> {
        // Ensure the transaction is signed, else we just skip the extension.
        let Some(who) = origin.as_system_origin_signer() else {
            return Ok((Default::default(), None, origin));
        };

        match call.is_sub_type() {
            Some(Call::commit_weights { netuid, .. }) => {
                if Self::check_weights_min_stake(who, *netuid) {
                    let priority: u64 = Self::get_priority_set_weights(who, *netuid);
                    let validity = Self::validity_ok(priority);
                    Ok((validity, Some(who.clone()), origin))
                } else {
                    Err(CustomTransactionError::StakeAmountTooLow.into())
                }
            }
            Some(Call::reveal_weights {
                netuid,
                uids,
                values,
                salt,
                version_key,
            }) => {
                if Self::check_weights_min_stake(who, *netuid) {
                    let provided_hash = Pallet::<T>::get_commit_hash(
                        who,
                        *netuid,
                        uids,
                        values,
                        salt,
                        *version_key,
                    );
                    match Pallet::<T>::find_commit_block_via_hash(provided_hash) {
                        Some(commit_block) => {
                            if Pallet::<T>::is_reveal_block_range(*netuid, commit_block) {
                                let priority: u64 = Self::get_priority_set_weights(who, *netuid);
                                let validity = Self::validity_ok(priority);
                                Ok((validity, Some(who.clone()), origin))
                            } else {
                                Err(CustomTransactionError::CommitBlockNotInRevealRange.into())
                            }
                        }
                        None => Err(CustomTransactionError::CommitNotFound.into()),
                    }
                } else {
                    Err(CustomTransactionError::StakeAmountTooLow.into())
                }
            }
            Some(Call::batch_reveal_weights {
                netuid,
                uids_list,
                values_list,
                salts_list,
                version_keys,
            }) => {
                if Self::check_weights_min_stake(who, *netuid) {
                    let num_reveals = uids_list.len();
                    if num_reveals == values_list.len()
                        && num_reveals == salts_list.len()
                        && num_reveals == version_keys.len()
                    {
                        let provided_hashs = (0..num_reveals)
                            .map(|i| {
                                Pallet::<T>::get_commit_hash(
                                    who,
                                    *netuid,
                                    uids_list.get(i).unwrap_or(&Vec::new()),
                                    values_list.get(i).unwrap_or(&Vec::new()),
                                    salts_list.get(i).unwrap_or(&Vec::new()),
                                    *version_keys.get(i).unwrap_or(&0_u64),
                                )
                            })
                            .collect::<Vec<_>>();

                        let batch_reveal_block = provided_hashs
                            .iter()
                            .filter_map(|hash| Pallet::<T>::find_commit_block_via_hash(*hash))
                            .collect::<Vec<_>>();

                        if provided_hashs.len() == batch_reveal_block.len() {
                            if Pallet::<T>::is_batch_reveal_block_range(*netuid, batch_reveal_block)
                            {
                                let priority: u64 = Self::get_priority_set_weights(who, *netuid);
                                let validity = Self::validity_ok(priority);
                                Ok((validity, Some(who.clone()), origin))
                            } else {
                                Err(CustomTransactionError::CommitBlockNotInRevealRange.into())
                            }
                        } else {
                            Err(CustomTransactionError::CommitNotFound.into())
                        }
                    } else {
                        Err(CustomTransactionError::InputLengthsUnequal.into())
                    }
                } else {
                    Err(CustomTransactionError::StakeAmountTooLow.into())
                }
            }
            Some(Call::set_weights { netuid, .. }) => {
                if Self::check_weights_min_stake(who, *netuid) {
                    let priority: u64 = Self::get_priority_set_weights(who, *netuid);
                    let validity = Self::validity_ok(priority);
                    Ok((validity, Some(who.clone()), origin))
                } else {
                    Err(CustomTransactionError::StakeAmountTooLow.into())
                }
            }
            Some(Call::set_tao_weights { netuid, hotkey, .. }) => {
                if Self::check_weights_min_stake(hotkey, *netuid) {
                    let priority: u64 = Self::get_priority_set_weights(hotkey, *netuid);
                    let validity = Self::validity_ok(priority);
                    Ok((validity, Some(who.clone()), origin))
                } else {
                    Err(CustomTransactionError::StakeAmountTooLow.into())
                }
            }
            Some(Call::commit_crv3_weights {
                netuid,
                reveal_round,
                ..
            }) => {
                if Self::check_weights_min_stake(who, *netuid) {
                    if *reveal_round < pallet_drand::LastStoredRound::<T>::get() {
                        return Err(CustomTransactionError::InvalidRevealRound.into());
                    }
                    let priority: u64 = Pallet::<T>::get_priority_set_weights(who, *netuid);
                    let validity = Self::validity_ok(priority);
                    Ok((validity, Some(who.clone()), origin))
                } else {
                    Err(CustomTransactionError::StakeAmountTooLow.into())
                }
            }
            Some(Call::commit_timelocked_weights {
                netuid,
                reveal_round,
                ..
            }) => {
                if Self::check_weights_min_stake(who, *netuid) {
                    if *reveal_round < pallet_drand::LastStoredRound::<T>::get() {
                        return Err(CustomTransactionError::InvalidRevealRound.into());
                    }
                    let priority: u64 = Pallet::<T>::get_priority_set_weights(who, *netuid);
                    let validity = Self::validity_ok(priority);
                    Ok((validity, Some(who.clone()), origin))
                } else {
                    Err(CustomTransactionError::StakeAmountTooLow.into())
                }
            }
            Some(Call::add_stake {
                hotkey,
                netuid: _,
                amount_staked,
            }) => {
                if ColdkeySwapScheduled::<T>::contains_key(who) {
                    return Err(CustomTransactionError::ColdkeyInSwapSchedule.into());
                }
                let validity = Self::validity_ok(Self::get_priority_staking(
                    who,
                    hotkey,
                    (*amount_staked).into(),
                ));
                Ok((validity, Some(who.clone()), origin))
            }
            Some(Call::add_stake_limit {
                hotkey,
                netuid: _,
                amount_staked,
                ..
            }) => {
                if ColdkeySwapScheduled::<T>::contains_key(who) {
                    return Err(CustomTransactionError::ColdkeyInSwapSchedule.into());
                }

                let validity = Self::validity_ok(Self::get_priority_staking(
                    who,
                    hotkey,
                    (*amount_staked).into(),
                ));
                Ok((validity, Some(who.clone()), origin))
            }
            Some(Call::remove_stake {
                hotkey,
                netuid: _,
                amount_unstaked,
            }) => {
                let validity = Self::validity_ok(Self::get_priority_staking(
                    who,
                    hotkey,
                    (*amount_unstaked).into(),
                ));
                Ok((validity, Some(who.clone()), origin))
            }
            Some(Call::remove_stake_limit {
                hotkey,
                netuid: _,
                amount_unstaked,
                ..
            }) => {
                let validity = Self::validity_ok(Self::get_priority_staking(
                    who,
                    hotkey,
                    (*amount_unstaked).into(),
                ));
                Ok((validity, Some(who.clone()), origin))
            }
            Some(Call::move_stake {
                origin_hotkey,
                destination_hotkey: _,
                origin_netuid: _,
                destination_netuid: _,
                alpha_amount,
            }) => {
                if ColdkeySwapScheduled::<T>::contains_key(who) {
                    return Err(CustomTransactionError::ColdkeyInSwapSchedule.into());
                }
                let validity = Self::validity_ok(Self::get_priority_staking(
                    who,
                    origin_hotkey,
                    (*alpha_amount).into(),
                ));
                Ok((validity, Some(who.clone()), origin))
            }
            Some(Call::transfer_stake {
                destination_coldkey: _,
                hotkey,
                origin_netuid: _,
                destination_netuid: _,
                alpha_amount,
            }) => {
                if ColdkeySwapScheduled::<T>::contains_key(who) {
                    return Err(CustomTransactionError::ColdkeyInSwapSchedule.into());
                }
                let validity = Self::validity_ok(Self::get_priority_staking(
                    who,
                    hotkey,
                    (*alpha_amount).into(),
                ));
                Ok((validity, Some(who.clone()), origin))
            }
            Some(Call::swap_stake {
                hotkey,
                origin_netuid: _,
                destination_netuid: _,
                alpha_amount,
            }) => {
                if ColdkeySwapScheduled::<T>::contains_key(who) {
                    return Err(CustomTransactionError::ColdkeyInSwapSchedule.into());
                }
                let validity = Self::validity_ok(Self::get_priority_staking(
                    who,
                    hotkey,
                    (*alpha_amount).into(),
                ));
                Ok((validity, Some(who.clone()), origin))
            }
            Some(Call::swap_stake_limit {
                hotkey,
                origin_netuid: _,
                destination_netuid: _,
                alpha_amount,
                ..
            }) => {
                if ColdkeySwapScheduled::<T>::contains_key(who) {
                    return Err(CustomTransactionError::ColdkeyInSwapSchedule.into());
                }

                let validity = Self::validity_ok(Self::get_priority_staking(
                    who,
                    hotkey,
                    (*alpha_amount).into(),
                ));
                Ok((validity, Some(who.clone()), origin))
            }
            Some(Call::register { netuid, .. } | Call::burned_register { netuid, .. }) => {
                if ColdkeySwapScheduled::<T>::contains_key(who) {
                    return Err(CustomTransactionError::ColdkeyInSwapSchedule.into());
                }

                let registrations_this_interval =
                    Pallet::<T>::get_registrations_this_interval(*netuid);
                let max_registrations_per_interval =
                    Pallet::<T>::get_target_registrations_per_interval(*netuid);
                if registrations_this_interval >= (max_registrations_per_interval.saturating_mul(3))
                {
                    // If the registration limit for the interval is exceeded, reject the transaction
                    return Err(CustomTransactionError::RateLimitExceeded.into());
                }
                let validity = ValidTransaction {
                    priority: Self::get_priority_vanilla(),
                    ..Default::default()
                };
                Ok((validity, Some(who.clone()), origin))
            }
            Some(Call::register_network { .. }) => {
                if !Pallet::<T>::passes_rate_limit(&TransactionType::RegisterNetwork, who) {
                    return Err(CustomTransactionError::RateLimitExceeded.into());
                }

                let validity = Self::validity_ok(Self::get_priority_vanilla());
                Ok((validity, Some(who.clone()), origin))
            }
            Some(Call::dissolve_network { .. }) => {
                if ColdkeySwapScheduled::<T>::contains_key(who) {
                    Err(CustomTransactionError::ColdkeyInSwapSchedule.into())
                } else {
                    let validity = Self::validity_ok(Self::get_priority_vanilla());
                    Ok((validity, Some(who.clone()), origin))
                }
            }
            Some(Call::serve_axon {
                netuid,
                version,
                ip,
                port,
                ip_type,
                protocol,
                placeholder1,
                placeholder2,
            }) => {
                // Fully validate the user input
                Self::result_to_validity(
                    Pallet::<T>::validate_serve_axon(
                        who,
                        *netuid,
                        *version,
                        *ip,
                        *port,
                        *ip_type,
                        *protocol,
                        *placeholder1,
                        *placeholder2,
                    ),
                    Self::get_priority_vanilla(),
                )
                .map(|validity| (validity, Some(who.clone()), origin.clone()))
            }
            _ => {
                if let Some(
                    BalancesCall::transfer_keep_alive { .. }
                    | BalancesCall::transfer_all { .. }
                    | BalancesCall::transfer_allow_death { .. },
                ) = call.is_sub_type()
                {
                    if ColdkeySwapScheduled::<T>::contains_key(who) {
                        return Err(CustomTransactionError::ColdkeyInSwapSchedule.into());
                    }
                }
                let validity = Self::validity_ok(Self::get_priority_vanilla());
                Ok((validity, Some(who.clone()), origin))
            }
        }
    }

    // NOTE: Add later when we put in a pre and post dispatch step.
    fn prepare(
        self,
        val: Self::Val,
        _origin: &<T as frame_system::Config>::RuntimeOrigin,
        call: &<T as frame_system::Config>::RuntimeCall,
        _info: &DispatchInfoOf<<T as frame_system::Config>::RuntimeCall>,
        _len: usize,
    ) -> Result<Self::Pre, TransactionValidityError> {
        // The transaction is not signed, given val is None, so we just skip this step.
        if val.is_none() {
            return Ok(None);
        }

        match call.is_sub_type() {
            Some(Call::add_stake { .. }) => Ok(Some(CallType::AddStake)),
            Some(Call::remove_stake { .. }) => Ok(Some(CallType::RemoveStake)),
            Some(Call::set_weights { .. }) => Ok(Some(CallType::SetWeights)),
            Some(Call::commit_weights { .. }) => Ok(Some(CallType::SetWeights)),
            Some(Call::reveal_weights { .. }) => Ok(Some(CallType::SetWeights)),
            Some(Call::register { .. }) => Ok(Some(CallType::Register)),
            Some(Call::serve_axon { .. }) => Ok(Some(CallType::Serve)),
            Some(Call::serve_axon_tls { .. }) => Ok(Some(CallType::Serve)),
            Some(Call::register_network { .. }) => Ok(Some(CallType::RegisterNetwork)),
            _ => Ok(Some(CallType::Other)),
        }
    }

    fn post_dispatch(
        pre: Self::Pre,
        _info: &DispatchInfoOf<<T as frame_system::Config>::RuntimeCall>,
        _post_info: &mut PostDispatchInfoOf<<T as frame_system::Config>::RuntimeCall>,
        _len: usize,
        _result: &dispatch::DispatchResult,
    ) -> Result<(), TransactionValidityError> {
        // Skip this step if the transaction is not signed, meaning pre is None.
        let call_type = match pre {
            Some(call_type) => call_type,
            None => return Ok(()),
        };

        match call_type {
            CallType::SetWeights => {
                log::debug!("Not Implemented!");
            }
            CallType::AddStake => {
                log::debug!("Not Implemented! Need to add potential transaction fees here.");
            }
            CallType::RemoveStake => {
                log::debug!("Not Implemented! Need to add potential transaction fees here.");
            }
            CallType::Register => {
                log::debug!("Not Implemented!");
            }
            _ => {
                log::debug!("Not Implemented!");
            }
        }

        Ok(())
    }
}

=======
>>>>>>> 5dbe102b
use sp_std::vec;

// TODO: unravel this rats nest, for some reason rustc thinks this is unused even though it's
// used not 25 lines below
#[allow(unused)]
use sp_std::vec::Vec;
use subtensor_macros::freeze_struct;

/// Trait for managing a membership pallet instance in the runtime
pub trait MemberManagement<AccountId> {
    /// Add member
    fn add_member(account: &AccountId) -> DispatchResultWithPostInfo;

    /// Remove a member
    fn remove_member(account: &AccountId) -> DispatchResultWithPostInfo;

    /// Swap member
    fn swap_member(remove: &AccountId, add: &AccountId) -> DispatchResultWithPostInfo;

    /// Get all members
    fn members() -> Vec<AccountId>;

    /// Check if an account is apart of the set
    fn is_member(account: &AccountId) -> bool;

    /// Get our maximum member count
    fn max_members() -> u32;
}

impl<T> MemberManagement<T> for () {
    /// Add member
    fn add_member(_: &T) -> DispatchResultWithPostInfo {
        Ok(().into())
    }

    // Remove a member
    fn remove_member(_: &T) -> DispatchResultWithPostInfo {
        Ok(().into())
    }

    // Swap member
    fn swap_member(_: &T, _: &T) -> DispatchResultWithPostInfo {
        Ok(().into())
    }

    // Get all members
    fn members() -> Vec<T> {
        vec![]
    }

    // Check if an account is apart of the set
    fn is_member(_: &T) -> bool {
        false
    }

    fn max_members() -> u32 {
        0
    }
}

/// Trait for interacting with collective pallets
pub trait CollectiveInterface<AccountId, Hash, ProposalIndex> {
    /// Remove vote
    fn remove_votes(hotkey: &AccountId) -> Result<bool, DispatchError>;

    fn add_vote(
        hotkey: &AccountId,
        proposal: Hash,
        index: ProposalIndex,
        approve: bool,
    ) -> Result<bool, DispatchError>;
}

impl<T, H, P> CollectiveInterface<T, H, P> for () {
    fn remove_votes(_: &T) -> Result<bool, DispatchError> {
        Ok(true)
    }

    fn add_vote(_: &T, _: H, _: P, _: bool) -> Result<bool, DispatchError> {
        Ok(true)
    }
}

impl<T: Config + pallet_balances::Config<Balance = u64>>
    subtensor_runtime_common::SubnetInfo<T::AccountId> for Pallet<T>
{
    fn tao_reserve(netuid: NetUid) -> TaoCurrency {
        SubnetTAO::<T>::get(netuid).saturating_add(SubnetTaoProvided::<T>::get(netuid))
    }

    fn alpha_reserve(netuid: NetUid) -> AlphaCurrency {
        SubnetAlphaIn::<T>::get(netuid).saturating_add(SubnetAlphaInProvided::<T>::get(netuid))
    }

    fn exists(netuid: NetUid) -> bool {
        Self::if_subnet_exist(netuid)
    }

    fn mechanism(netuid: NetUid) -> u16 {
        SubnetMechanism::<T>::get(netuid)
    }

    fn is_owner(account_id: &T::AccountId, netuid: NetUid) -> bool {
        SubnetOwner::<T>::get(netuid) == *account_id
    }
}

impl<T: Config + pallet_balances::Config<Balance = u64>>
    subtensor_runtime_common::BalanceOps<T::AccountId> for Pallet<T>
{
    fn tao_balance(account_id: &T::AccountId) -> TaoCurrency {
        pallet_balances::Pallet::<T>::free_balance(account_id).into()
    }

    fn alpha_balance(
        netuid: NetUid,
        coldkey: &T::AccountId,
        hotkey: &T::AccountId,
    ) -> AlphaCurrency {
        Self::get_stake_for_hotkey_and_coldkey_on_subnet(hotkey, coldkey, netuid)
    }

    fn increase_balance(coldkey: &T::AccountId, tao: TaoCurrency) {
        Self::add_balance_to_coldkey_account(coldkey, tao.into())
    }

    fn decrease_balance(
        coldkey: &T::AccountId,
        tao: TaoCurrency,
    ) -> Result<TaoCurrency, DispatchError> {
        Self::remove_balance_from_coldkey_account(coldkey, tao.into())
    }

    fn increase_stake(
        coldkey: &T::AccountId,
        hotkey: &T::AccountId,
        netuid: NetUid,
        alpha: AlphaCurrency,
    ) -> Result<(), DispatchError> {
        ensure!(
            Self::hotkey_account_exists(hotkey),
            Error::<T>::HotKeyAccountNotExists
        );

        // Increse alpha out counter
        SubnetAlphaOut::<T>::mutate(netuid, |total| {
            *total = total.saturating_add(alpha);
        });

        Self::increase_stake_for_hotkey_and_coldkey_on_subnet(hotkey, coldkey, netuid, alpha);

        Ok(())
    }

    fn decrease_stake(
        coldkey: &T::AccountId,
        hotkey: &T::AccountId,
        netuid: NetUid,
        alpha: AlphaCurrency,
    ) -> Result<AlphaCurrency, DispatchError> {
        ensure!(
            Self::hotkey_account_exists(hotkey),
            Error::<T>::HotKeyAccountNotExists
        );

        // Decrese alpha out counter
        SubnetAlphaOut::<T>::mutate(netuid, |total| {
            *total = total.saturating_sub(alpha);
        });

        Ok(Self::decrease_stake_for_hotkey_and_coldkey_on_subnet(
            hotkey, coldkey, netuid, alpha,
        ))
    }

    fn increase_provided_tao_reserve(netuid: NetUid, tao: TaoCurrency) {
        Self::increase_provided_tao_reserve(netuid, tao);
    }

    fn decrease_provided_tao_reserve(netuid: NetUid, tao: TaoCurrency) {
        Self::decrease_provided_tao_reserve(netuid, tao);
    }

    fn increase_provided_alpha_reserve(netuid: NetUid, alpha: AlphaCurrency) {
        Self::increase_provided_alpha_reserve(netuid, alpha);
    }

    fn decrease_provided_alpha_reserve(netuid: NetUid, alpha: AlphaCurrency) {
        Self::decrease_provided_alpha_reserve(netuid, alpha);
    }
}

/// Enum that defines types of rate limited operations for
/// storing last block when this operation occured
#[derive(Encode, Decode, Clone, PartialEq, Eq, Debug, TypeInfo)]
pub enum RateLimitKey<AccountId> {
    // The setting sn owner hotkey operation is rate limited per netuid
    SetSNOwnerHotkey(NetUid),
    // Subnet registration rate limit
    NetworkLastRegistered,
    // Last tx block limit per account ID
    LastTxBlock(AccountId),
    // Last tx block child key limit per account ID
    LastTxBlockChildKeyTake(AccountId),
    // Last tx block delegate key limit per account ID
    LastTxBlockDelegateTake(AccountId),
}

pub trait ProxyInterface<AccountId> {
    fn add_lease_beneficiary_proxy(beneficiary: &AccountId, lease: &AccountId) -> DispatchResult;
    fn remove_lease_beneficiary_proxy(beneficiary: &AccountId, lease: &AccountId)
    -> DispatchResult;
}

impl<T> ProxyInterface<T> for () {
    fn add_lease_beneficiary_proxy(_: &T, _: &T) -> DispatchResult {
        Ok(())
    }

    fn remove_lease_beneficiary_proxy(_: &T, _: &T) -> DispatchResult {
        Ok(())
    }
}<|MERGE_RESOLUTION|>--- conflicted
+++ resolved
@@ -1944,540 +1944,6 @@
     }
 }
 
-<<<<<<< HEAD
-#[freeze_struct("2e02eb32e5cb25d3")]
-#[derive(Default, Encode, Decode, DecodeWithMemTracking, Clone, Eq, PartialEq, TypeInfo)]
-pub struct SubtensorTransactionExtension<T: Config + Send + Sync + TypeInfo>(pub PhantomData<T>);
-
-impl<T: Config + Send + Sync + TypeInfo> sp_std::fmt::Debug for SubtensorTransactionExtension<T> {
-    fn fmt(&self, f: &mut sp_std::fmt::Formatter) -> sp_std::fmt::Result {
-        write!(f, "SubtensorTransactionExtension")
-    }
-}
-
-impl<T: Config + Send + Sync + TypeInfo> SubtensorTransactionExtension<T>
-where
-    <T as frame_system::Config>::RuntimeCall:
-        Dispatchable<Info = DispatchInfo, PostInfo = PostDispatchInfo>,
-    <T as frame_system::Config>::RuntimeCall: IsSubType<Call<T>>,
-{
-    pub fn new() -> Self {
-        Self(Default::default())
-    }
-
-    pub fn get_priority_vanilla() -> u64 {
-        // Return high priority so that every extrinsic except set_weights function will
-        // have a higher priority than the set_weights call
-        u64::MAX
-    }
-
-    pub fn get_priority_set_weights(who: &T::AccountId, netuid: NetUid) -> u64 {
-        Pallet::<T>::get_priority_set_weights(who, netuid)
-    }
-
-    pub fn get_priority_staking(
-        coldkey: &T::AccountId,
-        hotkey: &T::AccountId,
-        stake_amount: u64,
-    ) -> u64 {
-        Pallet::<T>::get_priority_staking(coldkey, hotkey, stake_amount)
-    }
-
-    pub fn check_weights_min_stake(who: &T::AccountId, netuid: NetUid) -> bool {
-        Pallet::<T>::check_weights_min_stake(who, netuid)
-    }
-
-    pub fn validity_ok(priority: u64) -> ValidTransaction {
-        ValidTransaction {
-            priority,
-            ..Default::default()
-        }
-    }
-
-    pub fn result_to_validity(result: Result<(), Error<T>>, priority: u64) -> TransactionValidity {
-        if let Err(err) = result {
-            Err(match err {
-                Error::<T>::AmountTooLow => CustomTransactionError::StakeAmountTooLow.into(),
-                Error::<T>::SubnetNotExists => CustomTransactionError::SubnetDoesntExist.into(),
-                Error::<T>::NotEnoughBalanceToStake => CustomTransactionError::BalanceTooLow.into(),
-                Error::<T>::HotKeyAccountNotExists => {
-                    CustomTransactionError::HotkeyAccountDoesntExist.into()
-                }
-                Error::<T>::NotEnoughStakeToWithdraw => {
-                    CustomTransactionError::NotEnoughStakeToWithdraw.into()
-                }
-                Error::<T>::InsufficientLiquidity => {
-                    CustomTransactionError::InsufficientLiquidity.into()
-                }
-                Error::<T>::SlippageTooHigh => CustomTransactionError::SlippageTooHigh.into(),
-                Error::<T>::TransferDisallowed => CustomTransactionError::TransferDisallowed.into(),
-                Error::<T>::HotKeyNotRegisteredInNetwork => {
-                    CustomTransactionError::HotKeyNotRegisteredInNetwork.into()
-                }
-                Error::<T>::InvalidIpAddress => CustomTransactionError::InvalidIpAddress.into(),
-                Error::<T>::ServingRateLimitExceeded => {
-                    CustomTransactionError::ServingRateLimitExceeded.into()
-                }
-                Error::<T>::InvalidPort => CustomTransactionError::InvalidPort.into(),
-                _ => CustomTransactionError::BadRequest.into(),
-            })
-        } else {
-            Ok(ValidTransaction {
-                priority,
-                ..Default::default()
-            })
-        }
-    }
-}
-
-impl<T: Config + Send + Sync + TypeInfo + pallet_balances::Config>
-    TransactionExtension<<T as frame_system::Config>::RuntimeCall>
-    for SubtensorTransactionExtension<T>
-where
-    <T as frame_system::Config>::RuntimeCall:
-        Dispatchable<Info = DispatchInfo, PostInfo = PostDispatchInfo>,
-    <T as frame_system::Config>::RuntimeOrigin: AsSystemOriginSigner<T::AccountId> + Clone,
-    <T as frame_system::Config>::RuntimeCall: IsSubType<Call<T>>,
-    <T as frame_system::Config>::RuntimeCall: IsSubType<BalancesCall<T>>,
-{
-    const IDENTIFIER: &'static str = "SubtensorTransactionExtension";
-
-    type Implicit = ();
-    type Val = Option<T::AccountId>;
-    type Pre = Option<CallType>;
-
-    fn weight(&self, _call: &<T as frame_system::Config>::RuntimeCall) -> Weight {
-        // TODO: benchmark transaction extension
-        Weight::zero()
-    }
-
-    fn validate(
-        &self,
-        origin: <T as frame_system::Config>::RuntimeOrigin,
-        call: &<T as frame_system::Config>::RuntimeCall,
-        _info: &DispatchInfoOf<<T as frame_system::Config>::RuntimeCall>,
-        _len: usize,
-        _self_implicit: Self::Implicit,
-        _inherited_implication: &impl Implication,
-        _source: TransactionSource,
-    ) -> ValidateResult<Self::Val, <T as frame_system::Config>::RuntimeCall> {
-        // Ensure the transaction is signed, else we just skip the extension.
-        let Some(who) = origin.as_system_origin_signer() else {
-            return Ok((Default::default(), None, origin));
-        };
-
-        match call.is_sub_type() {
-            Some(Call::commit_weights { netuid, .. }) => {
-                if Self::check_weights_min_stake(who, *netuid) {
-                    let priority: u64 = Self::get_priority_set_weights(who, *netuid);
-                    let validity = Self::validity_ok(priority);
-                    Ok((validity, Some(who.clone()), origin))
-                } else {
-                    Err(CustomTransactionError::StakeAmountTooLow.into())
-                }
-            }
-            Some(Call::reveal_weights {
-                netuid,
-                uids,
-                values,
-                salt,
-                version_key,
-            }) => {
-                if Self::check_weights_min_stake(who, *netuid) {
-                    let provided_hash = Pallet::<T>::get_commit_hash(
-                        who,
-                        *netuid,
-                        uids,
-                        values,
-                        salt,
-                        *version_key,
-                    );
-                    match Pallet::<T>::find_commit_block_via_hash(provided_hash) {
-                        Some(commit_block) => {
-                            if Pallet::<T>::is_reveal_block_range(*netuid, commit_block) {
-                                let priority: u64 = Self::get_priority_set_weights(who, *netuid);
-                                let validity = Self::validity_ok(priority);
-                                Ok((validity, Some(who.clone()), origin))
-                            } else {
-                                Err(CustomTransactionError::CommitBlockNotInRevealRange.into())
-                            }
-                        }
-                        None => Err(CustomTransactionError::CommitNotFound.into()),
-                    }
-                } else {
-                    Err(CustomTransactionError::StakeAmountTooLow.into())
-                }
-            }
-            Some(Call::batch_reveal_weights {
-                netuid,
-                uids_list,
-                values_list,
-                salts_list,
-                version_keys,
-            }) => {
-                if Self::check_weights_min_stake(who, *netuid) {
-                    let num_reveals = uids_list.len();
-                    if num_reveals == values_list.len()
-                        && num_reveals == salts_list.len()
-                        && num_reveals == version_keys.len()
-                    {
-                        let provided_hashs = (0..num_reveals)
-                            .map(|i| {
-                                Pallet::<T>::get_commit_hash(
-                                    who,
-                                    *netuid,
-                                    uids_list.get(i).unwrap_or(&Vec::new()),
-                                    values_list.get(i).unwrap_or(&Vec::new()),
-                                    salts_list.get(i).unwrap_or(&Vec::new()),
-                                    *version_keys.get(i).unwrap_or(&0_u64),
-                                )
-                            })
-                            .collect::<Vec<_>>();
-
-                        let batch_reveal_block = provided_hashs
-                            .iter()
-                            .filter_map(|hash| Pallet::<T>::find_commit_block_via_hash(*hash))
-                            .collect::<Vec<_>>();
-
-                        if provided_hashs.len() == batch_reveal_block.len() {
-                            if Pallet::<T>::is_batch_reveal_block_range(*netuid, batch_reveal_block)
-                            {
-                                let priority: u64 = Self::get_priority_set_weights(who, *netuid);
-                                let validity = Self::validity_ok(priority);
-                                Ok((validity, Some(who.clone()), origin))
-                            } else {
-                                Err(CustomTransactionError::CommitBlockNotInRevealRange.into())
-                            }
-                        } else {
-                            Err(CustomTransactionError::CommitNotFound.into())
-                        }
-                    } else {
-                        Err(CustomTransactionError::InputLengthsUnequal.into())
-                    }
-                } else {
-                    Err(CustomTransactionError::StakeAmountTooLow.into())
-                }
-            }
-            Some(Call::set_weights { netuid, .. }) => {
-                if Self::check_weights_min_stake(who, *netuid) {
-                    let priority: u64 = Self::get_priority_set_weights(who, *netuid);
-                    let validity = Self::validity_ok(priority);
-                    Ok((validity, Some(who.clone()), origin))
-                } else {
-                    Err(CustomTransactionError::StakeAmountTooLow.into())
-                }
-            }
-            Some(Call::set_tao_weights { netuid, hotkey, .. }) => {
-                if Self::check_weights_min_stake(hotkey, *netuid) {
-                    let priority: u64 = Self::get_priority_set_weights(hotkey, *netuid);
-                    let validity = Self::validity_ok(priority);
-                    Ok((validity, Some(who.clone()), origin))
-                } else {
-                    Err(CustomTransactionError::StakeAmountTooLow.into())
-                }
-            }
-            Some(Call::commit_crv3_weights {
-                netuid,
-                reveal_round,
-                ..
-            }) => {
-                if Self::check_weights_min_stake(who, *netuid) {
-                    if *reveal_round < pallet_drand::LastStoredRound::<T>::get() {
-                        return Err(CustomTransactionError::InvalidRevealRound.into());
-                    }
-                    let priority: u64 = Pallet::<T>::get_priority_set_weights(who, *netuid);
-                    let validity = Self::validity_ok(priority);
-                    Ok((validity, Some(who.clone()), origin))
-                } else {
-                    Err(CustomTransactionError::StakeAmountTooLow.into())
-                }
-            }
-            Some(Call::commit_timelocked_weights {
-                netuid,
-                reveal_round,
-                ..
-            }) => {
-                if Self::check_weights_min_stake(who, *netuid) {
-                    if *reveal_round < pallet_drand::LastStoredRound::<T>::get() {
-                        return Err(CustomTransactionError::InvalidRevealRound.into());
-                    }
-                    let priority: u64 = Pallet::<T>::get_priority_set_weights(who, *netuid);
-                    let validity = Self::validity_ok(priority);
-                    Ok((validity, Some(who.clone()), origin))
-                } else {
-                    Err(CustomTransactionError::StakeAmountTooLow.into())
-                }
-            }
-            Some(Call::add_stake {
-                hotkey,
-                netuid: _,
-                amount_staked,
-            }) => {
-                if ColdkeySwapScheduled::<T>::contains_key(who) {
-                    return Err(CustomTransactionError::ColdkeyInSwapSchedule.into());
-                }
-                let validity = Self::validity_ok(Self::get_priority_staking(
-                    who,
-                    hotkey,
-                    (*amount_staked).into(),
-                ));
-                Ok((validity, Some(who.clone()), origin))
-            }
-            Some(Call::add_stake_limit {
-                hotkey,
-                netuid: _,
-                amount_staked,
-                ..
-            }) => {
-                if ColdkeySwapScheduled::<T>::contains_key(who) {
-                    return Err(CustomTransactionError::ColdkeyInSwapSchedule.into());
-                }
-
-                let validity = Self::validity_ok(Self::get_priority_staking(
-                    who,
-                    hotkey,
-                    (*amount_staked).into(),
-                ));
-                Ok((validity, Some(who.clone()), origin))
-            }
-            Some(Call::remove_stake {
-                hotkey,
-                netuid: _,
-                amount_unstaked,
-            }) => {
-                let validity = Self::validity_ok(Self::get_priority_staking(
-                    who,
-                    hotkey,
-                    (*amount_unstaked).into(),
-                ));
-                Ok((validity, Some(who.clone()), origin))
-            }
-            Some(Call::remove_stake_limit {
-                hotkey,
-                netuid: _,
-                amount_unstaked,
-                ..
-            }) => {
-                let validity = Self::validity_ok(Self::get_priority_staking(
-                    who,
-                    hotkey,
-                    (*amount_unstaked).into(),
-                ));
-                Ok((validity, Some(who.clone()), origin))
-            }
-            Some(Call::move_stake {
-                origin_hotkey,
-                destination_hotkey: _,
-                origin_netuid: _,
-                destination_netuid: _,
-                alpha_amount,
-            }) => {
-                if ColdkeySwapScheduled::<T>::contains_key(who) {
-                    return Err(CustomTransactionError::ColdkeyInSwapSchedule.into());
-                }
-                let validity = Self::validity_ok(Self::get_priority_staking(
-                    who,
-                    origin_hotkey,
-                    (*alpha_amount).into(),
-                ));
-                Ok((validity, Some(who.clone()), origin))
-            }
-            Some(Call::transfer_stake {
-                destination_coldkey: _,
-                hotkey,
-                origin_netuid: _,
-                destination_netuid: _,
-                alpha_amount,
-            }) => {
-                if ColdkeySwapScheduled::<T>::contains_key(who) {
-                    return Err(CustomTransactionError::ColdkeyInSwapSchedule.into());
-                }
-                let validity = Self::validity_ok(Self::get_priority_staking(
-                    who,
-                    hotkey,
-                    (*alpha_amount).into(),
-                ));
-                Ok((validity, Some(who.clone()), origin))
-            }
-            Some(Call::swap_stake {
-                hotkey,
-                origin_netuid: _,
-                destination_netuid: _,
-                alpha_amount,
-            }) => {
-                if ColdkeySwapScheduled::<T>::contains_key(who) {
-                    return Err(CustomTransactionError::ColdkeyInSwapSchedule.into());
-                }
-                let validity = Self::validity_ok(Self::get_priority_staking(
-                    who,
-                    hotkey,
-                    (*alpha_amount).into(),
-                ));
-                Ok((validity, Some(who.clone()), origin))
-            }
-            Some(Call::swap_stake_limit {
-                hotkey,
-                origin_netuid: _,
-                destination_netuid: _,
-                alpha_amount,
-                ..
-            }) => {
-                if ColdkeySwapScheduled::<T>::contains_key(who) {
-                    return Err(CustomTransactionError::ColdkeyInSwapSchedule.into());
-                }
-
-                let validity = Self::validity_ok(Self::get_priority_staking(
-                    who,
-                    hotkey,
-                    (*alpha_amount).into(),
-                ));
-                Ok((validity, Some(who.clone()), origin))
-            }
-            Some(Call::register { netuid, .. } | Call::burned_register { netuid, .. }) => {
-                if ColdkeySwapScheduled::<T>::contains_key(who) {
-                    return Err(CustomTransactionError::ColdkeyInSwapSchedule.into());
-                }
-
-                let registrations_this_interval =
-                    Pallet::<T>::get_registrations_this_interval(*netuid);
-                let max_registrations_per_interval =
-                    Pallet::<T>::get_target_registrations_per_interval(*netuid);
-                if registrations_this_interval >= (max_registrations_per_interval.saturating_mul(3))
-                {
-                    // If the registration limit for the interval is exceeded, reject the transaction
-                    return Err(CustomTransactionError::RateLimitExceeded.into());
-                }
-                let validity = ValidTransaction {
-                    priority: Self::get_priority_vanilla(),
-                    ..Default::default()
-                };
-                Ok((validity, Some(who.clone()), origin))
-            }
-            Some(Call::register_network { .. }) => {
-                if !Pallet::<T>::passes_rate_limit(&TransactionType::RegisterNetwork, who) {
-                    return Err(CustomTransactionError::RateLimitExceeded.into());
-                }
-
-                let validity = Self::validity_ok(Self::get_priority_vanilla());
-                Ok((validity, Some(who.clone()), origin))
-            }
-            Some(Call::dissolve_network { .. }) => {
-                if ColdkeySwapScheduled::<T>::contains_key(who) {
-                    Err(CustomTransactionError::ColdkeyInSwapSchedule.into())
-                } else {
-                    let validity = Self::validity_ok(Self::get_priority_vanilla());
-                    Ok((validity, Some(who.clone()), origin))
-                }
-            }
-            Some(Call::serve_axon {
-                netuid,
-                version,
-                ip,
-                port,
-                ip_type,
-                protocol,
-                placeholder1,
-                placeholder2,
-            }) => {
-                // Fully validate the user input
-                Self::result_to_validity(
-                    Pallet::<T>::validate_serve_axon(
-                        who,
-                        *netuid,
-                        *version,
-                        *ip,
-                        *port,
-                        *ip_type,
-                        *protocol,
-                        *placeholder1,
-                        *placeholder2,
-                    ),
-                    Self::get_priority_vanilla(),
-                )
-                .map(|validity| (validity, Some(who.clone()), origin.clone()))
-            }
-            _ => {
-                if let Some(
-                    BalancesCall::transfer_keep_alive { .. }
-                    | BalancesCall::transfer_all { .. }
-                    | BalancesCall::transfer_allow_death { .. },
-                ) = call.is_sub_type()
-                {
-                    if ColdkeySwapScheduled::<T>::contains_key(who) {
-                        return Err(CustomTransactionError::ColdkeyInSwapSchedule.into());
-                    }
-                }
-                let validity = Self::validity_ok(Self::get_priority_vanilla());
-                Ok((validity, Some(who.clone()), origin))
-            }
-        }
-    }
-
-    // NOTE: Add later when we put in a pre and post dispatch step.
-    fn prepare(
-        self,
-        val: Self::Val,
-        _origin: &<T as frame_system::Config>::RuntimeOrigin,
-        call: &<T as frame_system::Config>::RuntimeCall,
-        _info: &DispatchInfoOf<<T as frame_system::Config>::RuntimeCall>,
-        _len: usize,
-    ) -> Result<Self::Pre, TransactionValidityError> {
-        // The transaction is not signed, given val is None, so we just skip this step.
-        if val.is_none() {
-            return Ok(None);
-        }
-
-        match call.is_sub_type() {
-            Some(Call::add_stake { .. }) => Ok(Some(CallType::AddStake)),
-            Some(Call::remove_stake { .. }) => Ok(Some(CallType::RemoveStake)),
-            Some(Call::set_weights { .. }) => Ok(Some(CallType::SetWeights)),
-            Some(Call::commit_weights { .. }) => Ok(Some(CallType::SetWeights)),
-            Some(Call::reveal_weights { .. }) => Ok(Some(CallType::SetWeights)),
-            Some(Call::register { .. }) => Ok(Some(CallType::Register)),
-            Some(Call::serve_axon { .. }) => Ok(Some(CallType::Serve)),
-            Some(Call::serve_axon_tls { .. }) => Ok(Some(CallType::Serve)),
-            Some(Call::register_network { .. }) => Ok(Some(CallType::RegisterNetwork)),
-            _ => Ok(Some(CallType::Other)),
-        }
-    }
-
-    fn post_dispatch(
-        pre: Self::Pre,
-        _info: &DispatchInfoOf<<T as frame_system::Config>::RuntimeCall>,
-        _post_info: &mut PostDispatchInfoOf<<T as frame_system::Config>::RuntimeCall>,
-        _len: usize,
-        _result: &dispatch::DispatchResult,
-    ) -> Result<(), TransactionValidityError> {
-        // Skip this step if the transaction is not signed, meaning pre is None.
-        let call_type = match pre {
-            Some(call_type) => call_type,
-            None => return Ok(()),
-        };
-
-        match call_type {
-            CallType::SetWeights => {
-                log::debug!("Not Implemented!");
-            }
-            CallType::AddStake => {
-                log::debug!("Not Implemented! Need to add potential transaction fees here.");
-            }
-            CallType::RemoveStake => {
-                log::debug!("Not Implemented! Need to add potential transaction fees here.");
-            }
-            CallType::Register => {
-                log::debug!("Not Implemented!");
-            }
-            _ => {
-                log::debug!("Not Implemented!");
-            }
-        }
-
-        Ok(())
-    }
-}
-
-=======
->>>>>>> 5dbe102b
 use sp_std::vec;
 
 // TODO: unravel this rats nest, for some reason rustc thinks this is unused even though it's
