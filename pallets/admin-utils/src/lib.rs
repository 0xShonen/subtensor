--- conflicted
+++ resolved
@@ -971,7 +971,6 @@
             Ok(())
         }
 
-<<<<<<< HEAD
         /// The extrinsic sets the subnet limit for the network.
         /// It is only callable by the root account.
         /// The extrinsic will call the Subtensor pallet to set the subnet limit.
@@ -989,8 +988,6 @@
             Ok(())
         }
 
-=======
->>>>>>> d1e19676
         /// The extrinsic sets the lock reduction interval for the network.
         /// It is only callable by the root account.
         /// The extrinsic will call the Subtensor pallet to set the lock reduction interval.
