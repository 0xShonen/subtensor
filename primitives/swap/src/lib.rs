--- conflicted
+++ resolved
@@ -57,20 +57,12 @@
 }
 
 impl Position {
-<<<<<<< HEAD
     /// Converts tick index into SQRT of lower price of this tick
     /// In order to find the higher price of this tick, call
     /// tick_index_to_sqrt_price(tick_idx + 1)
     ///
-    pub fn tick_index_to_sqrt_price(tick_idx: u64) -> SqrtPrice {
-        // python: (1 + self.tick_spacing) ** (i / 2)
-        let tick_spacing_tao = SqrtPrice::from_num(TICK_SPACING)
-            .saturating_div(SqrtPrice::from_num(1e9))
-            + SqrtPrice::from_num(1.0);
-
-        tick_spacing_tao
-            .checked_pow(tick_idx / 2)
-            .unwrap_or_default()
+    pub fn tick_index_to_sqrt_price(tick_idx: i32) -> Result<SqrtPrice, TickMathError> {
+        get_sqrt_ratio_at_tick(tick_idx).and_then(u256_q64_96_to_u64f64)
     }
 
     /// Converts SQRT price to tick index
@@ -78,22 +70,8 @@
     /// the resulting tick index matches the price by the following inequality:
     ///    sqrt_lower_price <= sqrt_price < sqrt_higher_price
     ///
-    pub fn sqrt_price_to_tick_index(sqrt_price: SqrtPrice) -> u64 {
-        let tick_spacing_tao = SqrtPrice::from_num(TICK_SPACING)
-            .saturating_div(SqrtPrice::from_num(1e9))
-            + SqrtPrice::from_num(1.0);
-        // python: math.floor(math.log(sqrt_p) / math.log(1 + self.tick_spacing)) * 2
-        todo!()
-=======
-    /// Converts tick index into SQRT of price
-    pub fn tick_index_to_sqrt_price(tick_idx: i32) -> Result<SqrtPrice, TickMathError> {
-        get_sqrt_ratio_at_tick(tick_idx).and_then(u256_q64_96_to_u64f64)
-    }
-
-    /// Converts SQRT price to tick index
     pub fn sqrt_price_to_tick_index(sqrt_price: SqrtPrice) -> Result<i32, TickMathError> {
         get_tick_at_sqrt_ratio(u64f64_to_u256_q64_96(sqrt_price))
->>>>>>> a70e709a
     }
 
     /// Converts position to token amounts
@@ -245,7 +223,6 @@
     ///
     fn add_liquidity_at_index(tick_index: u64, liquidity: u64, upper: bool) {
         // Calculate net liquidity addition
-<<<<<<< HEAD
         let net_addition = if upper {
             (liquidity as i128).neg()
         } else {
@@ -266,40 +243,14 @@
             }
         };
 
-        // TODO: Review why Python code uses this code to find index for the new ticks:
-        // self.get_tick_index(user_position[0]) + 1
-        self.state_ops.insert_tick_by_index(tick_index, new_tick);
-=======
-        // let net_addition = if upper {
-        //     (liquidity as i128).neg()
-        // } else {
-        //     liquidity as i128
-        // }
-
-        // // Find tick by index
-        // let new_tick = if let Some(tick) = self.state_ops.get_tick_by_index(tick_index) {
-        //     tick.liquidity_net = tick.liquidity_net.saturating_add(net_addition);
-        //     tick.liquidity_gross = tick.liquidity_gross.saturating_add(liquidity);
-        // } else {
-        //     // Create a new tick
-        //     Tick {
-        //         liquidity_net: net_addition,
-        //         liquidity_gross: liquidity,
-        //         fees_out_tao: 0_u64,
-        //         fees_out_alpha: 0_u64,
-        //     }
-        // }
-
         // // TODO: Review why Python code uses this code to find index for the new ticks:
         // // self.get_tick_index(user_position[0]) + 1
         // self.state_ops.insert_tick_by_index(tick_index, new_tick);
->>>>>>> a70e709a
     }
 
     /// Remove liquidity at tick index.
     ///
     fn remove_liquidity_at_index(tick_index: u64, liquidity: u64, upper: bool) {
-<<<<<<< HEAD
         // Calculate net liquidity addition
         let net_reduction = if upper {
             (liquidity as i128).neg()
@@ -313,33 +264,12 @@
             tick.liquidity_gross = tick.liquidity_gross.saturating_sub(liquidity);
         };
 
-        // If any liquidity is left at the tick, update it, otherwise remove
-        if tick.liquidity_gross == 0 {
-            self.state_ops.remove_tick(tick_index);
-        } else {
-            self.state_ops.insert_tick_by_index(tick_index, new_tick);
-        }
-=======
-        // // Calculate net liquidity addition
-        // let net_reduction = if upper {
-        //     (liquidity as i128).neg()
-        // } else {
-        //     liquidity as i128
-        // }
-
-        // // Find tick by index
-        // let new_tick = if let Some(tick) = self.state_ops.get_tick_by_index(tick_index) {
-        //     tick.liquidity_net = tick.liquidity_net.saturating_sub(net_reduction);
-        //     tick.liquidity_gross = tick.liquidity_gross.saturating_sub(liquidity);
-        // }
-
         // // If any liquidity is left at the tick, update it, otherwise remove
         // if tick.liquidity_gross == 0 {
         //     self.state_ops.remove_tick(tick_index);
         // } else {
         //     self.state_ops.insert_tick_by_index(tick_index, new_tick);
         // }
->>>>>>> a70e709a
     }
 
     /// Add liquidity
@@ -357,23 +287,22 @@
         tick_high: u64,
         liquidity: u64,
     ) -> Result<u64, ()> {
-<<<<<<< HEAD
-        // Check if we can add a position
-        let position_count = self.state_ops.get_position_count(account_id);
-        let max_positions = get_max_positions();
-        if position_count >= max_positions {
-            return Err(());
-        }
-
-        // Add liquidity at tick
-        self.add_liquidity_at_index(tick_low, liquidity, false);
-        self.add_liquidity_at_index(tick_high, liquidity, true);
-
-        // Update current tick and liquidity
-        // TODO: Review why python uses this code to get the new tick index:
-        // k = self.get_tick_index(i)
-        let current_price = self.state_ops.get_alpha_sqrt_price();
-        let current_tick_index = Position::sqrt_price_to_tick_index(current_price);
+        // // Check if we can add a position
+        // let position_count = self.state_ops.get_position_count(account_id);
+        // let max_positions = get_max_positions();
+        // if position_count >= max_positions {
+        //     return Err(());
+        // }
+
+        // // Add liquidity at tick
+        // self.add_liquidity_at_index(tick_low, liquidity, false);
+        // self.add_liquidity_at_index(tick_high, liquidity, true);
+
+        // // Update current tick and liquidity
+        // // TODO: Review why python uses this code to get the new tick index:
+        // // k = self.get_tick_index(i)
+        // let current_price = self.state_ops.get_alpha_sqrt_price();
+        // let current_tick_index = Position::sqrt_price_to_tick_index(current_price);
 
         // Update current tick liquidity
         if (tick_low <= current_tick_index) && (current_tick_index <= tick_high) {
@@ -395,67 +324,19 @@
         let (tao, alpha) = position.to_token_amounts(current_tick_index);
         self.state_ops.withdraw_balances(account_id, tao, alpha);
 
-        // Update reserves
-        let new_tao_reserve = self.state_ops.get_tao_reserve().saturating_add(tao);
-        self.state_ops.set_tao_reserve(new_tao_reserve);
-        let new_alpha_reserve = self.get_alpha_reserve().saturating_add(alpha);
-        self.state_ops.set_alpha_reserve(new_alpha);
-
-        // Update user positions
-        let position_id = position_count.saturating_add(1);
-        self.state_ops
-            .set_position(account_id, position_id, position);
-
-        Ok(liquidity)
-=======
-        // // Check if we can add a position
-        // let position_count = self.state_ops.get_position_count(account_id);
-        // let max_positions = get_max_positions();
-        // if position_count >= max_positions {
-        //     return Err(());
-        // }
-
-        // // Add liquidity at tick
-        // self.add_liquidity_at_index(tick_low, liquidity, false);
-        // self.add_liquidity_at_index(tick_high, liquidity, true);
-
-        // // Update current tick and liquidity
-        // // TODO: Review why python uses this code to get the new tick index:
-        // // k = self.get_tick_index(i)
-        // let current_price = self.state_ops.get_alpha_sqrt_price();
-        // let current_tick_index = Position::sqrt_price_to_tick_index(current_price);
-
-        // // Update current tick liquidity
-        // if (tick_low <= current_tick_index) && (current_tick_index <= tick_high) {
-        //     let new_current_liquidity = self.state_ops.get_current_liquidity()
-        //         .saturating_add(liquidity);
-        //     self.state_ops.set_current_liquidity(new_current_liquidity);
-        // }
-
-        // // Update balances
-        // let position = Position {
-        //     tick_low,
-        //     tick_high,
-        //     liquidity,
-        //     fees_tao: 0_u64,
-        //     fees_alpha: 0_u64,
-        // }
-        // let (tao, alpha) = position.to_token_amounts(current_tick_index);
-        // self.state_ops.withdraw_balances(account_id, tao, alpha);
-
         // // Update reserves
         // let new_tao_reserve = self.state_ops.get_tao_reserve().saturating_add(tao);
         // self.state_ops.set_tao_reserve(new_tao_reserve);
         // let new_alpha_reserve = self.get_alpha_reserve().saturating_add(alpha);
         // self.state_ops.set_alpha_reserve(new_alpha);
 
-        // // Update user positions
-        // let position_id = position_count.saturating_add(1);
-        // self.state_ops.set_position(account_id, position_id, position);
+        // Update user positions
+        let position_id = position_count.saturating_add(1);
+        self.state_ops
+            .set_position(account_id, position_id, position);
 
         // Ok(liquidity)
         todo!()
->>>>>>> a70e709a
     }
 
     /// Remove liquidity and credit balances back to account_id
@@ -468,7 +349,6 @@
         position_id: u16,
     ) -> Result<RemoveLiquidityResult, ()> {
         // Check if position exists
-<<<<<<< HEAD
         if let Some(pos) = self.state_ops.get_position(account_id, position_id) {
             // Get current price
             let current_price = self.state_ops.get_alpha_sqrt_price();
@@ -499,12 +379,6 @@
             // k = self.get_tick_index(i)
             // self.i_curr = self.active_ticks[k]
             todo!();
-
-            // Update reserves
-            let new_tao_reserve = self.state_ops.get_tao_reserve().saturating_sub(tao);
-            self.state_ops.set_tao_reserve(new_tao_reserve);
-            let new_alpha_reserve = self.get_alpha_reserve().saturating_sub(alpha);
-            self.state_ops.set_alpha_reserve(new_alpha);
 
             // Return Ok result
             Ok(RemoveLiquidityResult {
@@ -517,55 +391,6 @@
             // Position doesn't exist
             Err(())
         }
-=======
-        // if let Some(pos) = self.state_ops.get_position(account_id, position_id) {
-        //     // Get current price
-        //     let current_price = self.state_ops.get_alpha_sqrt_price();
-        //     let current_tick_index = Position::sqrt_price_to_tick_index(current_price);
-
-        //     // Collect fees and get tao and alpha amounts
-        //     let (fee_tao, fee_alpha) = self.collect_fees(pos);
-        //     let (tao, alpha) = pos.to_token_amounts(current_tick_index);
-
-        //     // Update liquidity at position ticks
-        //     self.remove_liquidity_at_index(pos.tick_low, pos.liquidity, false);
-        //     self.remove_liquidity_at_index(pos.tick_high, pos.liquidity, true);
-
-        //     // Update current tick liquidity
-        //     if (pos.tick_low <= current_tick_index) && (current_tick_index <= pos.tick_high) {
-        //         let new_current_liquidity = self.state_ops.get_current_liquidity()
-        //             .saturating_sub(liquidity);
-        //         self.state_ops.set_current_liquidity(new_current_liquidity);
-        //     }
-
-        //     // Remove user position
-        //     self.state_ops.remove_position(account_id, position_id);
-
-        //     // Update current price (why?)
-        //     // i = self.sqrt_price_to_tick(self.sqrt_price_curr)
-        //     // k = self.get_tick_index(i)
-        //     // self.i_curr = self.active_ticks[k]
-        //     todo!();
-
-        //     // Update reserves
-        //     let new_tao_reserve = self.state_ops.get_tao_reserve().saturating_sub(tao);
-        //     self.state_ops.set_tao_reserve(new_tao_reserve);
-        //     let new_alpha_reserve = self.get_alpha_reserve().saturating_sub(alpha);
-        //     self.state_ops.set_alpha_reserve(new_alpha);
-
-        //     // Return Ok result
-        //     Ok(RemoveLiquidityResult{
-        //         tao,
-        //         alpha,
-        //         fee_tao,
-        //         fee_alpha,
-        //     })
-        // } else {
-        //     // Position doesn't exist
-        //     Err(())
-        // }
-        todo!()
->>>>>>> a70e709a
     }
 
     /// Perform a swap
@@ -577,7 +402,6 @@
         order_type: &OrderType,
         amount: u64,
         sqrt_price_limit: SqrtPrice,
-<<<<<<< HEAD
     ) -> Result<SwapResult, ()> {
         let one = U64F64::saturating_from_num(1);
 
@@ -754,10 +578,6 @@
             OrderType::Buy => current_tick_index.saturating_add(1),
             OrderType::Sell => current_tick_index,
         })
-=======
-    ) -> (u64, u64) {
-        todo!()
->>>>>>> a70e709a
     }
 
     /// Calculate fee amount
@@ -959,8 +779,6 @@
 
         todo!()
     }
-<<<<<<< HEAD
-=======
 }
 
 #[cfg(test)]
@@ -1019,5 +837,4 @@
             assert_eq!(round_trip_tick_index, *tick_index);
         }
     }
->>>>>>> a70e709a
 }