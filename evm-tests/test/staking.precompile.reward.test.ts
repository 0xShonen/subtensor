import * as assert from "assert";
import { getDevnetApi, getRandomSubstrateKeypair } from "../src/substrate"
import { devnet } from "@polkadot-api/descriptors"
import { TypedApi } from "polkadot-api";
import { convertPublicKeyToSs58 } from "../src/address-utils"
import { tao } from "../src/balance-math"
import {
    forceSetBalanceToSs58Address, addNewSubnetwork, burnedRegister,
    setTxRateLimit, setTempo, setWeightsSetRateLimit, setSubnetOwnerCut, setMaxAllowedUids,
    setMinDelegateTake, setActivityCutoff, addStake, setWeight, rootRegister,
    startCall,
    disableAdminFreezeWindowAndOwnerHyperparamRateLimit
} from "../src/subtensor"

describe("Test neuron precompile reward", () => {
    const hotkey = getRandomSubstrateKeypair();
    const coldkey = getRandomSubstrateKeypair();

    const validator = getRandomSubstrateKeypair();
    const miner = getRandomSubstrateKeypair();
    const nominator = getRandomSubstrateKeypair();

    let api: TypedApi<typeof devnet>

    before(async () => {
        const root_netuid = 0;
        const root_tempo = 1; // neet root epoch to happen before subnet tempo
        const subnet_tempo = 1;
        api = await getDevnetApi()

        // await forceSetBalanceToSs58Address(api, convertPublicKeyToSs58(alice.publicKey))
        await forceSetBalanceToSs58Address(api, convertPublicKeyToSs58(hotkey.publicKey))
        await forceSetBalanceToSs58Address(api, convertPublicKeyToSs58(coldkey.publicKey))
        await forceSetBalanceToSs58Address(api, convertPublicKeyToSs58(validator.publicKey))
        await forceSetBalanceToSs58Address(api, convertPublicKeyToSs58(miner.publicKey))
        await forceSetBalanceToSs58Address(api, convertPublicKeyToSs58(nominator.publicKey))
        // await forceSetBalanceToEthAddress(api, wallet1.address)
        // await forceSetBalanceToEthAddress(api, wallet2.address)
        let netuid = await addNewSubnetwork(api, hotkey, coldkey)
        await startCall(api, netuid, coldkey)

        console.log("test the case on subnet ", netuid)
<<<<<<< HEAD
        // Disable admin freeze window and owner hyperparam rate limiting for tests
        {
            const alice = getAliceSigner()

            // Set AdminFreezeWindow to 0
            const setFreezeWindow = api.tx.AdminUtils.sudo_set_admin_freeze_window({ window: 0 })
            const sudoFreezeTx = api.tx.Sudo.sudo({ call: setFreezeWindow.decodedCall })
            await waitForTransactionWithRetry(api, sudoFreezeTx, alice)

            // Set OwnerHyperparamRateLimit to 0 (disable RL)
            const setOwnerRateLimit = api.tx.AdminUtils.sudo_set_owner_hparam_rate_limit({ epochs: 0 })
            const sudoOwnerRateTx = api.tx.Sudo.sudo({ call: setOwnerRateLimit.decodedCall })
            await waitForTransactionWithRetry(api, sudoOwnerRateTx, alice)
        }
=======
        await disableAdminFreezeWindowAndOwnerHyperparamRateLimit(api)
>>>>>>> 00d83cb1

        await setTxRateLimit(api, BigInt(0))
        await setTempo(api, root_netuid, root_tempo)
        await setTempo(api, netuid, subnet_tempo)
        await setWeightsSetRateLimit(api, netuid, BigInt(0))

        await burnedRegister(api, netuid, convertPublicKeyToSs58(validator.publicKey), coldkey)
        await burnedRegister(api, netuid, convertPublicKeyToSs58(miner.publicKey), coldkey)
        await burnedRegister(api, netuid, convertPublicKeyToSs58(nominator.publicKey), coldkey)
        await setSubnetOwnerCut(api, 0)
        await setActivityCutoff(api, netuid, 65535)
        await setMaxAllowedUids(api, netuid, 65535)
        await setMinDelegateTake(api, 0)
    })

    it("Staker receives rewards", async () => {
        let netuid = (await api.query.SubtensorModule.TotalNetworks.getValue()) - 1

        await addStake(api, netuid, convertPublicKeyToSs58(miner.publicKey), tao(1), coldkey)
        await addStake(api, netuid, convertPublicKeyToSs58(nominator.publicKey), tao(1), coldkey)

        await addStake(api, netuid, convertPublicKeyToSs58(validator.publicKey), tao(100), coldkey)

        const miner_alpha_before_emission = await api.query.SubtensorModule.Alpha.getValue(
            convertPublicKeyToSs58(miner.publicKey),
            convertPublicKeyToSs58(coldkey.publicKey),
            netuid
        )

        await setWeight(api, netuid, [0, 1], [0xffff, 0xffff], BigInt(0), validator)
        await rootRegister(api, convertPublicKeyToSs58(validator.publicKey), coldkey)

        let index = 0;
        while (index < 60) {
            const pending = await api.query.SubtensorModule.PendingEmission.getValue(netuid);
            if (pending > 0) {
                console.log("pending amount is ", pending);
                break;
            }

            await new Promise((resolve) => setTimeout(resolve, 1000));
            console.log("wait for the pendingEmission update");
            index += 1;
        }

        index = 0;
        while (index < 60) {
            let miner_current_alpha = await api.query.SubtensorModule.Alpha.getValue(
                convertPublicKeyToSs58(miner.publicKey),
                convertPublicKeyToSs58(coldkey.publicKey),
                netuid
            )

            if (miner_current_alpha > miner_alpha_before_emission) {
                console.log("miner got reward");
                break;
            }

            await new Promise((resolve) => setTimeout(resolve, 1000));
            console.log(" waiting for emission");
            index += 1;
        }
    })
})<|MERGE_RESOLUTION|>--- conflicted
+++ resolved
@@ -40,24 +40,7 @@
         await startCall(api, netuid, coldkey)
 
         console.log("test the case on subnet ", netuid)
-<<<<<<< HEAD
-        // Disable admin freeze window and owner hyperparam rate limiting for tests
-        {
-            const alice = getAliceSigner()
-
-            // Set AdminFreezeWindow to 0
-            const setFreezeWindow = api.tx.AdminUtils.sudo_set_admin_freeze_window({ window: 0 })
-            const sudoFreezeTx = api.tx.Sudo.sudo({ call: setFreezeWindow.decodedCall })
-            await waitForTransactionWithRetry(api, sudoFreezeTx, alice)
-
-            // Set OwnerHyperparamRateLimit to 0 (disable RL)
-            const setOwnerRateLimit = api.tx.AdminUtils.sudo_set_owner_hparam_rate_limit({ epochs: 0 })
-            const sudoOwnerRateTx = api.tx.Sudo.sudo({ call: setOwnerRateLimit.decodedCall })
-            await waitForTransactionWithRetry(api, sudoOwnerRateTx, alice)
-        }
-=======
         await disableAdminFreezeWindowAndOwnerHyperparamRateLimit(api)
->>>>>>> 00d83cb1
 
         await setTxRateLimit(api, BigInt(0))
         await setTempo(api, root_netuid, root_tempo)
