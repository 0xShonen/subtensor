--- conflicted
+++ resolved
@@ -100,12 +100,11 @@
 
     /// Facilitates user registration of a new subnetwork.
     ///
-<<<<<<< HEAD
     /// ### Args
     /// * **`origin`** – `T::RuntimeOrigin` &nbsp;Must be **signed** by the coldkey.  
     /// * **`hotkey`** – `&T::AccountId` &nbsp;First neuron of the new subnet.  
     /// * **`mechid`** – `u16` &nbsp;Only the dynamic mechanism (`1`) is currently supported.  
-    /// * **`identity`** – `Option<SubnetIdentityOfV2>` &nbsp;Optional metadata for the subnet.
+    /// * **`identity`** – `Option<SubnetIdentityOfV3V2>` &nbsp;Optional metadata for the subnet.
     ///
     /// ### Events
     /// * `NetworkAdded(netuid, mechid)` – always.  
@@ -120,21 +119,6 @@
     /// * `NotEnoughBalanceToStake`         – caller lacks the lock cost.  
     /// * `BalanceWithdrawalError`          – failed to lock balance.  
     /// * `InvalidIdentity`                 – supplied `identity` failed validation.
-=======
-    /// # Args:
-    /// * 'origin': ('T::RuntimeOrigin'): The calling origin. Must be signed.
-    /// * `identity` (`Option<SubnetIdentityOfV3>`): Optional identity to be associated with the new subnetwork.
-    ///
-    /// # Event:
-    /// * 'NetworkAdded': Emitted when a new network is successfully added.
-    ///
-    /// # Raises:
-    /// * 'TxRateLimitExceeded': If the rate limit for network registration is exceeded.
-    /// * 'NotEnoughBalanceToStake': If there isn't enough balance to stake for network registration.
-    /// * 'BalanceWithdrawalError': If an error occurs during balance withdrawal for network registration.
-    /// * `SubnetIdentitySet(netuid)`: Emitted when a custom identity is set for a new subnetwork.
-    /// * `SubnetIdentityRemoved(netuid)`: Emitted when the identity of a removed network is also deleted.
->>>>>>> 9956cbae
     ///
     pub fn do_register_network(
         origin: T::RuntimeOrigin,
@@ -183,14 +167,7 @@
             Error::<T>::NotEnoughBalanceToStake
         );
 
-<<<<<<< HEAD
         // --- 7. Perform the lock operation.
-=======
-        // --- 5. Determine the netuid to register.
-        let netuid_to_register = Self::get_next_netuid();
-
-        // --- 6. Perform the lock operation.
->>>>>>> 9956cbae
         let actual_tao_lock_amount: u64 =
             Self::remove_balance_from_coldkey_account(&coldkey, lock_amount)?;
         log::debug!("actual_tao_lock_amount: {:?}", actual_tao_lock_amount);
