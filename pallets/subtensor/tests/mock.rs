--- conflicted
+++ resolved
@@ -264,11 +264,7 @@
 }
 
 // We call pallet_collective TriumvirateCollective
-<<<<<<< HEAD
-#[allow(unused)]
-=======
-#[allow(dead_code)]
->>>>>>> 83890882
+#[allow(dead_code)]
 type TriumvirateCollective = pallet_collective::Instance1;
 impl pallet_collective::Config<TriumvirateCollective> for Test {
     type RuntimeOrigin = RuntimeOrigin;
@@ -286,11 +282,7 @@
 }
 
 // We call council members Triumvirate
-<<<<<<< HEAD
-#[allow(unused)]
-=======
-#[allow(dead_code)]
->>>>>>> 83890882
+#[allow(dead_code)]
 type TriumvirateMembership = pallet_membership::Instance1;
 impl pallet_membership::Config<TriumvirateMembership> for Test {
     type RuntimeEvent = RuntimeEvent;
@@ -307,11 +299,7 @@
 
 // This is a dummy collective instance for managing senate members
 // Probably not the best solution, but fastest implementation
-<<<<<<< HEAD
-#[allow(unused)]
-=======
-#[allow(dead_code)]
->>>>>>> 83890882
+#[allow(dead_code)]
 type SenateCollective = pallet_collective::Instance2;
 impl pallet_collective::Config<SenateCollective> for Test {
     type RuntimeOrigin = RuntimeOrigin;
@@ -329,11 +317,7 @@
 }
 
 // We call our top K delegates membership Senate
-<<<<<<< HEAD
-#[allow(unused)]
-=======
-#[allow(dead_code)]
->>>>>>> 83890882
+#[allow(dead_code)]
 type SenateMembership = pallet_membership::Instance2;
 impl pallet_membership::Config<SenateMembership> for Test {
     type RuntimeEvent = RuntimeEvent;
