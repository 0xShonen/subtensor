--- conflicted
+++ resolved
@@ -777,11 +777,7 @@
         /// 	- Attempting to set prometheus information withing the rate limit min.
         ///
         #[pallet::call_index(40)]
-<<<<<<< HEAD
-        #[pallet::weight((Weight::from_parts(25_600_000, 0)
-=======
         #[pallet::weight((Weight::from_parts(32_310_000, 0)
->>>>>>> a99df56f
 		.saturating_add(T::DbWeight::get().reads(4))
 		.saturating_add(T::DbWeight::get().writes(1)), DispatchClass::Normal, Pays::No))]
         pub fn serve_axon_tls(
@@ -1612,11 +1608,7 @@
         /// * `TxRateLimitExceeded`:
         ///     - Thrown if key has hit transaction rate limit
         #[pallet::call_index(84)]
-<<<<<<< HEAD
-        #[pallet::weight((Weight::from_parts(294_800_000, 0)
-=======
         #[pallet::weight((Weight::from_parts(358_500_000, 0)
->>>>>>> a99df56f
         .saturating_add(T::DbWeight::get().reads(38_u64))
         .saturating_add(T::DbWeight::get().writes(21_u64)), DispatchClass::Operational, Pays::Yes))]
         pub fn unstake_all_alpha(origin: OriginFor<T>, hotkey: T::AccountId) -> DispatchResult {
@@ -1730,11 +1722,7 @@
         /// May emit a `StakeSwapped` event on success.
         #[pallet::call_index(87)]
         #[pallet::weight((
-<<<<<<< HEAD
-            Weight::from_parts(274_400_000, 0)
-=======
             Weight::from_parts(351_300_000, 0)
->>>>>>> a99df56f
             .saturating_add(T::DbWeight::get().reads(37_u64))
             .saturating_add(T::DbWeight::get().writes(22_u64)),
             DispatchClass::Operational,
@@ -1907,11 +1895,7 @@
         /// May emit a `StakeSwapped` event on success.
         #[pallet::call_index(90)]
         #[pallet::weight((
-<<<<<<< HEAD
-            Weight::from_parts(330_400_000, 0)
-=======
             Weight::from_parts(411_500_000, 0)
->>>>>>> a99df56f
             .saturating_add(T::DbWeight::get().reads(37_u64))
             .saturating_add(T::DbWeight::get().writes(22_u64)),
             DispatchClass::Operational,
@@ -1947,11 +1931,7 @@
         /// Will charge based on the weight even if the hotkey is already associated with a coldkey.
         #[pallet::call_index(91)]
         #[pallet::weight((
-<<<<<<< HEAD
-            Weight::from_parts(20_510_000, 0).saturating_add(T::DbWeight::get().reads_writes(3, 3)),
-=======
             Weight::from_parts(27_150_000, 0).saturating_add(T::DbWeight::get().reads_writes(3, 3)),
->>>>>>> a99df56f
             DispatchClass::Operational,
             Pays::Yes
         ))]
@@ -2221,11 +2201,7 @@
         /// * commit_reveal_version (`u16`):
         ///     - The client (bittensor-drand) version
         #[pallet::call_index(113)]
-<<<<<<< HEAD
-        #[pallet::weight((Weight::from_parts(64_800_000, 0)
-=======
         #[pallet::weight((Weight::from_parts(65_780_000, 0)
->>>>>>> a99df56f
 		.saturating_add(T::DbWeight::get().reads(7_u64))
 		.saturating_add(T::DbWeight::get().writes(2)), DispatchClass::Normal, Pays::No))]
         pub fn commit_timelocked_weights(
