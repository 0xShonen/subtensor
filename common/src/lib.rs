#![cfg_attr(not(feature = "std"), no_std)]
use core::fmt::{self, Display, Formatter};

<<<<<<< HEAD
use codec::{Decode, Encode, MaxEncodedLen};
=======
use codec::{Compact, CompactAs, Decode, Encode, Error as CodecError, MaxEncodedLen};
>>>>>>> 1f41b5ec
use frame_support::pallet_prelude::*;
use scale_info::TypeInfo;
use serde::{Deserialize, Serialize};
use sp_runtime::{
    MultiSignature,
    traits::{IdentifyAccount, Verify},
};
use subtensor_macros::freeze_struct;

use subtensor_macros::freeze_struct;

/// Balance of an account.
pub type Balance = u64;

/// An index to a block.
pub type BlockNumber = u32;

/// Alias to 512-bit hash when used in the context of a transaction signature on the chain.
pub type Signature = MultiSignature;

/// Some way of identifying an account on the chain. We intentionally make it equivalent to the
/// public key of our transaction signing scheme.
pub type AccountId = <<Signature as Verify>::Signer as IdentifyAccount>::AccountId;

/// Index of a transaction in the chain.
pub type Index = u32;

/// A hash of some data used by the chain.
pub type Hash = sp_core::H256;

pub type Nonce = u32;

/// Transfers below SMALL_TRANSFER_LIMIT are considered small transfers
pub const SMALL_TRANSFER_LIMIT: Balance = 500_000_000; // 0.5 TAO

<<<<<<< HEAD
#[freeze_struct("bd904a1df2f6cadb")]
#[repr(transparent)]
#[derive(
    Clone, Copy, Decode, Default, Encode, Eq, MaxEncodedLen, PartialEq, RuntimeDebug, TypeInfo,
)]
pub struct NetUid(u16);

=======
#[freeze_struct("f1746d0b1911967")]
#[repr(transparent)]
#[derive(
    Deserialize,
    Serialize,
    Clone,
    Copy,
    Decode,
    Default,
    Encode,
    Eq,
    Hash,
    MaxEncodedLen,
    Ord,
    PartialEq,
    PartialOrd,
    RuntimeDebug,
    TypeInfo,
)]
pub struct NetUid(u16);

impl NetUid {
    pub const ROOT: NetUid = Self(0);

    pub fn is_root(&self) -> bool {
        *self == Self::ROOT
    }

    pub fn next(&self) -> NetUid {
        Self(self.0.saturating_add(1))
    }
}

impl Display for NetUid {
    fn fmt(&self, f: &mut Formatter<'_>) -> fmt::Result {
        Display::fmt(&self.0, f)
    }
}

impl CompactAs for NetUid {
    type As = u16;

    fn encode_as(&self) -> &Self::As {
        &self.0
    }

    fn decode_from(v: Self::As) -> Result<Self, CodecError> {
        Ok(Self(v))
    }
}

impl From<Compact<NetUid>> for NetUid {
    fn from(c: Compact<NetUid>) -> Self {
        c.0
    }
}

>>>>>>> 1f41b5ec
impl From<NetUid> for u16 {
    fn from(val: NetUid) -> Self {
        val.0
    }
}

impl From<u16> for NetUid {
    fn from(value: u16) -> Self {
        Self(value)
    }
}

#[derive(
    Copy, Clone, Eq, PartialEq, Ord, PartialOrd, Encode, Decode, Debug, MaxEncodedLen, TypeInfo,
)]
pub enum ProxyType {
    Any,
    Owner, // Subnet owner Calls
    NonCritical,
    NonTransfer,
    Senate,
    NonFungibile, // Nothing involving moving TAO
    Triumvirate,
    Governance, // Both above governance
    Staking,
    Registration,
    Transfer,
    SmallTransfer,
    RootWeights,
    ChildKeys,
    SudoUncheckedSetCode,
}

impl Default for ProxyType {
    // allow all Calls; required to be most permissive
    fn default() -> Self {
        Self::Any
    }
}

pub trait SubnetInfo<AccountId> {
    fn tao_reserve(netuid: NetUid) -> u64;
    fn alpha_reserve(netuid: NetUid) -> u64;
    fn exists(netuid: NetUid) -> bool;
    fn mechanism(netuid: NetUid) -> u16;
    fn is_owner(account_id: &AccountId, netuid: NetUid) -> bool;
}

pub trait BalanceOps<AccountId> {
    fn tao_balance(account_id: &AccountId) -> u64;
    fn alpha_balance(netuid: NetUid, coldkey: &AccountId, hotkey: &AccountId) -> u64;
    fn increase_balance(coldkey: &AccountId, tao: u64);
    fn decrease_balance(coldkey: &AccountId, tao: u64) -> Result<u64, DispatchError>;
    fn increase_stake(
        coldkey: &AccountId,
        hotkey: &AccountId,
        netuid: NetUid,
        alpha: u64,
    ) -> Result<(), DispatchError>;
    fn decrease_stake(
        coldkey: &AccountId,
        hotkey: &AccountId,
        netuid: NetUid,
        alpha: u64,
    ) -> Result<u64, DispatchError>;
    fn increase_provided_tao_reserve(netuid: NetUid, tao: u64);
    fn decrease_provided_tao_reserve(netuid: NetUid, tao: u64);
    fn increase_provided_alpha_reserve(netuid: NetUid, alpha: u64);
    fn decrease_provided_alpha_reserve(netuid: NetUid, alpha: u64);
}

pub mod time {
    use super::*;

    /// This determines the average expected block time that we are targeting. Blocks will be
    /// produced at a minimum duration defined by `SLOT_DURATION`. `SLOT_DURATION` is picked up by
    /// `pallet_timestamp` which is in turn picked up by `pallet_aura` to implement `fn
    /// slot_duration()`.
    ///
    /// Change this to adjust the block time.
    #[cfg(not(feature = "fast-blocks"))]
    pub const MILLISECS_PER_BLOCK: u64 = 12000;

    /// Fast blocks for development
    #[cfg(feature = "fast-blocks")]
    pub const MILLISECS_PER_BLOCK: u64 = 250;

    // NOTE: Currently it is not possible to change the slot duration after the chain has started.
    //       Attempting to do so will brick block production.
    pub const SLOT_DURATION: u64 = MILLISECS_PER_BLOCK;

    // Time is measured by number of blocks.
    pub const MINUTES: BlockNumber = 60_000 / (MILLISECS_PER_BLOCK as BlockNumber);
    pub const HOURS: BlockNumber = MINUTES * 60;
    pub const DAYS: BlockNumber = HOURS * 24;
}<|MERGE_RESOLUTION|>--- conflicted
+++ resolved
@@ -1,11 +1,7 @@
 #![cfg_attr(not(feature = "std"), no_std)]
 use core::fmt::{self, Display, Formatter};
 
-<<<<<<< HEAD
-use codec::{Decode, Encode, MaxEncodedLen};
-=======
 use codec::{Compact, CompactAs, Decode, Encode, Error as CodecError, MaxEncodedLen};
->>>>>>> 1f41b5ec
 use frame_support::pallet_prelude::*;
 use scale_info::TypeInfo;
 use serde::{Deserialize, Serialize};
@@ -13,8 +9,6 @@
     MultiSignature,
     traits::{IdentifyAccount, Verify},
 };
-use subtensor_macros::freeze_struct;
-
 use subtensor_macros::freeze_struct;
 
 /// Balance of an account.
@@ -41,15 +35,6 @@
 /// Transfers below SMALL_TRANSFER_LIMIT are considered small transfers
 pub const SMALL_TRANSFER_LIMIT: Balance = 500_000_000; // 0.5 TAO
 
-<<<<<<< HEAD
-#[freeze_struct("bd904a1df2f6cadb")]
-#[repr(transparent)]
-#[derive(
-    Clone, Copy, Decode, Default, Encode, Eq, MaxEncodedLen, PartialEq, RuntimeDebug, TypeInfo,
-)]
-pub struct NetUid(u16);
-
-=======
 #[freeze_struct("f1746d0b1911967")]
 #[repr(transparent)]
 #[derive(
@@ -107,7 +92,6 @@
     }
 }
 
->>>>>>> 1f41b5ec
 impl From<NetUid> for u16 {
     fn from(val: NetUid) -> Self {
         val.0
