--- conflicted
+++ resolved
@@ -11,11 +11,8 @@
     RegisterNetwork,
     SetWeightsVersionKey,
     SetSNOwnerHotkey,
-<<<<<<< HEAD
+    OwnerHyperparamUpdate,
     SubsubnetParameterUpdate,
-=======
-    OwnerHyperparamUpdate,
->>>>>>> bcc1c10b
 }
 
 /// Implement conversion from TransactionType to u16
@@ -28,11 +25,8 @@
             TransactionType::RegisterNetwork => 3,
             TransactionType::SetWeightsVersionKey => 4,
             TransactionType::SetSNOwnerHotkey => 5,
-<<<<<<< HEAD
+            TransactionType::OwnerHyperparamUpdate => 6,
             TransactionType::SubsubnetParameterUpdate => 7,
-=======
-            TransactionType::OwnerHyperparamUpdate => 6,
->>>>>>> bcc1c10b
         }
     }
 }
@@ -46,11 +40,8 @@
             3 => TransactionType::RegisterNetwork,
             4 => TransactionType::SetWeightsVersionKey,
             5 => TransactionType::SetSNOwnerHotkey,
-<<<<<<< HEAD
+            6 => TransactionType::OwnerHyperparamUpdate,
             7 => TransactionType::SubsubnetParameterUpdate,
-=======
-            6 => TransactionType::OwnerHyperparamUpdate,
->>>>>>> bcc1c10b
             _ => TransactionType::Unknown,
         }
     }
@@ -65,11 +56,8 @@
             TransactionType::SetChildren => 150, // 30 minutes
             TransactionType::SetChildkeyTake => TxChildkeyTakeRateLimit::<T>::get(),
             TransactionType::RegisterNetwork => NetworkRateLimit::<T>::get(),
-<<<<<<< HEAD
+            TransactionType::OwnerHyperparamUpdate => OwnerHyperparamRateLimit::<T>::get(),
             TransactionType::SubsubnetParameterUpdate => SubsubnetCountSetRateLimit::<T>::get(),
-=======
-            TransactionType::OwnerHyperparamUpdate => OwnerHyperparamRateLimit::<T>::get(),
->>>>>>> bcc1c10b
 
             TransactionType::Unknown => 0, // Default to no limit for unknown types (no limit)
             _ => 0,
