use frame_support::{assert_noop, assert_ok};
use frame_system::Config;
use sp_core::U256;

use super::mock;
use super::mock::*;
use crate::*;

/***************************
  pub fn do_start_call() tests
*****************************/

#[test]
fn test_do_start_call_ok() {
    new_test_ext(0).execute_with(|| {
        let netuid: u16 = 1;
        let tempo: u16 = 13;
        let coldkey_account_id = U256::from(0);

        add_network_without_emission_block(netuid, tempo, 0);
        assert_eq!(FirstEmissionBlockNumber::<Test>::get(netuid), None);
        mock::setup_reserves(netuid, 1_000_000_000, 1_000_000_000);

        // account 0 is the default owner for any subnet
        assert_eq!(SubnetOwner::<Test>::get(netuid), coldkey_account_id);

        let block_number = System::block_number() + DurationOfStartCall::get();
        System::set_block_number(block_number);

        assert_ok!(SubtensorModule::start_call(
            <<Test as Config>::RuntimeOrigin>::signed(coldkey_account_id),
            netuid
        ));

        assert_eq!(
            FirstEmissionBlockNumber::<Test>::get(netuid),
            Some(block_number + 1)
        );
    });
}

#[test]
fn test_do_start_call_fail_with_not_existed_subnet() {
    new_test_ext(0).execute_with(|| {
        let netuid: u16 = 1;
        let coldkey_account_id = U256::from(0);
        assert_noop!(
            SubtensorModule::start_call(
                <<Test as Config>::RuntimeOrigin>::signed(coldkey_account_id),
                netuid
            ),
            Error::<Test>::SubNetworkDoesNotExist
        );
    });
}

#[test]
fn test_do_start_call_fail_not_owner() {
    new_test_ext(0).execute_with(|| {
        let netuid: u16 = 1;
        let tempo: u16 = 13;
        let coldkey_account_id = U256::from(0);
<<<<<<< HEAD
        let hotkey_account_id = U256::from(1);
        let wrong_owner_account_id = U256::from(2);
        let burn_cost = 1000;
        //add network
        SubtensorModule::set_burn(netuid, burn_cost);
        add_network_without_emission_block(netuid, tempo, 0);
        mock::setup_reserves(netuid, 1_000_000_000, 1_000_000_000);
        // Give it some $$$ in his coldkey balance
        SubtensorModule::add_balance_to_coldkey_account(&coldkey_account_id, 10000);
=======
        let wrong_owner_account_id = U256::from(1);
>>>>>>> 1db0213c

        add_network_without_emission_block(netuid, tempo, 0);

        assert_eq!(SubnetOwner::<Test>::get(netuid), coldkey_account_id);

        System::set_block_number(System::block_number() + DurationOfStartCall::get());

        assert_noop!(
            SubtensorModule::start_call(
                <<Test as Config>::RuntimeOrigin>::signed(wrong_owner_account_id),
                netuid
            ),
            DispatchError::BadOrigin
        );
    });
}

#[test]
fn test_do_start_call_fail_with_cannot_start_call_now() {
    new_test_ext(0).execute_with(|| {
        let netuid: u16 = 1;
        let tempo: u16 = 13;
        let coldkey_account_id = U256::from(0);
<<<<<<< HEAD
        let hotkey_account_id = U256::from(1);
        let burn_cost = 1000;
        //add network
        SubtensorModule::set_burn(netuid, burn_cost);
        add_network_without_emission_block(netuid, tempo, 0);
        mock::setup_reserves(netuid, 1_000_000_000, 1_000_000_000);
        // Give it some $$$ in his coldkey balance
        SubtensorModule::add_balance_to_coldkey_account(&coldkey_account_id, 10000);
=======
>>>>>>> 1db0213c

        add_network_without_emission_block(netuid, tempo, 0);

        assert_eq!(SubnetOwner::<Test>::get(netuid), coldkey_account_id);

        assert_noop!(
            SubtensorModule::start_call(
                <<Test as Config>::RuntimeOrigin>::signed(coldkey_account_id),
                netuid
            ),
            Error::<Test>::NeedWaitingMoreBlocksToStarCall
        );
    });
}

#[test]
fn test_do_start_call_fail_for_set_again() {
    new_test_ext(0).execute_with(|| {
        let netuid: u16 = 1;
        let tempo: u16 = 13;
        let coldkey_account_id = U256::from(0);

        add_network_without_emission_block(netuid, tempo, 0);
        assert_eq!(FirstEmissionBlockNumber::<Test>::get(netuid), None);

<<<<<<< HEAD
        mock::setup_reserves(netuid, 1_000_000_000, 1_000_000_000);

        // Give it some $$$ in his coldkey balance
        SubtensorModule::add_balance_to_coldkey_account(&coldkey_account_id, 10000);

        // Subscribe and check extrinsic output
        assert_ok!(SubtensorModule::burned_register(
            <<Test as Config>::RuntimeOrigin>::signed(coldkey_account_id),
            netuid,
            hotkey_account_id
        ));

=======
>>>>>>> 1db0213c
        assert_eq!(SubnetOwner::<Test>::get(netuid), coldkey_account_id);

        let block_number = System::block_number() + DurationOfStartCall::get();
        System::set_block_number(block_number);

        assert_ok!(SubtensorModule::start_call(
            <<Test as Config>::RuntimeOrigin>::signed(coldkey_account_id),
            netuid
        ));

        assert_noop!(
            SubtensorModule::start_call(
                <<Test as Config>::RuntimeOrigin>::signed(coldkey_account_id),
                netuid
            ),
            Error::<Test>::FirstEmissionBlockNumberAlreadySet
        );
    });
}

#[test]
fn test_do_start_call_ok_with_same_block_number_after_coinbase() {
    new_test_ext(0).execute_with(|| {
        let netuid: u16 = 1;
        let tempo: u16 = 13;
        let coldkey_account_id = U256::from(0);

        add_network_without_emission_block(netuid, tempo, 0);
        assert_eq!(FirstEmissionBlockNumber::<Test>::get(netuid), None);
        mock::setup_reserves(netuid, 1_000_000_000, 1_000_000_000);

        assert_eq!(SubnetOwner::<Test>::get(netuid), coldkey_account_id);

        let block_number = System::block_number() + DurationOfStartCall::get();
        System::set_block_number(block_number);

        assert_ok!(SubtensorModule::start_call(
            <<Test as Config>::RuntimeOrigin>::signed(coldkey_account_id),
            netuid
        ));

        assert_eq!(
            FirstEmissionBlockNumber::<Test>::get(netuid),
            Some(block_number + 1)
        );

        step_block(tempo);
        match FirstEmissionBlockNumber::<Test>::get(netuid) {
            Some(new_emission_block_number) => {
                assert_eq!(new_emission_block_number, block_number + 1)
            }
            None => assert!(FirstEmissionBlockNumber::<Test>::get(netuid).is_some()),
        }
    });
}

#[test]
fn test_register_network_min_burn_at_default() {
    new_test_ext(1).execute_with(|| {
        let sn_owner_coldkey = U256::from(0);
        let sn_owner_hotkey = U256::from(1);
        let cost = SubtensorModule::get_network_lock_cost();

        // Give coldkey enough for lock
        SubtensorModule::add_balance_to_coldkey_account(&sn_owner_coldkey, cost + 10_000_000_000);

        // Register network
        assert_ok!(SubtensorModule::register_network(
            <<Test as Config>::RuntimeOrigin>::signed(sn_owner_coldkey),
            sn_owner_hotkey
        ));
        // Get last events
        let events = System::events();
        let min_burn_event = events
            .iter()
            .filter(|event| {
                matches!(
                    event.event,
                    RuntimeEvent::SubtensorModule(Event::<Test>::NetworkAdded(..))
                )
            })
            .next_back();

        let netuid = match min_burn_event.map(|event| event.event.clone()) {
            Some(RuntimeEvent::SubtensorModule(Event::<Test>::NetworkAdded(netuid, _))) => netuid,
            _ => panic!("Expected NetworkAdded event"),
        };

        // Check min burn is set to default
        assert_eq!(MinBurn::<Test>::get(netuid), InitialMinBurn::get());
    });
}

// cargo test --package pallet-subtensor --lib -- tests::subnet::test_no_duplicates_in_get_symbol_for_subnet --exact --show-output
#[test]
fn test_no_duplicates_in_get_symbol_for_subnet() {
    use std::collections::HashSet;

    let mut seen = HashSet::new();
    for netuid in 0u16..=438 {
        let symbol = Pallet::<Test>::get_symbol_for_subnet(netuid);
        assert!(
            seen.insert(symbol.clone()),
            "Duplicate symbol found for netuid {}: {:?}",
            netuid,
            symbol
        );
    }
}

// cargo test --package pallet-subtensor --lib -- tests::subnet::test_subtoken_enable --exact --show-output

#[test]
fn test_subtoken_enable() {
    // ensure_subtoken_enabled
    new_test_ext(1).execute_with(|| {
        let account = U256::from(0);
        let netuid: u16 = 1;
        // let to_be_set: u64 = 10
        add_network_disable_subtoken(netuid, 10, 0);
        assert!(!SubtokenEnabled::<Test>::get(netuid));

        let block_number = System::block_number() + DurationOfStartCall::get();
        System::set_block_number(block_number);

        assert_ok!(SubtensorModule::start_call(
            <<Test as Config>::RuntimeOrigin>::signed(account),
            netuid
        ));

        assert!(SubtokenEnabled::<Test>::get(netuid));
    });
}

// cargo test --package pallet-subtensor --lib -- tests::subnet::test_subtoken_enable_reject_trading_before_enable --exact --show-output
#[test]
fn test_subtoken_enable_reject_trading_before_enable() {
    // ensure_subtoken_enabled
    new_test_ext(1).execute_with(|| {
        let netuid: u16 = 1;
        let netuid2: u16 = 2;
        let hotkey_account_id: U256 = U256::from(1);
        let coldkey_account_id = U256::from(2);
        let hotkey_account_2_id: U256 = U256::from(3);
        let amount = DefaultMinStake::<Test>::get() * 10;

        add_network_disable_subtoken(netuid, 10, 0);
        add_network_disable_subtoken(netuid2, 10, 0);

        // Register so staking *could* work
        register_ok_neuron(netuid, hotkey_account_id, coldkey_account_id, 0);
        register_ok_neuron(netuid2, hotkey_account_id, coldkey_account_id, 100);
        register_ok_neuron(netuid, hotkey_account_2_id, coldkey_account_id, 0);
        register_ok_neuron(netuid2, hotkey_account_2_id, coldkey_account_id, 100);

        SubtensorModule::add_balance_to_coldkey_account(&coldkey_account_id, 10_000);

        // all trading extrinsic should be rejected.
        assert_noop!(
            SubtensorModule::add_stake(
                RuntimeOrigin::signed(coldkey_account_id),
                hotkey_account_id,
                netuid,
                amount
            ),
            Error::<Test>::SubtokenDisabled
        );

        assert_noop!(
            SubtensorModule::remove_stake(
                RuntimeOrigin::signed(coldkey_account_id),
                hotkey_account_id,
                netuid,
                amount
            ),
            Error::<Test>::SubtokenDisabled
        );

        assert_noop!(
            SubtensorModule::recycle_alpha(
                RuntimeOrigin::signed(coldkey_account_id),
                hotkey_account_id,
                amount,
                netuid
            ),
            Error::<Test>::SubtokenDisabled
        );

        assert_noop!(
            SubtensorModule::burn_alpha(
                RuntimeOrigin::signed(coldkey_account_id),
                hotkey_account_id,
                amount,
                netuid
            ),
            Error::<Test>::SubtokenDisabled
        );

        assert_noop!(
            SubtensorModule::move_stake(
                RuntimeOrigin::signed(coldkey_account_id),
                hotkey_account_id,
                hotkey_account_2_id,
                netuid,
                netuid2,
                amount,
            ),
            Error::<Test>::SubtokenDisabled
        );

        assert_noop!(
            SubtensorModule::transfer_stake(
                RuntimeOrigin::signed(coldkey_account_id),
                hotkey_account_id,
                hotkey_account_2_id,
                netuid,
                netuid2,
                amount,
            ),
            Error::<Test>::SubtokenDisabled
        );

        assert_noop!(
            SubtensorModule::swap_stake(
                RuntimeOrigin::signed(coldkey_account_id),
                hotkey_account_id,
                netuid,
                netuid2,
                amount,
            ),
            Error::<Test>::SubtokenDisabled
        );
    });
}

// cargo test --package pallet-subtensor --lib -- tests::subnet::test_subtoken_enable_trading_ok_with_enable --exact --show-output
#[test]
fn test_subtoken_enable_trading_ok_with_enable() {
    new_test_ext(1).execute_with(|| {
        let netuid: u16 = 1;
        let netuid2: u16 = 2;
        let hotkey_account_id: U256 = U256::from(1);
        let coldkey_account_id = U256::from(2);
        let hotkey_account_2_id: U256 = U256::from(3);
        // stake big enough
        let stake_amount = DefaultMinStake::<Test>::get() * 10000;
        // unstake, transfer, swap just very little
        let unstake_amount = DefaultMinStake::<Test>::get() * 10;

        add_network(netuid, 10, 0);
        add_network(netuid2, 10, 0);
        // Register so staking works
        register_ok_neuron(netuid, hotkey_account_id, coldkey_account_id, 0);
        register_ok_neuron(netuid2, hotkey_account_id, coldkey_account_id, 100);
        register_ok_neuron(netuid, hotkey_account_2_id, coldkey_account_id, 0);
        register_ok_neuron(netuid2, hotkey_account_2_id, coldkey_account_id, 100);

        SubtensorModule::add_balance_to_coldkey_account(&coldkey_account_id, stake_amount * 10);

        // all trading extrinsic should be possible now that subtoken is enabled.
        assert_ok!(SubtensorModule::add_stake(
            RuntimeOrigin::signed(coldkey_account_id),
            hotkey_account_id,
            netuid,
            stake_amount
        ));

        assert_ok!(SubtensorModule::add_stake(
            RuntimeOrigin::signed(coldkey_account_id),
            hotkey_account_id,
            netuid2,
            stake_amount
        ));

        assert_ok!(SubtensorModule::add_stake(
            RuntimeOrigin::signed(coldkey_account_id),
            hotkey_account_2_id,
            netuid,
            stake_amount
        ));

        assert_ok!(SubtensorModule::add_stake(
            RuntimeOrigin::signed(coldkey_account_id),
            hotkey_account_2_id,
            netuid2,
            stake_amount
        ));

        assert_ok!(SubtensorModule::remove_stake(
            RuntimeOrigin::signed(coldkey_account_id),
            hotkey_account_id,
            netuid,
            unstake_amount
        ));

        assert_ok!(SubtensorModule::recycle_alpha(
            RuntimeOrigin::signed(coldkey_account_id),
            hotkey_account_id,
            unstake_amount,
            netuid
        ));

        assert_ok!(SubtensorModule::burn_alpha(
            RuntimeOrigin::signed(coldkey_account_id),
            hotkey_account_id,
            unstake_amount,
            netuid
        ));

        assert_ok!(SubtensorModule::move_stake(
            RuntimeOrigin::signed(coldkey_account_id),
            hotkey_account_id,
            hotkey_account_2_id,
            netuid,
            netuid2,
            unstake_amount,
        ));

        assert_ok!(SubtensorModule::transfer_stake(
            RuntimeOrigin::signed(coldkey_account_id),
            hotkey_account_id,
            hotkey_account_2_id,
            netuid,
            netuid2,
            unstake_amount,
        ));

        assert_ok!(SubtensorModule::swap_stake(
            RuntimeOrigin::signed(coldkey_account_id),
            hotkey_account_id,
            netuid,
            netuid2,
            unstake_amount,
        ));

        assert_ok!(SubtensorModule::unstake_all(
            RuntimeOrigin::signed(coldkey_account_id),
            hotkey_account_id,
        ));

        assert_ok!(SubtensorModule::unstake_all_alpha(
            RuntimeOrigin::signed(coldkey_account_id),
            hotkey_account_id,
        ));
    });
}

// cargo test --package pallet-subtensor --lib -- tests::subnet::test_subtoken_enable_ok_for_burn_register_before_enable --exact --show-output
#[test]
fn test_subtoken_enable_ok_for_burn_register_before_enable() {
    // ensure_subtoken_enabled
    new_test_ext(1).execute_with(|| {
        let netuid: u16 = 1;
        let netuid2: u16 = 2;
        let hotkey_account_id: U256 = U256::from(1);
        let coldkey_account_id = U256::from(2);
        let hotkey_account_2_id: U256 = U256::from(3);

        let burn_cost = 1000;
        // Set the burn cost
        SubtensorModule::set_burn(netuid, burn_cost);
        // Add the networks with subtoken disabled
        add_network_disable_subtoken(netuid, 10, 0);
        add_network_disable_subtoken(netuid2, 10, 0);
        // Give enough to burned register
        SubtensorModule::add_balance_to_coldkey_account(&coldkey_account_id, burn_cost * 2 + 5_000);

        // Should be possible to burned register before enable is activated
        assert_ok!(SubtensorModule::burned_register(
            <<Test as Config>::RuntimeOrigin>::signed(coldkey_account_id),
            netuid,
            hotkey_account_id
        ));

        assert_ok!(SubtensorModule::burned_register(
            <<Test as Config>::RuntimeOrigin>::signed(coldkey_account_id),
            netuid2,
            hotkey_account_2_id
        ));
    });
}<|MERGE_RESOLUTION|>--- conflicted
+++ resolved
@@ -60,7 +60,6 @@
         let netuid: u16 = 1;
         let tempo: u16 = 13;
         let coldkey_account_id = U256::from(0);
-<<<<<<< HEAD
         let hotkey_account_id = U256::from(1);
         let wrong_owner_account_id = U256::from(2);
         let burn_cost = 1000;
@@ -70,9 +69,6 @@
         mock::setup_reserves(netuid, 1_000_000_000, 1_000_000_000);
         // Give it some $$$ in his coldkey balance
         SubtensorModule::add_balance_to_coldkey_account(&coldkey_account_id, 10000);
-=======
-        let wrong_owner_account_id = U256::from(1);
->>>>>>> 1db0213c
 
         add_network_without_emission_block(netuid, tempo, 0);
 
@@ -96,7 +92,6 @@
         let netuid: u16 = 1;
         let tempo: u16 = 13;
         let coldkey_account_id = U256::from(0);
-<<<<<<< HEAD
         let hotkey_account_id = U256::from(1);
         let burn_cost = 1000;
         //add network
@@ -105,8 +100,6 @@
         mock::setup_reserves(netuid, 1_000_000_000, 1_000_000_000);
         // Give it some $$$ in his coldkey balance
         SubtensorModule::add_balance_to_coldkey_account(&coldkey_account_id, 10000);
-=======
->>>>>>> 1db0213c
 
         add_network_without_emission_block(netuid, tempo, 0);
 
@@ -128,11 +121,13 @@
         let netuid: u16 = 1;
         let tempo: u16 = 13;
         let coldkey_account_id = U256::from(0);
-
+        let hotkey_account_id = U256::from(1);
+        let burn_cost = 1000;
+
+        SubtensorModule::set_burn(netuid, burn_cost);
         add_network_without_emission_block(netuid, tempo, 0);
         assert_eq!(FirstEmissionBlockNumber::<Test>::get(netuid), None);
 
-<<<<<<< HEAD
         mock::setup_reserves(netuid, 1_000_000_000, 1_000_000_000);
 
         // Give it some $$$ in his coldkey balance
@@ -145,8 +140,6 @@
             hotkey_account_id
         ));
 
-=======
->>>>>>> 1db0213c
         assert_eq!(SubnetOwner::<Test>::get(netuid), coldkey_account_id);
 
         let block_number = System::block_number() + DurationOfStartCall::get();
