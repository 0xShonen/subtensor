use super::*;
use safe_math::*;
use share_pool::{SharePool, SharePoolDataOperations};
use sp_std::ops::Neg;
use substrate_fixed::types::{I64F64, I96F32, U64F64, U96F32, U110F18};

impl<T: Config> Pallet<T> {
    /// Retrieves the total alpha issuance for a given subnet.
    ///
    /// This function calculates the total alpha issuance by summing the alpha
    /// values from `SubnetAlphaIn` and `SubnetAlphaOut` for the specified subnet.
    ///
    /// # Arguments
    /// * `netuid` - The unique identifier of the subnet.
    ///
    /// # Returns
    /// * `u64` - The total alpha issuance for the specified subnet.
    pub fn get_alpha_issuance(netuid: u16) -> u64 {
        SubnetAlphaIn::<T>::get(netuid).saturating_add(SubnetAlphaOut::<T>::get(netuid))
    }

    /// Calculates the price of alpha for a given subnet.
    ///
    /// This function determines the price of alpha by dividing the total TAO
    /// reserves by the total alpha reserves (`SubnetAlphaIn`) for the specified subnet.
    /// If the alpha reserves are zero, the function returns zero to avoid division by zero.
    ///
    /// # Arguments
    /// * `netuid` - The unique identifier of the subnet.
    ///
    /// # Returns
    /// * `I96F32` - The price of alpha for the specified subnet.
    pub fn get_alpha_price(netuid: u16) -> U96F32 {
        if netuid == Self::get_root_netuid() {
            return U96F32::saturating_from_num(1.0); // Root.
        }
        if SubnetMechanism::<T>::get(netuid) == 0 {
            return U96F32::saturating_from_num(1.0); // Stable
        }
        if SubnetAlphaIn::<T>::get(netuid) == 0 {
            U96F32::saturating_from_num(0)
        } else {
            U96F32::saturating_from_num(SubnetTAO::<T>::get(netuid))
                .checked_div(U96F32::saturating_from_num(SubnetAlphaIn::<T>::get(netuid)))
                .unwrap_or(U96F32::saturating_from_num(0))
        }
    }
    pub fn get_moving_alpha_price(netuid: u16) -> U96F32 {
        let one = U96F32::saturating_from_num(1.0);
        if netuid == Self::get_root_netuid() {
            // Root.
            one
        } else if SubnetMechanism::<T>::get(netuid) == 0 {
            // Stable
            one
        } else {
            U96F32::saturating_from_num(SubnetMovingPrice::<T>::get(netuid))
        }
    }

    pub fn update_moving_price(netuid: u16) {
<<<<<<< HEAD
        let blocks_since_start_call = I96F32::saturating_from_num({
=======
        let blocks_since_start_call = U96F32::saturating_from_num({
>>>>>>> 8091fb4a
            // We expect FirstEmissionBlockNumber to be set earlier, and we take the block when
            // `start_call` was called (first block before FirstEmissionBlockNumber).
            let start_call_block = FirstEmissionBlockNumber::<T>::get(netuid)
                .unwrap_or_default()
                .saturating_sub(1);

            Self::get_current_block_as_u64().saturating_sub(start_call_block)
        });

        let halving_time = EMAPriceHalvingBlocks::<T>::get(netuid);
<<<<<<< HEAD
        let alpha: I96F32 =
            SubnetMovingAlpha::<T>::get().saturating_mul(blocks_since_start_call.safe_div(
                blocks_since_start_call.saturating_add(I96F32::saturating_from_num(halving_time)),
            ));
        let minus_alpha: I96F32 = I96F32::saturating_from_num(1.0).saturating_sub(alpha);
        let current_price: I96F32 = alpha
            .saturating_mul(Self::get_alpha_price(netuid).min(I96F32::saturating_from_num(1.0)));
        let current_moving: I96F32 =
            minus_alpha.saturating_mul(Self::get_moving_alpha_price(netuid));
        let new_moving: I96F32 = current_price.saturating_add(current_moving);

=======
        let current_ma_unsigned = U96F32::saturating_from_num(SubnetMovingAlpha::<T>::get());
        let alpha: U96F32 = current_ma_unsigned.saturating_mul(blocks_since_start_call.safe_div(
            blocks_since_start_call.saturating_add(U96F32::saturating_from_num(halving_time)),
        ));
        // Because alpha = b / (b + h), where b and h > 0, alpha < 1, so 1 - alpha > 0.
        // We can use unsigned type here: U96F32
        let one_minus_alpha: U96F32 = U96F32::saturating_from_num(1.0).saturating_sub(alpha);
        let current_price: U96F32 = alpha
            .saturating_mul(Self::get_alpha_price(netuid).min(U96F32::saturating_from_num(1.0)));
        let current_moving: U96F32 =
            one_minus_alpha.saturating_mul(Self::get_moving_alpha_price(netuid));
        // Convert batch to signed I96F32 to avoid migration of SubnetMovingPrice for now``
        let new_moving: I96F32 =
            I96F32::saturating_from_num(current_price.saturating_add(current_moving));
>>>>>>> 8091fb4a
        SubnetMovingPrice::<T>::insert(netuid, new_moving);
    }

    /// Retrieves the global global weight as a normalized value between 0 and 1.
    ///
    /// This function performs the following steps:
    /// 1. Fetches the global weight from storage using the TaoWeight storage item.
    /// 2. Converts the retrieved u64 value to a fixed-point number (U96F32).
    /// 3. Normalizes the weight by dividing it by the maximum possible u64 value.
    /// 4. Returns the normalized weight as an U96F32 fixed-point number.
    ///
    /// The normalization ensures that the returned value is always between 0 and 1,
    /// regardless of the actual stored weight value.
    ///
    /// # Returns
    /// * `U96F32` - The normalized global global weight as a fixed-point number between 0 and 1.
    ///
    /// # Note
    /// This function uses saturating division to prevent potential overflow errors.
    pub fn get_tao_weight() -> U96F32 {
        // Step 1: Fetch the global weight from storage
        let stored_weight = TaoWeight::<T>::get();

        // Step 2: Convert the u64 weight to U96F32
        let weight_fixed = U96F32::saturating_from_num(stored_weight);

        // Step 3: Normalize the weight by dividing by u64::MAX
        // This ensures the result is always between 0 and 1
        weight_fixed.safe_div(U96F32::saturating_from_num(u64::MAX))
    }

    /// Sets the global global weight in storage.
    ///
    /// This function performs the following steps:
    /// 1. Takes the provided weight value as a u64.
    /// 2. Updates the TaoWeight storage item with the new value.
    ///
    /// # Arguments
    /// * `weight` - The new global weight value to be set, as a u64.
    ///
    /// # Effects
    /// This function modifies the following storage item:
    /// - `TaoWeight`: Updates it with the new weight value.
    ///
    /// # Note
    /// The weight is stored as a raw u64 value. To get the normalized weight between 0 and 1,
    /// use the `get_tao_weight()` function.
    pub fn set_tao_weight(weight: u64) {
        // Update the TaoWeight storage with the new weight value
        TaoWeight::<T>::set(weight);
    }

    /// Calculates the weighted combination of alpha and global tao for a single hotkey onet a subnet.
    ///
    pub fn get_stake_weights_for_hotkey_on_subnet(
        hotkey: &T::AccountId,
        netuid: u16,
    ) -> (I64F64, I64F64, I64F64) {
        // Retrieve the global tao weight.
        let tao_weight = I64F64::saturating_from_num(Self::get_tao_weight());
        log::debug!("tao_weight: {:?}", tao_weight);

        // Step 1: Get stake of hotkey (neuron)
        let alpha_stake =
            I64F64::saturating_from_num(Self::get_inherited_for_hotkey_on_subnet(hotkey, netuid));
        log::debug!("alpha_stake: {:?}", alpha_stake);

        // Step 2: Get the global tao stake for the hotkey
        let tao_stake = I64F64::saturating_from_num(Self::get_tao_inherited_for_hotkey_on_subnet(
            hotkey, netuid,
        ));
        log::debug!("tao_stake: {:?}", tao_stake);

        // Step 3: Combine alpha and tao stakes
        let total_stake = alpha_stake.saturating_add(tao_stake.saturating_mul(tao_weight));
        log::debug!("total_stake: {:?}", total_stake);

        (total_stake, alpha_stake, tao_stake)
    }

    /// Calculates the weighted combination of alpha and global tao for hotkeys on a subnet.
    ///
    pub fn get_stake_weights_for_network(netuid: u16) -> (Vec<I64F64>, Vec<I64F64>, Vec<I64F64>) {
        // Retrieve the global tao weight.
        let tao_weight: I64F64 = I64F64::saturating_from_num(Self::get_tao_weight());
        log::debug!("tao_weight: {:?}", tao_weight);

        // Step 1: Get subnetwork size
        let n: u16 = Self::get_subnetwork_n(netuid);

        // Step 2: Get stake of all hotkeys (neurons) ordered by uid
        let alpha_stake: Vec<I64F64> = (0..n)
            .map(|uid| {
                if Keys::<T>::contains_key(netuid, uid) {
                    let hotkey: T::AccountId = Keys::<T>::get(netuid, uid);
                    I64F64::saturating_from_num(Self::get_inherited_for_hotkey_on_subnet(
                        &hotkey, netuid,
                    ))
                } else {
                    I64F64::saturating_from_num(0)
                }
            })
            .collect();
        log::debug!("alpha_stake: {:?}", alpha_stake);

        // Step 3: Calculate the global tao stake vector.
        // Initialize a vector to store global tao stakes for each neuron.
        let tao_stake: Vec<I64F64> = (0..n)
            .map(|uid| {
                if Keys::<T>::contains_key(netuid, uid) {
                    let hotkey: T::AccountId = Keys::<T>::get(netuid, uid);
                    I64F64::saturating_from_num(Self::get_tao_inherited_for_hotkey_on_subnet(
                        &hotkey, netuid,
                    ))
                } else {
                    I64F64::saturating_from_num(0)
                }
            })
            .collect();
        log::trace!("tao_stake: {:?}", tao_stake);

        // Step 4: Combine alpha and root tao stakes.
        // Calculate the weighted average of alpha and global tao stakes for each neuron.
        let total_stake: Vec<I64F64> = alpha_stake
            .iter()
            .zip(tao_stake.iter())
            .map(|(alpha_i, tao_i)| alpha_i.saturating_add(tao_i.saturating_mul(tao_weight)))
            .collect();
        log::trace!("total_stake: {:?}", total_stake);

        (total_stake, alpha_stake, tao_stake)
    }

    /// Calculates the total inherited stake (alpha) held by a hotkey on a network, considering child/parent relationships.
    ///
    /// This function performs the following steps:
    /// 1. Retrieves the initial alpha (stake) for the hotkey on the specified subnet.
    /// 2. Retrieves the list of children and parents for the hotkey on the subnet.
    /// 3. Calculates the alpha allocated to children:
    ///    a. For each child, computes the proportion of alpha to be allocated.
    ///    b. Accumulates the total alpha allocated to all children.
    /// 4. Calculates the alpha received from parents:
    ///    a. For each parent, retrieves the parent's stake on the subnet.
    ///    b. Computes the proportion of the parent's stake to be inherited.
    ///    c. Accumulates the total alpha inherited from all parents.
    /// 5. Computes the final inherited alpha by adjusting the initial alpha:
    ///    a. Subtracts the alpha allocated to children.
    ///    b. Adds the alpha inherited from parents.
    /// 6. Returns the final inherited alpha value.
    ///
    /// # Arguments
    /// * `hotkey` - AccountId of the hotkey whose total inherited stake is to be calculated.
    /// * `netuid` - Network unique identifier specifying the subnet context.
    ///
    /// # Returns
    /// * `u64` - The total inherited alpha for the hotkey on the subnet after considering the stakes
    ///           allocated to children and inherited from parents.
    ///
    /// # Note
    /// This function uses saturating arithmetic to prevent overflows.
    pub fn get_tao_inherited_for_hotkey_on_subnet(hotkey: &T::AccountId, netuid: u16) -> u64 {
        let initial_tao: U96F32 = U96F32::saturating_from_num(
            Self::get_stake_for_hotkey_on_subnet(hotkey, Self::get_root_netuid()),
        );

        // Initialize variables to track alpha allocated to children and inherited from parents.
        let mut tao_to_children: U96F32 = U96F32::saturating_from_num(0);
        let mut tao_from_parents: U96F32 = U96F32::saturating_from_num(0);

        // Step 2: Retrieve the lists of parents and children for the hotkey on the subnet.
        let parents: Vec<(u64, T::AccountId)> = Self::get_parents(hotkey, netuid);
        let children: Vec<(u64, T::AccountId)> = Self::get_children(hotkey, netuid);
        log::trace!(
            "Parents for hotkey {:?} on subnet {}: {:?}",
            hotkey,
            netuid,
            parents
        );
        log::trace!(
            "Children for hotkey {:?} on subnet {}: {:?}",
            hotkey,
            netuid,
            children
        );

        // Step 3: Calculate the total tao allocated to children.
        for (proportion, _) in children {
            // Convert the proportion to a normalized value between 0 and 1.
            let normalized_proportion: U96F32 = U96F32::saturating_from_num(proportion)
                .safe_div(U96F32::saturating_from_num(u64::MAX));
            log::trace!(
                "Normalized proportion for child: {:?}",
                normalized_proportion
            );

            // Calculate the amount of tao to be allocated to this child.
            let tao_proportion_to_child: U96F32 =
                U96F32::saturating_from_num(initial_tao).saturating_mul(normalized_proportion);
            log::trace!("Tao proportion to child: {:?}", tao_proportion_to_child);

            // Add this child's allocation to the total tao allocated to children.
            tao_to_children = tao_to_children.saturating_add(tao_proportion_to_child);
        }
        log::trace!("Total tao allocated to children: {:?}", tao_to_children);

        // Step 4: Calculate the total tao inherited from parents.
        for (proportion, parent) in parents {
            // Retrieve the parent's total stake on this subnet.
            let parent_tao: U96F32 = U96F32::saturating_from_num(
                Self::get_stake_for_hotkey_on_subnet(&parent, Self::get_root_netuid()),
            );
            log::trace!(
                "Parent tao for parent {:?} on subnet {}: {:?}",
                parent,
                netuid,
                parent_tao
            );

            // Convert the proportion to a normalized value between 0 and 1.
            let normalized_proportion: U96F32 = U96F32::saturating_from_num(proportion)
                .safe_div(U96F32::saturating_from_num(u64::MAX));
            log::trace!(
                "Normalized proportion from parent: {:?}",
                normalized_proportion
            );

            // Calculate the amount of tao to be inherited from this parent.
            let tao_proportion_from_parent: U96F32 =
                U96F32::saturating_from_num(parent_tao).saturating_mul(normalized_proportion);
            log::trace!(
                "Tao proportion from parent: {:?}",
                tao_proportion_from_parent
            );

            // Add this parent's contribution to the total tao inherited from parents.
            tao_from_parents = tao_from_parents.saturating_add(tao_proportion_from_parent);
        }
        log::trace!("Total tao inherited from parents: {:?}", tao_from_parents);

        // Step 5: Calculate the final inherited tao for the hotkey.
        let finalized_tao: U96F32 = initial_tao
            .saturating_sub(tao_to_children) // Subtract tao allocated to children
            .saturating_add(tao_from_parents); // Add tao inherited from parents
        log::trace!(
            "Finalized tao for hotkey {:?} on subnet {}: {:?}",
            hotkey,
            netuid,
            finalized_tao
        );

        // Step 6: Return the final inherited tao value.
        finalized_tao.saturating_to_num::<u64>()
    }

    pub fn get_inherited_for_hotkey_on_subnet(hotkey: &T::AccountId, netuid: u16) -> u64 {
        // Step 1: Retrieve the initial total stake (alpha) for the hotkey on the specified subnet.
        let initial_alpha: U96F32 =
            U96F32::saturating_from_num(Self::get_stake_for_hotkey_on_subnet(hotkey, netuid));
        log::debug!(
            "Initial alpha for hotkey {:?} on subnet {}: {:?}",
            hotkey,
            netuid,
            initial_alpha
        );
        if netuid == 0 {
            return initial_alpha.saturating_to_num::<u64>();
        }

        // Initialize variables to track alpha allocated to children and inherited from parents.
        let mut alpha_to_children: U96F32 = U96F32::saturating_from_num(0);
        let mut alpha_from_parents: U96F32 = U96F32::saturating_from_num(0);

        // Step 2: Retrieve the lists of parents and children for the hotkey on the subnet.
        let parents: Vec<(u64, T::AccountId)> = Self::get_parents(hotkey, netuid);
        let children: Vec<(u64, T::AccountId)> = Self::get_children(hotkey, netuid);
        log::debug!(
            "Parents for hotkey {:?} on subnet {}: {:?}",
            hotkey,
            netuid,
            parents
        );
        log::debug!(
            "Children for hotkey {:?} on subnet {}: {:?}",
            hotkey,
            netuid,
            children
        );

        // Step 3: Calculate the total alpha allocated to children.
        for (proportion, _) in children {
            // Convert the proportion to a normalized value between 0 and 1.
            let normalized_proportion: U96F32 = U96F32::saturating_from_num(proportion)
                .safe_div(U96F32::saturating_from_num(u64::MAX));
            log::trace!(
                "Normalized proportion for child: {:?}",
                normalized_proportion
            );

            // Calculate the amount of alpha to be allocated to this child.
            let alpha_proportion_to_child: U96F32 =
                U96F32::saturating_from_num(initial_alpha).saturating_mul(normalized_proportion);
            log::trace!("Alpha proportion to child: {:?}", alpha_proportion_to_child);

            // Add this child's allocation to the total alpha allocated to children.
            alpha_to_children = alpha_to_children.saturating_add(alpha_proportion_to_child);
        }
        log::debug!("Total alpha allocated to children: {:?}", alpha_to_children);

        // Step 4: Calculate the total alpha inherited from parents.
        for (proportion, parent) in parents {
            // Retrieve the parent's total stake on this subnet.
            let parent_alpha: U96F32 =
                U96F32::saturating_from_num(Self::get_stake_for_hotkey_on_subnet(&parent, netuid));
            log::trace!(
                "Parent alpha for parent {:?} on subnet {}: {:?}",
                parent,
                netuid,
                parent_alpha
            );

            // Convert the proportion to a normalized value between 0 and 1.
            let normalized_proportion: U96F32 = U96F32::saturating_from_num(proportion)
                .safe_div(U96F32::saturating_from_num(u64::MAX));
            log::trace!(
                "Normalized proportion from parent: {:?}",
                normalized_proportion
            );

            // Calculate the amount of alpha to be inherited from this parent.
            let alpha_proportion_from_parent: U96F32 =
                U96F32::saturating_from_num(parent_alpha).saturating_mul(normalized_proportion);
            log::trace!(
                "Alpha proportion from parent: {:?}",
                alpha_proportion_from_parent
            );

            // Add this parent's contribution to the total alpha inherited from parents.
            alpha_from_parents = alpha_from_parents.saturating_add(alpha_proportion_from_parent);
        }
        log::debug!(
            "Total alpha inherited from parents: {:?}",
            alpha_from_parents
        );

        // Step 5: Calculate the final inherited alpha for the hotkey.
        let finalized_alpha: U96F32 = initial_alpha
            .saturating_sub(alpha_to_children) // Subtract alpha allocated to children
            .saturating_add(alpha_from_parents); // Add alpha inherited from parents
        log::trace!(
            "Finalized alpha for hotkey {:?} on subnet {}: {:?}",
            hotkey,
            netuid,
            finalized_alpha
        );

        // Step 6: Return the final inherited alpha value.
        finalized_alpha.saturating_to_num::<u64>()
    }

    /// Checks if a specific hotkey-coldkey pair has enough stake on a subnet to fulfill a given decrement.
    ///
    /// This function performs the following steps:
    /// 1. Retrieves the current stake for the hotkey-coldkey pair on the specified subnet.
    /// 2. Compares this stake with the requested decrement amount.
    ///
    /// # Arguments
    /// * `hotkey` - The account ID of the hotkey.
    /// * `coldkey` - The account ID of the coldkey.
    /// * `netuid` - The unique identifier of the subnet.
    /// * `decrement` - The amount of stake to be potentially decremented.
    ///
    /// # Returns
    /// * `bool` - True if the account has enough stake to fulfill the decrement, false otherwise.
    ///
    /// # Note
    /// This function only checks the stake for the specific hotkey-coldkey pair, not the total stake of the hotkey or coldkey individually.
    pub fn has_enough_stake_on_subnet(
        hotkey: &T::AccountId,
        coldkey: &T::AccountId,
        netuid: u16,
        decrement: u64,
    ) -> bool {
        // Retrieve the current stake for this hotkey-coldkey pair on the subnet
        let current_stake =
            Self::get_stake_for_hotkey_and_coldkey_on_subnet(hotkey, coldkey, netuid);

        // Compare the current stake with the requested decrement
        // Return true if the current stake is greater than or equal to the decrement
        current_stake >= decrement
    }

    /// Retrieves the alpha (stake) value for a given hotkey and coldkey pair on a specific subnet.
    ///
    /// This function performs the following steps:
    /// 1. Takes the hotkey, coldkey, and subnet ID as input parameters.
    /// 2. Accesses the Alpha storage map to retrieve the stake value.
    /// 3. Returns the retrieved stake value as a u64.
    ///
    /// # Arguments
    /// * `hotkey` - The account ID of the hotkey (neuron).
    /// * `coldkey` - The account ID of the coldkey (owner).
    /// * `netuid` - The unique identifier of the subnet.
    ///
    /// # Returns
    /// * `u64` - The alpha (stake) value for the specified hotkey-coldkey pair on the given subnet.
    ///
    /// # Note
    /// This function retrieves the stake specific to the hotkey-coldkey pair, not the total stake of the hotkey or coldkey individually.
    pub fn get_stake_for_hotkey_and_coldkey_on_subnet(
        hotkey: &T::AccountId,
        coldkey: &T::AccountId,
        netuid: u16,
    ) -> u64 {
        let alpha_share_pool = Self::get_alpha_share_pool(hotkey.clone(), netuid);
        alpha_share_pool.try_get_value(coldkey).unwrap_or(0)
    }

    /// Retrieves the total stake (alpha) for a given hotkey on a specific subnet.
    ///
    /// This function performs the following step:
    /// 1. Retrieves and returns the total alpha value associated with the hotkey on the specified subnet.
    ///
    /// # Arguments
    /// * `hotkey` - The account ID of the hotkey.
    /// * `netuid` - The unique identifier of the subnet.
    ///
    /// # Returns
    /// * `u64` - The total alpha value for the hotkey on the specified subnet.
    ///
    /// # Note
    /// This function returns the cumulative stake across all coldkeys associated with this hotkey on the subnet.
    pub fn get_stake_for_hotkey_on_subnet(hotkey: &T::AccountId, netuid: u16) -> u64 {
        // Retrieve and return the total alpha this hotkey owns on this subnet.
        // This value represents the sum of stakes from all coldkeys associated with this hotkey.
        TotalHotkeyAlpha::<T>::get(hotkey, netuid)
    }

    /// Increase hotkey stake on a subnet.
    ///
    /// The function updates share totals given current prices.
    ///
    /// # Arguments
    /// * `hotkey` - The account ID of the hotkey.
    /// * `netuid` - The unique identifier of the subnet.
    /// * `amount` - The amount of alpha to be added.
    ///
    pub fn increase_stake_for_hotkey_on_subnet(hotkey: &T::AccountId, netuid: u16, amount: u64) {
        let mut alpha_share_pool = Self::get_alpha_share_pool(hotkey.clone(), netuid);
        alpha_share_pool.update_value_for_all(amount as i64);
    }

    /// Decrease hotkey stake on a subnet.
    ///
    /// The function updates share totals given current prices.
    ///
    /// # Arguments
    /// * `hotkey` - The account ID of the hotkey.
    /// * `netuid` - The unique identifier of the subnet.
    /// * `amount` - The amount of alpha to be added.
    ///
    pub fn decrease_stake_for_hotkey_on_subnet(hotkey: &T::AccountId, netuid: u16, amount: u64) {
        let mut alpha_share_pool = Self::get_alpha_share_pool(hotkey.clone(), netuid);
        alpha_share_pool.update_value_for_all((amount as i64).neg());
    }

    /// Buys shares in the hotkey on a given subnet
    ///
    /// The function updates share totals given current prices.
    ///
    /// # Arguments
    /// * `hotkey` - The account ID of the hotkey.
    /// * `coldkey` - The account ID of the coldkey (owner).
    /// * `netuid` - The unique identifier of the subnet.
    /// * `amount` - The amount of alpha to be added.
    ///
    pub fn increase_stake_for_hotkey_and_coldkey_on_subnet(
        hotkey: &T::AccountId,
        coldkey: &T::AccountId,
        netuid: u16,
        amount: u64,
    ) -> u64 {
        let mut alpha_share_pool = Self::get_alpha_share_pool(hotkey.clone(), netuid);
        // We expect to add a positive amount here.
        let actual_alpha = alpha_share_pool.update_value_for_one(coldkey, amount as i64);

        // We should return a positive amount, or 0 if the operation failed.
        // e.g. the stake was removed due to precision issues.
        actual_alpha.max(0).unsigned_abs()
    }

    pub fn try_increase_stake_for_hotkey_and_coldkey_on_subnet(
        hotkey: &T::AccountId,
        netuid: u16,
        amount: u64,
    ) -> bool {
        let mut alpha_share_pool = Self::get_alpha_share_pool(hotkey.clone(), netuid);
        alpha_share_pool.sim_update_value_for_one(amount as i64)
    }

    /// Sell shares in the hotkey on a given subnet
    ///
    /// The function updates share totals given current prices.
    ///
    /// # Arguments
    /// * `hotkey` - The account ID of the hotkey.
    /// * `coldkey` - The account ID of the coldkey (owner).
    /// * `netuid` - The unique identifier of the subnet.
    /// * `amount` - The amount of alpha to be added.
    ///
    pub fn decrease_stake_for_hotkey_and_coldkey_on_subnet(
        hotkey: &T::AccountId,
        coldkey: &T::AccountId,
        netuid: u16,
        amount: u64,
    ) -> u64 {
        let mut alpha_share_pool = Self::get_alpha_share_pool(hotkey.clone(), netuid);

        // We expect a negative value here
        let mut actual_alpha = 0;
        if let Ok(value) = alpha_share_pool.try_get_value(coldkey) {
            if value >= amount {
                actual_alpha =
                    alpha_share_pool.update_value_for_one(coldkey, (amount as i64).neg());
            }
        }

        // Get the negation of the removed alpha, and clamp at 0.
        // This ensures we return a positive value, but only if
        // `actual_alpha` was negative (i.e. a decrease in stake).
        actual_alpha.neg().max(0).unsigned_abs()
    }

    /// Calculates Some(Alpha) returned from pool by staking operation
    /// if liquidity allows that. If not, returns None.
    ///
    /// If new alpha_reserve is about to drop below DefaultMinimumPoolLiquidity,
    /// then don't do it.
    ///
    pub fn sim_swap_tao_for_alpha(netuid: u16, tao: u64) -> Option<u64> {
        // Step 1: Get the mechanism type for the subnet (0 for Stable, 1 for Dynamic)
        let mechanism_id: u16 = SubnetMechanism::<T>::get(netuid);
        // Step 2: Initialized vars.
        if mechanism_id == 1 {
            // Step 3.a.1: Dynamic mechanism calculations
            let tao_reserves: U110F18 = U110F18::saturating_from_num(SubnetTAO::<T>::get(netuid));
            let alpha_reserves: U110F18 =
                U110F18::saturating_from_num(SubnetAlphaIn::<T>::get(netuid));
            // Step 3.a.2: Compute constant product k = alpha * tao
            let k: U110F18 = alpha_reserves.saturating_mul(tao_reserves);

            // Calculate new alpha reserve
            let new_alpha_reserves: U110F18 =
                k.safe_div(tao_reserves.saturating_add(U110F18::saturating_from_num(tao)));

            // Step 3.a.3: Calculate alpha staked using the constant product formula
            // alpha_stake_recieved = current_alpha - (k / (current_tao + new_tao))
            if new_alpha_reserves >= DefaultMinimumPoolLiquidity::<T>::get() {
                Some(
                    alpha_reserves
                        .saturating_sub(new_alpha_reserves)
                        .saturating_to_num::<u64>(),
                )
            } else {
                None
            }
        } else {
            // Step 3.b.1: Stable mechanism, just return the value 1:1
            Some(tao)
        }
    }

    /// Calculates Some(Tao) returned from pool by unstaking operation
    /// if liquidity allows that. If not, returns None.
    ///
    /// If new tao_reserve is about to drop below DefaultMinimumPoolLiquidity,
    /// then don't do it.
    ///
    pub fn sim_swap_alpha_for_tao(netuid: u16, alpha: u64) -> Option<u64> {
        // Step 1: Get the mechanism type for the subnet (0 for Stable, 1 for Dynamic)
        let mechanism_id: u16 = SubnetMechanism::<T>::get(netuid);
        // Step 2: Swap alpha and attain tao
        if mechanism_id == 1 {
            // Step 3.a.1: Dynamic mechanism calculations
            let tao_reserves: U110F18 = U110F18::saturating_from_num(SubnetTAO::<T>::get(netuid));
            let alpha_reserves: U110F18 =
                U110F18::saturating_from_num(SubnetAlphaIn::<T>::get(netuid));
            // Step 3.a.2: Compute constant product k = alpha * tao
            let k: U110F18 = alpha_reserves.saturating_mul(tao_reserves);

            // Calculate new tao reserve
            let new_tao_reserves: U110F18 = k
                .checked_div(alpha_reserves.saturating_add(U110F18::saturating_from_num(alpha)))
                .unwrap_or(U110F18::saturating_from_num(0));

            // Step 3.a.3: Calculate alpha staked using the constant product formula
            // tao_recieved = tao_reserves - (k / (alpha_reserves + new_tao))
            if new_tao_reserves >= DefaultMinimumPoolLiquidity::<T>::get() {
                Some(
                    tao_reserves
                        .saturating_sub(new_tao_reserves)
                        .saturating_to_num::<u64>(),
                )
            } else {
                None
            }
        } else {
            // Step 3.b.1: Stable mechanism, just return the value 1:1
            Some(alpha)
        }
    }

    /// Swaps TAO for the alpha token on the subnet.
    ///
    /// Updates TaoIn, AlphaIn, and AlphaOut
    pub fn swap_tao_for_alpha(netuid: u16, tao: u64) -> u64 {
        if let Some(alpha) = Self::sim_swap_tao_for_alpha(netuid, tao) {
            // Step 4. Decrease Alpha reserves.
            SubnetAlphaIn::<T>::mutate(netuid, |total| {
                *total = total.saturating_sub(alpha);
            });
            // Step 5: Increase Alpha outstanding.
            SubnetAlphaOut::<T>::mutate(netuid, |total| {
                *total = total.saturating_add(alpha);
            });
            // Step 6: Increase Tao reserves.
            SubnetTAO::<T>::mutate(netuid, |total| {
                *total = total.saturating_add(tao);
            });
            // Step 7: Increase Total Tao reserves.
            TotalStake::<T>::mutate(|total| {
                *total = total.saturating_add(tao);
            });
            // Step 8. Increase total subnet TAO volume.
            SubnetVolume::<T>::mutate(netuid, |total| {
                *total = total.saturating_add(tao.into());
            });
            // Step 9. Return the alpha received.
            alpha
        } else {
            0
        }
    }

    /// Swaps a subnet's Alpba token for TAO.
    ///
    /// Updates TaoIn, AlphaIn, and AlphaOut
    pub fn swap_alpha_for_tao(netuid: u16, alpha: u64) -> u64 {
        if let Some(tao) = Self::sim_swap_alpha_for_tao(netuid, alpha) {
            // Step 4: Increase Alpha reserves.
            SubnetAlphaIn::<T>::mutate(netuid, |total| {
                *total = total.saturating_add(alpha);
            });
            // Step 5: Decrease Alpha outstanding.
            SubnetAlphaOut::<T>::mutate(netuid, |total| {
                *total = total.saturating_sub(alpha);
            });
            // Step 6: Decrease tao reserves.
            SubnetTAO::<T>::mutate(netuid, |total| {
                *total = total.saturating_sub(tao);
            });
            // Step 7: Reduce total TAO reserves.
            TotalStake::<T>::mutate(|total| {
                *total = total.saturating_sub(tao);
            });
            // Step 8. Increase total subnet TAO volume.
            SubnetVolume::<T>::mutate(netuid, |total| {
                *total = total.saturating_add(tao.into());
            });
            // Step 9. Return the tao received.
            tao
        } else {
            0
        }
    }

    /// Unstakes alpha from a subnet for a given hotkey and coldkey pair.
    ///
    /// We update the pools associated with a subnet as well as update hotkey alpha shares.
    pub fn unstake_from_subnet(
        hotkey: &T::AccountId,
        coldkey: &T::AccountId,
        netuid: u16,
        alpha: u64,
        fee: u64,
    ) -> u64 {
        // Step 1: Decrease alpha on subneet
        let actual_alpha_decrease =
            Self::decrease_stake_for_hotkey_and_coldkey_on_subnet(hotkey, coldkey, netuid, alpha);

        // Step 2: Swap the alpha for TAO.
        let tao: u64 = Self::swap_alpha_for_tao(netuid, actual_alpha_decrease);

        // Step 3: Update StakingHotkeys if the hotkey's total alpha, across all subnets, is zero
        // TODO const: fix.
        // if Self::get_stake(hotkey, coldkey) == 0 {
        //     StakingHotkeys::<T>::mutate(coldkey, |hotkeys| {
        //         hotkeys.retain(|k| k != hotkey);
        //     });
        // }

        // Step 4. Reduce tao amount by staking fee and credit this fee to SubnetTAO
        let tao_unstaked = tao.saturating_sub(fee);
        let actual_fee = tao.saturating_sub(tao_unstaked);
        SubnetTAO::<T>::mutate(netuid, |total| {
            *total = total.saturating_add(actual_fee);
        });
        TotalStake::<T>::mutate(|total| {
            *total = total.saturating_add(actual_fee);
        });
        LastColdkeyHotkeyStakeBlock::<T>::insert(coldkey, hotkey, Self::get_current_block_as_u64());

        // Step 5. Deposit and log the unstaking event.
        Self::deposit_event(Event::StakeRemoved(
            coldkey.clone(),
            hotkey.clone(),
            tao_unstaked,
            actual_alpha_decrease,
            netuid,
            actual_fee,
        ));
        log::debug!(
            "StakeRemoved( coldkey: {:?}, hotkey:{:?}, tao: {:?}, alpha:{:?}, netuid: {:?}, fee: {:?} )",
            coldkey.clone(),
            hotkey.clone(),
            tao_unstaked,
            actual_alpha_decrease,
            netuid,
            actual_fee
        );

        // Step 6: Return the amount of TAO unstaked.
        tao_unstaked
    }

    /// Stakes TAO into a subnet for a given hotkey and coldkey pair.
    ///
    /// We update the pools associated with a subnet as well as update hotkey alpha shares.
    pub(crate) fn stake_into_subnet(
        hotkey: &T::AccountId,
        coldkey: &T::AccountId,
        netuid: u16,
        tao: u64,
        fee: u64,
    ) -> u64 {
        // Step 1. Reduce tao amount by staking fee and credit this fee to SubnetTAO
        // At this point tao was already withdrawn from the user balance and is considered
        // available
        let tao_staked = tao.saturating_sub(fee);
        let actual_fee = tao.saturating_sub(tao_staked);

        // Step 2. Swap the tao to alpha.
        let alpha: u64 = Self::swap_tao_for_alpha(netuid, tao_staked);
        let mut actual_alpha = 0;
        if (tao_staked > 0) && (alpha > 0) {
            // Step 3: Increase the alpha on the hotkey account.
            actual_alpha = Self::increase_stake_for_hotkey_and_coldkey_on_subnet(
                hotkey, coldkey, netuid, alpha,
            );

            // Step 4: Update the list of hotkeys staking for this coldkey
            let mut staking_hotkeys = StakingHotkeys::<T>::get(coldkey);
            if !staking_hotkeys.contains(hotkey) {
                staking_hotkeys.push(hotkey.clone());
                StakingHotkeys::<T>::insert(coldkey, staking_hotkeys.clone());
            }
        }

        // Step 5. Increase Tao reserves by the fee amount.
        SubnetTAO::<T>::mutate(netuid, |total| {
            *total = total.saturating_add(actual_fee);
        });
        TotalStake::<T>::mutate(|total| {
            *total = total.saturating_add(actual_fee);
        });
        LastColdkeyHotkeyStakeBlock::<T>::insert(coldkey, hotkey, Self::get_current_block_as_u64());

        // Step 6. Deposit and log the staking event.
        Self::deposit_event(Event::StakeAdded(
            coldkey.clone(),
            hotkey.clone(),
            tao_staked,
            actual_alpha,
            netuid,
            actual_fee,
        ));
        log::debug!(
            "StakeAdded( coldkey: {:?}, hotkey:{:?}, tao: {:?}, alpha:{:?}, netuid: {:?}, fee: {:?} )",
            coldkey.clone(),
            hotkey.clone(),
            tao_staked,
            actual_alpha,
            netuid,
            actual_fee
        );

        // Step 7: Return the amount of alpha staked
        actual_alpha
    }

    pub fn get_alpha_share_pool(
        hotkey: <T as frame_system::Config>::AccountId,
        netuid: u16,
    ) -> SharePool<AlphaShareKey<T>, HotkeyAlphaSharePoolDataOperations<T>> {
        let ops = HotkeyAlphaSharePoolDataOperations::new(hotkey, netuid);
        SharePool::<AlphaShareKey<T>, HotkeyAlphaSharePoolDataOperations<T>>::new(ops)
    }

    /// Validate add_stake user input
    ///
    pub fn validate_add_stake(
        coldkey: &T::AccountId,
        hotkey: &T::AccountId,
        netuid: u16,
        stake_to_be_added: u64,
        max_amount: u64,
        allow_partial: bool,
    ) -> Result<(), Error<T>> {
        // Ensure that the subnet exists.
        ensure!(Self::if_subnet_exist(netuid), Error::<T>::SubnetNotExists);

        // Get the minimum balance (and amount) that satisfies the transaction
        let min_amount = DefaultMinStake::<T>::get().saturating_add(DefaultStakingFee::<T>::get());

        // Ensure that the stake_to_be_added is at least the min_amount
        ensure!(stake_to_be_added >= min_amount, Error::<T>::AmountTooLow);

        // Ensure that if partial execution is not allowed, the amount will not cause
        // slippage over desired
        if !allow_partial {
            ensure!(stake_to_be_added <= max_amount, Error::<T>::SlippageTooHigh);
        }

        // Ensure the callers coldkey has enough stake to perform the transaction.
        ensure!(
            Self::can_remove_balance_from_coldkey_account(coldkey, stake_to_be_added),
            Error::<T>::NotEnoughBalanceToStake
        );

        // Ensure that the hotkey account exists this is only possible through registration.
        ensure!(
            Self::hotkey_account_exists(hotkey),
            Error::<T>::HotKeyAccountNotExists
        );

        let expected_alpha = Self::sim_swap_tao_for_alpha(netuid, stake_to_be_added);

        // Ensure that we have adequate liquidity
        ensure!(expected_alpha.is_some(), Error::<T>::InsufficientLiquidity);

        // Ensure hotkey pool is precise enough
        let try_stake_result = Self::try_increase_stake_for_hotkey_and_coldkey_on_subnet(
            hotkey,
            netuid,
            expected_alpha.unwrap_or(0),
        );
        ensure!(try_stake_result, Error::<T>::InsufficientLiquidity);

        Ok(())
    }

    /// Validate remove_stake user input
    ///
    pub fn validate_remove_stake(
        coldkey: &T::AccountId,
        hotkey: &T::AccountId,
        netuid: u16,
        alpha_unstaked: u64,
        max_amount: u64,
        allow_partial: bool,
    ) -> Result<(), Error<T>> {
        // Ensure that the subnet exists.
        ensure!(Self::if_subnet_exist(netuid), Error::<T>::SubnetNotExists);

        // Ensure that the stake amount to be removed is above the minimum in tao equivalent.
        if let Some(tao_equivalent) = Self::sim_swap_alpha_for_tao(netuid, alpha_unstaked) {
            ensure!(
                tao_equivalent > DefaultMinStake::<T>::get(),
                Error::<T>::AmountTooLow
            );
        } else {
            return Err(Error::<T>::InsufficientLiquidity);
        };

        // Ensure that if partial execution is not allowed, the amount will not cause
        // slippage over desired
        if !allow_partial {
            ensure!(alpha_unstaked <= max_amount, Error::<T>::SlippageTooHigh);
        }

        // Ensure that the hotkey account exists this is only possible through registration.
        ensure!(
            Self::hotkey_account_exists(hotkey),
            Error::<T>::HotKeyAccountNotExists
        );

        // Ensure that the hotkey has enough stake to withdraw.
        ensure!(
            Self::has_enough_stake_on_subnet(hotkey, coldkey, netuid, alpha_unstaked),
            Error::<T>::NotEnoughStakeToWithdraw
        );

        Ok(())
    }

    /// Validate stake transition user input
    /// That works for move_stake, transfer_stake, and swap_stake
    ///
    pub fn validate_stake_transition(
        origin_coldkey: &T::AccountId,
        _destination_coldkey: &T::AccountId,
        origin_hotkey: &T::AccountId,
        destination_hotkey: &T::AccountId,
        origin_netuid: u16,
        destination_netuid: u16,
        alpha_amount: u64,
        max_amount: u64,
        maybe_allow_partial: Option<bool>,
        check_transfer_toggle: bool,
    ) -> Result<(), Error<T>> {
        // Ensure that both subnets exist.
        ensure!(
            Self::if_subnet_exist(origin_netuid),
            Error::<T>::SubnetNotExists
        );
        if origin_netuid != destination_netuid {
            ensure!(
                Self::if_subnet_exist(destination_netuid),
                Error::<T>::SubnetNotExists
            );
        }

        // Ensure that the origin hotkey account exists
        ensure!(
            Self::hotkey_account_exists(origin_hotkey),
            Error::<T>::HotKeyAccountNotExists
        );

        // Ensure that the destination hotkey account exists
        ensure!(
            Self::hotkey_account_exists(destination_hotkey),
            Error::<T>::HotKeyAccountNotExists
        );

        // Ensure there is enough stake in the origin subnet.
        let origin_alpha = Self::get_stake_for_hotkey_and_coldkey_on_subnet(
            origin_hotkey,
            origin_coldkey,
            origin_netuid,
        );
        ensure!(
            alpha_amount <= origin_alpha,
            Error::<T>::NotEnoughStakeToWithdraw
        );

        // Ensure that the stake amount to be removed is above the minimum in tao equivalent.
        let tao_equivalent_result = Self::sim_swap_alpha_for_tao(origin_netuid, alpha_amount);
        if let Some(tao_equivalent) = tao_equivalent_result {
            ensure!(
                tao_equivalent > DefaultMinStake::<T>::get(),
                Error::<T>::AmountTooLow
            );
        } else {
            return Err(Error::<T>::InsufficientLiquidity);
        }

        // Ensure that if partial execution is not allowed, the amount will not cause
        // slippage over desired
        if let Some(allow_partial) = maybe_allow_partial {
            if !allow_partial {
                ensure!(alpha_amount <= max_amount, Error::<T>::SlippageTooHigh);
            }
        }

        let expected_alpha =
            Self::sim_swap_tao_for_alpha(destination_netuid, tao_equivalent_result.unwrap_or(0))
                .unwrap_or(0);

        // Ensure that the amount being staked to the new hotkey is precise enough
        let try_stake_result = Self::try_increase_stake_for_hotkey_and_coldkey_on_subnet(
            destination_hotkey,
            destination_netuid,
            expected_alpha,
        );
        ensure!(try_stake_result, Error::<T>::InsufficientLiquidity);

        if check_transfer_toggle {
            // Ensure transfer is toggled.
            ensure!(
                TransferToggle::<T>::get(origin_netuid),
                Error::<T>::TransferDisallowed
            );
            ensure!(
                TransferToggle::<T>::get(destination_netuid),
                Error::<T>::TransferDisallowed
            );
        }

        Ok(())
    }

    pub(crate) fn calculate_staking_fee(
        origin: Option<(&T::AccountId, u16)>,
        _origin_coldkey: &T::AccountId,
        destination: Option<(&T::AccountId, u16)>,
        _destination_coldkey: &T::AccountId,
        alpha_estimate: U96F32,
    ) -> u64 {
        match origin {
            // If origin is defined, we are removing/moving stake
            Some((origin_hotkey, origin_netuid)) => {
                if let Some((_destination_hotkey, destination_netuid)) = destination {
                    // This is a stake move/swap/transfer
                    if destination_netuid == origin_netuid {
                        // If destination is on the same subnet, use the default fee
                        return DefaultStakingFee::<T>::get();
                    }
                }

                if origin_netuid == Self::get_root_netuid()
                    || SubnetMechanism::<T>::get(origin_netuid) == 0
                {
                    // If the origin netuid is root, or the subnet mechanism is 0, use the default fee
                    DefaultStakingFee::<T>::get()
                } else {
                    // Otherwise, calculate the fee based on the alpha estimate
                    // Here we are using TotalHotkeyAlphaLastEpoch, which is exactly the value that
                    // was used to calculate AlphaDividendsPerSubnet
                    let tao_estimate = U96F32::saturating_from_num(
                        Self::sim_swap_alpha_for_tao(
                            origin_netuid,
                            alpha_estimate.saturating_to_num::<u64>(),
                        )
                        .unwrap_or(0),
                    );
                    let mut fee = tao_estimate
                        .saturating_mul(
                            U96F32::saturating_from_num(AlphaDividendsPerSubnet::<T>::get(
                                origin_netuid,
                                &origin_hotkey,
                            ))
                            .safe_div(U96F32::saturating_from_num(
                                TotalHotkeyAlphaLastEpoch::<T>::get(&origin_hotkey, origin_netuid),
                            )),
                        )
                        .saturating_to_num::<u64>();

                    // 0.005% per epoch matches to 44% annual in compound interest. Do not allow the fee
                    // to be lower than that. (1.00005^(365*20) ~= 1.44)
                    let apr_20_percent = U96F32::saturating_from_num(0.00005);
                    fee = fee.max(
                        tao_estimate
                            .saturating_mul(apr_20_percent)
                            .saturating_to_num::<u64>(),
                    );

                    // We should at least get DefaultStakingFee anyway
                    fee.max(DefaultStakingFee::<T>::get())
                }
            }
            // If origin is not defined, we are adding stake; use default fee
            None => DefaultStakingFee::<T>::get(),
        }
    }
}

///////////////////////////////////////////
// Alpha share pool chain data layer

#[derive(Debug)]
pub struct HotkeyAlphaSharePoolDataOperations<T: frame_system::Config> {
    netuid: u16,
    hotkey: <T as frame_system::Config>::AccountId,
    _marker: sp_std::marker::PhantomData<T>,
}

impl<T: Config> HotkeyAlphaSharePoolDataOperations<T> {
    fn new(hotkey: <T as frame_system::Config>::AccountId, netuid: u16) -> Self {
        HotkeyAlphaSharePoolDataOperations {
            netuid,
            hotkey,
            _marker: sp_std::marker::PhantomData,
        }
    }
}

// Alpha share key is coldkey because the HotkeyAlphaSharePoolDataOperations struct already has hotkey and netuid
type AlphaShareKey<T> = <T as frame_system::Config>::AccountId;

impl<T: Config> SharePoolDataOperations<AlphaShareKey<T>>
    for HotkeyAlphaSharePoolDataOperations<T>
{
    fn get_shared_value(&self) -> U64F64 {
        U64F64::saturating_from_num(crate::TotalHotkeyAlpha::<T>::get(&self.hotkey, self.netuid))
    }

    fn get_share(&self, key: &AlphaShareKey<T>) -> U64F64 {
        crate::Alpha::<T>::get((&(self.hotkey), key, self.netuid))
    }

    fn try_get_share(&self, key: &AlphaShareKey<T>) -> Result<U64F64, ()> {
        crate::Alpha::<T>::try_get((&(self.hotkey), key, self.netuid))
    }

    fn get_denominator(&self) -> U64F64 {
        crate::TotalHotkeyShares::<T>::get(&(self.hotkey), self.netuid)
    }

    fn set_shared_value(&mut self, value: U64F64) {
        if value != 0 {
            crate::TotalHotkeyAlpha::<T>::insert(
                &(self.hotkey),
                self.netuid,
                value.saturating_to_num::<u64>(),
            );
        } else {
            crate::TotalHotkeyAlpha::<T>::remove(&(self.hotkey), self.netuid);
        }
    }

    fn set_share(&mut self, key: &AlphaShareKey<T>, share: U64F64) {
        if share != 0 {
            crate::Alpha::<T>::insert((&self.hotkey, key, self.netuid), share);
        } else {
            crate::Alpha::<T>::remove((&self.hotkey, key, self.netuid));
        }
    }

    fn set_denominator(&mut self, update: U64F64) {
        if update != 0 {
            crate::TotalHotkeyShares::<T>::insert(&self.hotkey, self.netuid, update);
        } else {
            crate::TotalHotkeyShares::<T>::remove(&self.hotkey, self.netuid);
        }
    }
}<|MERGE_RESOLUTION|>--- conflicted
+++ resolved
@@ -57,13 +57,8 @@
             U96F32::saturating_from_num(SubnetMovingPrice::<T>::get(netuid))
         }
     }
-
     pub fn update_moving_price(netuid: u16) {
-<<<<<<< HEAD
-        let blocks_since_start_call = I96F32::saturating_from_num({
-=======
         let blocks_since_start_call = U96F32::saturating_from_num({
->>>>>>> 8091fb4a
             // We expect FirstEmissionBlockNumber to be set earlier, and we take the block when
             // `start_call` was called (first block before FirstEmissionBlockNumber).
             let start_call_block = FirstEmissionBlockNumber::<T>::get(netuid)
@@ -74,19 +69,6 @@
         });
 
         let halving_time = EMAPriceHalvingBlocks::<T>::get(netuid);
-<<<<<<< HEAD
-        let alpha: I96F32 =
-            SubnetMovingAlpha::<T>::get().saturating_mul(blocks_since_start_call.safe_div(
-                blocks_since_start_call.saturating_add(I96F32::saturating_from_num(halving_time)),
-            ));
-        let minus_alpha: I96F32 = I96F32::saturating_from_num(1.0).saturating_sub(alpha);
-        let current_price: I96F32 = alpha
-            .saturating_mul(Self::get_alpha_price(netuid).min(I96F32::saturating_from_num(1.0)));
-        let current_moving: I96F32 =
-            minus_alpha.saturating_mul(Self::get_moving_alpha_price(netuid));
-        let new_moving: I96F32 = current_price.saturating_add(current_moving);
-
-=======
         let current_ma_unsigned = U96F32::saturating_from_num(SubnetMovingAlpha::<T>::get());
         let alpha: U96F32 = current_ma_unsigned.saturating_mul(blocks_since_start_call.safe_div(
             blocks_since_start_call.saturating_add(U96F32::saturating_from_num(halving_time)),
@@ -101,7 +83,6 @@
         // Convert batch to signed I96F32 to avoid migration of SubnetMovingPrice for now``
         let new_moving: I96F32 =
             I96F32::saturating_from_num(current_price.saturating_add(current_moving));
->>>>>>> 8091fb4a
         SubnetMovingPrice::<T>::insert(netuid, new_moving);
     }
 
