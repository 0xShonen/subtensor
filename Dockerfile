--- conflicted
+++ resolved
@@ -1,9 +1,4 @@
-<<<<<<< HEAD
 ARG BASE_IMAGE=rust:1.83
-=======
-ARG BASE_IMAGE=ubuntu:latest
->>>>>>> 038a21f6
-
 FROM $BASE_IMAGE AS base_builder
 
 LABEL ai.opentensor.image.authors="operations@opentensor.ai" \
@@ -12,28 +7,18 @@
   ai.opentensor.image.description="Opentensor Subtensor Blockchain" \
   ai.opentensor.image.documentation="https://docs.bittensor.com"
 
-<<<<<<< HEAD
 RUN rustup update stable
 RUN rustup target add wasm32-unknown-unknown --toolchain stable
 
 
 # Set up Rust environment
 ENV RUST_BACKTRACE=1
-RUN apt-get update && apt-get install -y protobuf-compiler curl clang git
+RUN apt-get update && apt-get install -y curl build-essential protobuf-compiler clang git pkg-config libssl-dev
 RUN rm -rf /var/lib/apt/lists/*
-=======
-# Set up Rust environment
-ENV RUST_BACKTRACE=1
-RUN apt-get update && \
-  apt-get install -y curl build-essential protobuf-compiler clang git pkg-config libssl-dev && \
-  rm -rf /var/lib/apt/lists/*
->>>>>>> 038a21f6
 
 # Copy entire repository
 COPY . /build
 WORKDIR /build
-
-<<<<<<< HEAD
 
 #
 # Image for building prod
@@ -41,20 +26,6 @@
 FROM base_builder as prod_builder
 # Build the project
 RUN cargo build -p node-subtensor --profile production  --features="metadata-hash" --locked
-=======
-# Install Rust
-RUN set -o pipefail && curl https://sh.rustup.rs -sSf | sh -s -- -y
-ENV PATH="/root/.cargo/bin:${PATH}"
-RUN rustup toolchain install
-RUN rustup target add wasm32-unknown-unknown
-
-# Build the project
-RUN cargo build -p node-subtensor --profile production  --features="metadata-hash" --locked
-
-# Slim down image
-RUN rm -rf /root/.cargo
-
->>>>>>> 038a21f6
 # Verify the binary was produced
 RUN test -e /build/target/production/node-subtensor
 EXPOSE 30333 9933 9944
