use super::*;
use substrate_fixed::types::U96F32;
use subtensor_runtime_common::NetUid;

impl<T: Config> Pallet<T> {
    /// ---- The implementation for the extrinsic remove_stake: Removes stake from a hotkey account and adds it onto a coldkey.
    ///
    /// # Args:
    /// * 'origin': (<T as frame_system::Config>RuntimeOrigin):
    ///     -  The signature of the caller's coldkey.
    ///
    /// * 'hotkey' (T::AccountId):
    ///     -  The associated hotkey account.
    ///
    /// * 'netuid' (u16):
    ///     - Subnetwork UID
    ///
    /// * 'stake_to_be_added' (u64):
    ///     -  The amount of stake to be added to the hotkey staking account.
    ///
    /// # Event:
    /// * StakeRemoved;
    ///     -  On the successfully removing stake from the hotkey account.
    ///
    /// # Raises:
    /// * 'NotRegistered':
    ///     -  Thrown if the account we are attempting to unstake from is non existent.
    ///
    /// * 'NonAssociatedColdKey':
    ///     -  Thrown if the coldkey does not own the hotkey we are unstaking from.
    ///
    /// * 'NotEnoughStakeToWithdraw':
    ///     -  Thrown if there is not enough stake on the hotkey to withdwraw this amount.
    ///
    /// * 'TxRateLimitExceeded':
    ///     -  Thrown if key has hit transaction rate limit
    ///
    pub fn do_remove_stake(
        origin: T::RuntimeOrigin,
        hotkey: T::AccountId,
        netuid: NetUid,
        alpha_unstaked: u64,
    ) -> dispatch::DispatchResult {
        // 1. We check the transaction is signed by the caller and retrieve the T::AccountId coldkey information.
        let coldkey = ensure_signed(origin)?;
        log::debug!(
            "do_remove_stake( origin:{:?} hotkey:{:?}, netuid: {:?}, alpha_unstaked:{:?} )",
            coldkey,
            hotkey,
            netuid,
            alpha_unstaked
        );

        Self::ensure_subtoken_enabled(netuid)?;

        // 2. Validate the user input
        Self::validate_remove_stake(
            &coldkey,
            &hotkey,
            netuid,
            alpha_unstaked,
            alpha_unstaked,
            false,
        )?;

        // 3. Swap the alpba to tao and update counters for this subnet.
        let fee = Self::calculate_staking_fee(
            Some((&hotkey, netuid)),
            &coldkey,
            None,
            &coldkey,
            U96F32::saturating_from_num(alpha_unstaked),
        );
        let tao_unstaked: u64 =
            Self::unstake_from_subnet(&hotkey, &coldkey, netuid, alpha_unstaked, fee);

        // 4. We add the balance to the coldkey. If the above fails we will not credit this coldkey.
        Self::add_balance_to_coldkey_account(&coldkey, tao_unstaked);

        // 5. If the stake is below the minimum, we clear the nomination from storage.
        Self::clear_small_nomination_if_required(&hotkey, &coldkey, netuid);

        // 6. Check if stake lowered below MinStake and remove Pending children if it did
        if Self::get_total_stake_for_hotkey(&hotkey) < StakeThreshold::<T>::get() {
            Self::get_all_subnet_netuids().iter().for_each(|netuid| {
                PendingChildKeys::<T>::remove(netuid, &hotkey);
            })
        }

        // Done and ok.
        Ok(())
    }

<<<<<<< HEAD
    /// ---- The implementation for the extrinsic remove_stake_aggregate: Removes stake from a hotkey account and adds it onto a coldkey.
    ///    The operation will be delayed until the end of the block.
    /// # Args:
    /// * 'origin': (<T as frame_system::Config>RuntimeOrigin):
    ///     -  The signature of the caller's coldkey.
    ///
    /// * 'hotkey' (T::AccountId):
    ///     -  The associated hotkey account.
    ///
    /// * 'netuid' (u16):
    ///     - Subnetwork UID
    ///
    /// * 'stake_to_be_added' (u64):
    ///     -  The amount of stake to be added to the hotkey staking account.
    ///
    /// # Event:
    /// * StakeRemoved;
    ///     -  On the successfully removing stake from the hotkey account.
    ///
    /// # Raises:
    /// * 'NotRegistered':
    ///     -  Thrown if the account we are attempting to unstake from is non existent.
    ///
    /// * 'NonAssociatedColdKey':
    ///     -  Thrown if the coldkey does not own the hotkey we are unstaking from.
    ///
    /// * 'NotEnoughStakeToWithdraw':
    ///     -  Thrown if there is not enough stake on the hotkey to withdwraw this amount.
    ///
    /// * 'TxRateLimitExceeded':
    ///     -  Thrown if key has hit transaction rate limit
    ///
    pub fn do_remove_stake_aggregate(
        origin: T::RuntimeOrigin,
        hotkey: T::AccountId,
        netuid: NetUid,
        alpha_unstaked: u64,
    ) -> dispatch::DispatchResult {
        // We check the transaction is signed by the caller and retrieve the T::AccountId coldkey information.
        let coldkey = ensure_signed(origin)?;

        // Consider the weight from on_finalize
        if cfg!(feature = "runtime-benchmarks") && !cfg!(test) {
            Self::do_remove_stake(
                crate::dispatch::RawOrigin::Signed(coldkey.clone()).into(),
                hotkey.clone(),
                netuid,
                alpha_unstaked,
            )?;
        }

        // Save the staking job for the on_finalize
        let stake_job = StakeJob::RemoveStake {
            hotkey,
            coldkey,
            netuid,
            alpha_unstaked,
        };

        let stake_job_id = NextStakeJobId::<T>::get();
        let current_blocknumber = <frame_system::Pallet<T>>::block_number();

        StakeJobs::<T>::insert(current_blocknumber, stake_job_id, stake_job);
        NextStakeJobId::<T>::set(stake_job_id.saturating_add(1));

        Ok(())
    }

=======
>>>>>>> 8d9cde52
    /// ---- The implementation for the extrinsic unstake_all: Removes all stake from a hotkey account across all subnets and adds it onto a coldkey.
    ///
    /// # Args:
    /// * 'origin': (<T as frame_system::Config>RuntimeOrigin):
    ///     -  The signature of the caller's coldkey.
    ///
    /// * 'hotkey' (T::AccountId):
    ///     -  The associated hotkey account.
    ///
    /// # Event:
    /// * StakeRemoved;
    ///     -  On the successfully removing stake from the hotkey account.
    ///
    /// # Raises:
    /// * 'NotRegistered':
    ///     -  Thrown if the account we are attempting to unstake from is non existent.
    ///
    /// * 'NonAssociatedColdKey':
    ///     -  Thrown if the coldkey does not own the hotkey we are unstaking from.
    ///
    /// * 'NotEnoughStakeToWithdraw':
    ///     -  Thrown if there is not enough stake on the hotkey to withdraw this amount.
    ///
    /// * 'TxRateLimitExceeded':
    ///     -  Thrown if key has hit transaction rate limit
    ///
    pub fn do_unstake_all(
        origin: T::RuntimeOrigin,
        hotkey: T::AccountId,
    ) -> dispatch::DispatchResult {
        // 1. We check the transaction is signed by the caller and retrieve the T::AccountId coldkey information.
        let coldkey = ensure_signed(origin)?;
        log::debug!("do_unstake_all( origin:{:?} hotkey:{:?} )", coldkey, hotkey);

        // 2. Ensure that the hotkey account exists this is only possible through registration.
        ensure!(
            Self::hotkey_account_exists(&hotkey),
            Error::<T>::HotKeyAccountNotExists
        );

        // 3. Get all netuids.
        let netuids = Self::get_all_subnet_netuids();
        log::debug!("All subnet netuids: {:?}", netuids);

        // 4. Iterate through all subnets and remove stake.
        for netuid in netuids.into_iter() {
            if !SubtokenEnabled::<T>::get(netuid) {
                continue;
            }
            // Ensure that the hotkey has enough stake to withdraw.
            let alpha_unstaked =
                Self::get_stake_for_hotkey_and_coldkey_on_subnet(&hotkey, &coldkey, netuid);

            if Self::validate_remove_stake(
                &coldkey,
                &hotkey,
                netuid,
                alpha_unstaked,
                alpha_unstaked,
                false,
            )
            .is_err()
            {
                // Don't unstake from this netuid
                continue;
            }

            let fee = Self::calculate_staking_fee(
                Some((&hotkey, netuid)),
                &coldkey,
                None,
                &coldkey,
                U96F32::saturating_from_num(alpha_unstaked),
            );

            if alpha_unstaked > 0 {
                // Swap the alpha to tao and update counters for this subnet.
                let tao_unstaked: u64 =
                    Self::unstake_from_subnet(&hotkey, &coldkey, netuid, alpha_unstaked, fee);

                // Add the balance to the coldkey. If the above fails we will not credit this coldkey.
                Self::add_balance_to_coldkey_account(&coldkey, tao_unstaked);

                // If the stake is below the minimum, we clear the nomination from storage.
                Self::clear_small_nomination_if_required(&hotkey, &coldkey, netuid);
            }
        }

        // 5. Done and ok.
        Ok(())
    }

    /// ---- The implementation for the extrinsic unstake_all: Removes all stake from a hotkey account across all subnets and adds it onto a coldkey.
    ///
    /// # Args:
    /// * 'origin': (<T as frame_system::Config>RuntimeOrigin):
    ///     -  The signature of the caller's coldkey.
    ///
    /// * 'hotkey' (T::AccountId):
    ///     -  The associated hotkey account.
    ///
    /// # Event:
    /// * StakeRemoved;
    ///     -  On the successfully removing stake from the hotkey account.
    ///
    /// # Raises:
    /// * 'NotRegistered':
    ///     -  Thrown if the account we are attempting to unstake from is non existent.
    ///
    /// * 'NonAssociatedColdKey':
    ///     -  Thrown if the coldkey does not own the hotkey we are unstaking from.
    ///
    /// * 'NotEnoughStakeToWithdraw':
    ///     -  Thrown if there is not enough stake on the hotkey to withdraw this amount.
    ///
    /// * 'TxRateLimitExceeded':
    ///     -  Thrown if key has hit transaction rate limit
    ///
    pub fn do_unstake_all_alpha(
        origin: T::RuntimeOrigin,
        hotkey: T::AccountId,
    ) -> dispatch::DispatchResult {
        // 1. We check the transaction is signed by the caller and retrieve the T::AccountId coldkey information.
        let coldkey = ensure_signed(origin)?;
        log::debug!("do_unstake_all( origin:{:?} hotkey:{:?} )", coldkey, hotkey);

        // 2. Ensure that the hotkey account exists this is only possible through registration.
        ensure!(
            Self::hotkey_account_exists(&hotkey),
            Error::<T>::HotKeyAccountNotExists
        );

        // 3. Get all netuids.
        let netuids = Self::get_all_subnet_netuids();
        log::debug!("All subnet netuids: {:?}", netuids);

        // 4. Iterate through all subnets and remove stake.
        let mut total_tao_unstaked: u64 = 0;
        for netuid in netuids.into_iter() {
            if !SubtokenEnabled::<T>::get(netuid) {
                continue;
            }
            // If not Root network.
            if !netuid.is_root() {
                // Ensure that the hotkey has enough stake to withdraw.
                let alpha_unstaked =
                    Self::get_stake_for_hotkey_and_coldkey_on_subnet(&hotkey, &coldkey, netuid);

                if Self::validate_remove_stake(
                    &coldkey,
                    &hotkey,
                    netuid,
                    alpha_unstaked,
                    alpha_unstaked,
                    false,
                )
                .is_err()
                {
                    // Don't unstake from this netuid
                    continue;
                }

                let fee = Self::calculate_staking_fee(
                    Some((&hotkey, netuid)),
                    &coldkey,
                    None,
                    &coldkey,
                    U96F32::saturating_from_num(alpha_unstaked),
                );

                if alpha_unstaked > 0 {
                    // Swap the alpha to tao and update counters for this subnet.
                    let tao_unstaked =
                        Self::unstake_from_subnet(&hotkey, &coldkey, netuid, alpha_unstaked, fee);

                    // Increment total
                    total_tao_unstaked = total_tao_unstaked.saturating_add(tao_unstaked);

                    // If the stake is below the minimum, we clear the nomination from storage.
                    Self::clear_small_nomination_if_required(&hotkey, &coldkey, netuid);
                }
            }
        }

        // Stake into root.
        Self::stake_into_subnet(
            &hotkey,
            &coldkey,
            NetUid::ROOT,
            total_tao_unstaked,
            0, // no fee for restaking
        );

        // 5. Done and ok.
        Ok(())
    }

    /// ---- The implementation for the extrinsic remove_stake_limit: Removes stake from
    /// a hotkey on a subnet with a price limit.
    ///
    /// In case if slippage occurs and the price shall move beyond the limit
    /// price, the staking order may execute only partially or not execute
    /// at all.
    ///
    /// # Args:
    /// * 'origin': (<T as frame_system::Config>Origin):
    ///     - The signature of the caller's coldkey.
    ///
    /// * 'hotkey' (T::AccountId):
    ///     - The associated hotkey account.
    ///
    /// * 'netuid' (u16):
    ///     - Subnetwork UID
    ///
    /// * 'amount_unstaked' (u64):
    ///     - The amount of stake to be added to the hotkey staking account.
    ///
    ///  * 'limit_price' (u64):
    ///     - The limit price expressed in units of RAO per one Alpha.
    ///
    ///  * 'allow_partial' (bool):
    ///     - Allows partial execution of the amount. If set to false, this becomes
    ///       fill or kill type or order.
    ///
    /// # Event:
    /// * StakeRemoved;
    ///     - On the successfully removing stake from the hotkey account.
    ///
    /// # Raises:
    /// * 'NotRegistered':
    ///     - Thrown if the account we are attempting to unstake from is non existent.
    ///
    /// * 'NonAssociatedColdKey':
    ///     - Thrown if the coldkey does not own the hotkey we are unstaking from.
    ///
    /// * 'NotEnoughStakeToWithdraw':
    ///     - Thrown if there is not enough stake on the hotkey to withdwraw this amount.
    ///
    pub fn do_remove_stake_limit(
        origin: T::RuntimeOrigin,
        hotkey: T::AccountId,
        netuid: NetUid,
        alpha_unstaked: u64,
        limit_price: u64,
        allow_partial: bool,
    ) -> dispatch::DispatchResult {
        // 1. We check the transaction is signed by the caller and retrieve the T::AccountId coldkey information.
        let coldkey = ensure_signed(origin)?;
        log::debug!(
            "do_remove_stake( origin:{:?} hotkey:{:?}, netuid: {:?}, alpha_unstaked:{:?} )",
            coldkey,
            hotkey,
            netuid,
            alpha_unstaked
        );

        // 2. Calculate the maximum amount that can be executed with price limit
        let max_amount = Self::get_max_amount_remove(netuid, limit_price)?;
        let mut possible_alpha = alpha_unstaked;
        if possible_alpha > max_amount {
            possible_alpha = max_amount;
        }

        // 3. Validate the user input
        Self::validate_remove_stake(
            &coldkey,
            &hotkey,
            netuid,
            alpha_unstaked,
            max_amount,
            allow_partial,
        )?;

        // 4. Swap the alpha to tao and update counters for this subnet.
        let fee = Self::calculate_staking_fee(
            Some((&hotkey, netuid)),
            &coldkey,
            None,
            &coldkey,
            U96F32::saturating_from_num(alpha_unstaked),
        );
        let tao_unstaked =
            Self::unstake_from_subnet(&hotkey, &coldkey, netuid, possible_alpha, fee);

        // 5. We add the balance to the coldkey. If the above fails we will not credit this coldkey.
        Self::add_balance_to_coldkey_account(&coldkey, tao_unstaked);

        // 6. If the stake is below the minimum, we clear the nomination from storage.
        Self::clear_small_nomination_if_required(&hotkey, &coldkey, netuid);

        // 7. Check if stake lowered below MinStake and remove Pending children if it did
        if Self::get_total_stake_for_hotkey(&hotkey) < StakeThreshold::<T>::get() {
            Self::get_all_subnet_netuids().iter().for_each(|netuid| {
                PendingChildKeys::<T>::remove(netuid, &hotkey);
            })
        }

        // Done and ok.
        Ok(())
    }

<<<<<<< HEAD
    /// ---- The implementation for the extrinsic remove_stake_limit_aggregate: Removes stake from
    /// a hotkey on a subnet with a price limit.
    ///
    /// In case if slippage occurs and the price shall move beyond the limit
    /// price, the staking order may execute only partially or not execute
    /// at all.
    ///
    /// The operation will be delayed until the end of the block.
    ///
    /// # Args:
    /// * 'origin': (<T as frame_system::Config>Origin):
    ///     - The signature of the caller's coldkey.
    ///
    /// * 'hotkey' (T::AccountId):
    ///     - The associated hotkey account.
    ///
    /// * 'netuid' (u16):
    ///     - Subnetwork UID
    ///
    /// * 'amount_unstaked' (u64):
    ///     - The amount of stake to be added to the hotkey staking account.
    ///
    ///  * 'limit_price' (u64):
    ///     - The limit price expressed in units of RAO per one Alpha.
    ///
    ///  * 'allow_partial' (bool):
    ///     - Allows partial execution of the amount. If set to false, this becomes
    ///       fill or kill type or order.
    ///
    /// # Event:
    /// * StakeRemoved;
    ///     - On the successfully removing stake from the hotkey account.
    ///
    /// # Raises:
    /// * 'NotRegistered':
    ///     - Thrown if the account we are attempting to unstake from is non existent.
    ///
    /// * 'NonAssociatedColdKey':
    ///     - Thrown if the coldkey does not own the hotkey we are unstaking from.
    ///
    /// * 'NotEnoughStakeToWithdraw':
    ///     - Thrown if there is not enough stake on the hotkey to withdwraw this amount.
    ///
    pub fn do_remove_stake_limit_aggregate(
        origin: T::RuntimeOrigin,
        hotkey: T::AccountId,
        netuid: NetUid,
        alpha_unstaked: u64,
        limit_price: u64,
        allow_partial: bool,
    ) -> dispatch::DispatchResult {
        let coldkey = ensure_signed(origin)?;

        // Consider the weight from on_finalize
        if cfg!(feature = "runtime-benchmarks") && !cfg!(test) {
            Self::do_remove_stake_limit(
                crate::dispatch::RawOrigin::Signed(coldkey.clone()).into(),
                hotkey.clone(),
                netuid,
                alpha_unstaked,
                limit_price,
                allow_partial,
            )?;
        }

        let stake_job = StakeJob::RemoveStakeLimit {
            hotkey,
            coldkey,
            netuid,
            alpha_unstaked,
            limit_price,
            allow_partial,
        };

        let stake_job_id = NextStakeJobId::<T>::get();
        let current_blocknumber = <frame_system::Pallet<T>>::block_number();

        StakeJobs::<T>::insert(current_blocknumber, stake_job_id, stake_job);
        NextStakeJobId::<T>::set(stake_job_id.saturating_add(1));

        // Done and ok.
        Ok(())
    }

=======
>>>>>>> 8d9cde52
    // Returns the maximum amount of RAO that can be executed with price limit
    pub fn get_max_amount_remove(netuid: NetUid, limit_price: u64) -> Result<u64, Error<T>> {
        // Corner case: root and stao
        // There's no slippage for root or stable subnets, so if limit price is 1e9 rao or
        // lower, then max_amount equals u64::MAX, otherwise it is 0.
        if netuid.is_root() || SubnetMechanism::<T>::get(netuid) == 0 {
            if limit_price <= 1_000_000_000 {
                return Ok(u64::MAX);
            } else {
                return Err(Error::ZeroMaxStakeAmount);
            }
        }

        // Corner case: SubnetAlphaIn is zero. Staking can't happen, so max amount is zero.
        let alpha_in = SubnetAlphaIn::<T>::get(netuid);
        if alpha_in == 0 {
            return Err(Error::ZeroMaxStakeAmount);
        }
        let alpha_in_u128 = alpha_in as u128;

        // Corner case: SubnetTAO is zero. Staking can't happen, so max amount is zero.
        let tao_reserve = SubnetTAO::<T>::get(netuid);
        if tao_reserve == 0 {
            return Err(Error::ZeroMaxStakeAmount);
        }
        let tao_reserve_u128 = tao_reserve as u128;

        // Corner case: limit_price == 0 (because there's division by limit price)
        // => can sell all
        if limit_price == 0 {
            return Ok(u64::MAX);
        }

        // Corner case: limit_price >= current_price (price cannot increase with unstaking)
        // No overflows: alpha_price * tao <= u64::MAX * u64::MAX
        // Alpha price is U96F32 size, but it is calculated as u64/u64, so it never uses all 96 bits.
        let limit_price_u128 = limit_price as u128;
        let tao = 1_000_000_000_u128;
        if limit_price_u128
            >= tao_reserve_u128
                .saturating_mul(tao)
                .checked_div(alpha_in_u128)
                .unwrap_or(0)
        {
            return Err(Error::ZeroMaxStakeAmount);
        }

        // Main case: SubnetTAO / limit_price - SubnetAlphaIn
        // Non overflowing calculation: tao_reserve * tao <= u64::MAX * u64::MAX <= u128::MAX
        // May overflow result, then it will be capped at u64::MAX, which is OK because that matches Alpha u64 size.
        let result = tao_reserve_u128
            .saturating_mul(tao)
            .checked_div(limit_price_u128)
            .unwrap_or(0)
            .saturating_sub(alpha_in_u128);

        if result < u64::MAX as u128 {
            if result == 0 {
                return Err(Error::ZeroMaxStakeAmount);
            }

            Ok(result as u64)
        } else {
            Ok(u64::MAX)
        }
    }
}<|MERGE_RESOLUTION|>--- conflicted
+++ resolved
@@ -91,77 +91,6 @@
         Ok(())
     }
 
-<<<<<<< HEAD
-    /// ---- The implementation for the extrinsic remove_stake_aggregate: Removes stake from a hotkey account and adds it onto a coldkey.
-    ///    The operation will be delayed until the end of the block.
-    /// # Args:
-    /// * 'origin': (<T as frame_system::Config>RuntimeOrigin):
-    ///     -  The signature of the caller's coldkey.
-    ///
-    /// * 'hotkey' (T::AccountId):
-    ///     -  The associated hotkey account.
-    ///
-    /// * 'netuid' (u16):
-    ///     - Subnetwork UID
-    ///
-    /// * 'stake_to_be_added' (u64):
-    ///     -  The amount of stake to be added to the hotkey staking account.
-    ///
-    /// # Event:
-    /// * StakeRemoved;
-    ///     -  On the successfully removing stake from the hotkey account.
-    ///
-    /// # Raises:
-    /// * 'NotRegistered':
-    ///     -  Thrown if the account we are attempting to unstake from is non existent.
-    ///
-    /// * 'NonAssociatedColdKey':
-    ///     -  Thrown if the coldkey does not own the hotkey we are unstaking from.
-    ///
-    /// * 'NotEnoughStakeToWithdraw':
-    ///     -  Thrown if there is not enough stake on the hotkey to withdwraw this amount.
-    ///
-    /// * 'TxRateLimitExceeded':
-    ///     -  Thrown if key has hit transaction rate limit
-    ///
-    pub fn do_remove_stake_aggregate(
-        origin: T::RuntimeOrigin,
-        hotkey: T::AccountId,
-        netuid: NetUid,
-        alpha_unstaked: u64,
-    ) -> dispatch::DispatchResult {
-        // We check the transaction is signed by the caller and retrieve the T::AccountId coldkey information.
-        let coldkey = ensure_signed(origin)?;
-
-        // Consider the weight from on_finalize
-        if cfg!(feature = "runtime-benchmarks") && !cfg!(test) {
-            Self::do_remove_stake(
-                crate::dispatch::RawOrigin::Signed(coldkey.clone()).into(),
-                hotkey.clone(),
-                netuid,
-                alpha_unstaked,
-            )?;
-        }
-
-        // Save the staking job for the on_finalize
-        let stake_job = StakeJob::RemoveStake {
-            hotkey,
-            coldkey,
-            netuid,
-            alpha_unstaked,
-        };
-
-        let stake_job_id = NextStakeJobId::<T>::get();
-        let current_blocknumber = <frame_system::Pallet<T>>::block_number();
-
-        StakeJobs::<T>::insert(current_blocknumber, stake_job_id, stake_job);
-        NextStakeJobId::<T>::set(stake_job_id.saturating_add(1));
-
-        Ok(())
-    }
-
-=======
->>>>>>> 8d9cde52
     /// ---- The implementation for the extrinsic unstake_all: Removes all stake from a hotkey account across all subnets and adds it onto a coldkey.
     ///
     /// # Args:
@@ -463,93 +392,6 @@
         Ok(())
     }
 
-<<<<<<< HEAD
-    /// ---- The implementation for the extrinsic remove_stake_limit_aggregate: Removes stake from
-    /// a hotkey on a subnet with a price limit.
-    ///
-    /// In case if slippage occurs and the price shall move beyond the limit
-    /// price, the staking order may execute only partially or not execute
-    /// at all.
-    ///
-    /// The operation will be delayed until the end of the block.
-    ///
-    /// # Args:
-    /// * 'origin': (<T as frame_system::Config>Origin):
-    ///     - The signature of the caller's coldkey.
-    ///
-    /// * 'hotkey' (T::AccountId):
-    ///     - The associated hotkey account.
-    ///
-    /// * 'netuid' (u16):
-    ///     - Subnetwork UID
-    ///
-    /// * 'amount_unstaked' (u64):
-    ///     - The amount of stake to be added to the hotkey staking account.
-    ///
-    ///  * 'limit_price' (u64):
-    ///     - The limit price expressed in units of RAO per one Alpha.
-    ///
-    ///  * 'allow_partial' (bool):
-    ///     - Allows partial execution of the amount. If set to false, this becomes
-    ///       fill or kill type or order.
-    ///
-    /// # Event:
-    /// * StakeRemoved;
-    ///     - On the successfully removing stake from the hotkey account.
-    ///
-    /// # Raises:
-    /// * 'NotRegistered':
-    ///     - Thrown if the account we are attempting to unstake from is non existent.
-    ///
-    /// * 'NonAssociatedColdKey':
-    ///     - Thrown if the coldkey does not own the hotkey we are unstaking from.
-    ///
-    /// * 'NotEnoughStakeToWithdraw':
-    ///     - Thrown if there is not enough stake on the hotkey to withdwraw this amount.
-    ///
-    pub fn do_remove_stake_limit_aggregate(
-        origin: T::RuntimeOrigin,
-        hotkey: T::AccountId,
-        netuid: NetUid,
-        alpha_unstaked: u64,
-        limit_price: u64,
-        allow_partial: bool,
-    ) -> dispatch::DispatchResult {
-        let coldkey = ensure_signed(origin)?;
-
-        // Consider the weight from on_finalize
-        if cfg!(feature = "runtime-benchmarks") && !cfg!(test) {
-            Self::do_remove_stake_limit(
-                crate::dispatch::RawOrigin::Signed(coldkey.clone()).into(),
-                hotkey.clone(),
-                netuid,
-                alpha_unstaked,
-                limit_price,
-                allow_partial,
-            )?;
-        }
-
-        let stake_job = StakeJob::RemoveStakeLimit {
-            hotkey,
-            coldkey,
-            netuid,
-            alpha_unstaked,
-            limit_price,
-            allow_partial,
-        };
-
-        let stake_job_id = NextStakeJobId::<T>::get();
-        let current_blocknumber = <frame_system::Pallet<T>>::block_number();
-
-        StakeJobs::<T>::insert(current_blocknumber, stake_job_id, stake_job);
-        NextStakeJobId::<T>::set(stake_job_id.saturating_add(1));
-
-        // Done and ok.
-        Ok(())
-    }
-
-=======
->>>>>>> 8d9cde52
     // Returns the maximum amount of RAO that can be executed with price limit
     pub fn get_max_amount_remove(netuid: NetUid, limit_price: u64) -> Result<u64, Error<T>> {
         // Corner case: root and stao
