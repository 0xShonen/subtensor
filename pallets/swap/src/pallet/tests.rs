--- conflicted
+++ resolved
@@ -1945,7 +1945,43 @@
     });
 }
 
-<<<<<<< HEAD
+#[test]
+fn test_swap_subtoken_disabled() {
+    new_test_ext().execute_with(|| {
+        let netuid = NetUid::from(SUBTOKEN_DISABLED_NETUID); // Use a netuid not used elsewhere
+        let price_low = 0.1;
+        let price_high = 0.2;
+        let tick_low = price_to_tick(price_low);
+        let tick_high = price_to_tick(price_high);
+        let liquidity = 1_000_000_u64;
+
+        assert_ok!(Pallet::<Test>::maybe_initialize_v3(netuid));
+
+        assert_noop!(
+            Pallet::<Test>::add_liquidity(
+                RuntimeOrigin::signed(OK_COLDKEY_ACCOUNT_ID),
+                OK_HOTKEY_ACCOUNT_ID,
+                netuid,
+                tick_low,
+                tick_high,
+                liquidity,
+            ),
+            Error::<Test>::SubtokenDisabled
+        );
+
+        assert_noop!(
+            Pallet::<Test>::modify_position(
+                RuntimeOrigin::signed(OK_COLDKEY_ACCOUNT_ID),
+                OK_HOTKEY_ACCOUNT_ID,
+                netuid,
+                PositionId::from(0),
+                liquidity as i64,
+            ),
+            Error::<Test>::SubtokenDisabled
+        );
+    });
+}
+
 /// V3 path: protocol + user positions exist, fees accrued, everything must be removed.
 #[test]
 fn test_liquidate_v3_removes_positions_ticks_and_state() {
@@ -2497,41 +2533,6 @@
         assert_eq!(
             after_total, before_total,
             "owner’s α must be conserved across hot ledgers + (owner,owner)"
-=======
-#[test]
-fn test_swap_subtoken_disabled() {
-    new_test_ext().execute_with(|| {
-        let netuid = NetUid::from(SUBTOKEN_DISABLED_NETUID); // Use a netuid not used elsewhere
-        let price_low = 0.1;
-        let price_high = 0.2;
-        let tick_low = price_to_tick(price_low);
-        let tick_high = price_to_tick(price_high);
-        let liquidity = 1_000_000_u64;
-
-        assert_ok!(Pallet::<Test>::maybe_initialize_v3(netuid));
-
-        assert_noop!(
-            Pallet::<Test>::add_liquidity(
-                RuntimeOrigin::signed(OK_COLDKEY_ACCOUNT_ID),
-                OK_HOTKEY_ACCOUNT_ID,
-                netuid,
-                tick_low,
-                tick_high,
-                liquidity,
-            ),
-            Error::<Test>::SubtokenDisabled
-        );
-
-        assert_noop!(
-            Pallet::<Test>::modify_position(
-                RuntimeOrigin::signed(OK_COLDKEY_ACCOUNT_ID),
-                OK_HOTKEY_ACCOUNT_ID,
-                netuid,
-                PositionId::from(0),
-                liquidity as i64,
-            ),
-            Error::<Test>::SubtokenDisabled
->>>>>>> d1e19676
         );
     });
 }