--- conflicted
+++ resolved
@@ -46,7 +46,6 @@
         uint256 netuid
     ) external;
 
-<<<<<<< HEAD
   /**
    * @dev Returns the amount of RAO staked by the coldkey.
    *
@@ -77,14 +76,6 @@
    * @param delegate The public key (32 bytes) of the delegate.
    */
   function addProxy(bytes32 delegate) external;
-=======
-    /**
-     * @dev Delegates staking to a proxy account.
-     *
-     * @param delegate The public key (32 bytes) of the delegate.
-     */
-    function addProxy(bytes32 delegate) external;
->>>>>>> 97be330a
 
     /**
      * @dev Removes staking proxy account.
