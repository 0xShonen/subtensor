--- conflicted
+++ resolved
@@ -864,7 +864,6 @@
     }
 
     #[pallet::type_value]
-<<<<<<< HEAD
     /// Default value for subnet owner hyperparameter update rate limit (in blocks)
     pub fn DefaultOwnerHyperparamRateLimit<T: Config>() -> u64 {
         0
@@ -874,11 +873,12 @@
     /// Default number of terminal blocks in a tempo during which admin operations are prohibited
     pub fn DefaultAdminFreezeWindow<T: Config>() -> u16 {
         10
-=======
+    }
+
+    #[pallet::type_value]
     /// Default value for ck burn, 18%.
     pub fn DefaultCKBurn<T: Config>() -> u64 {
         u64::MAX / 100 * 18
->>>>>>> a7904e07
     }
 
     #[pallet::storage]
@@ -2164,10 +2164,8 @@
 pub enum RateLimitKey<AccountId> {
     // The setting sn owner hotkey operation is rate limited per netuid
     SetSNOwnerHotkey(NetUid),
-<<<<<<< HEAD
     // Generic rate limit for subnet-owner hyperparameter updates (per netuid)
     OwnerHyperparamUpdate(NetUid),
-=======
     // Subnet registration rate limit
     NetworkLastRegistered,
     // Last tx block limit per account ID
@@ -2176,7 +2174,6 @@
     LastTxBlockChildKeyTake(AccountId),
     // Last tx block delegate key limit per account ID
     LastTxBlockDelegateTake(AccountId),
->>>>>>> a7904e07
 }
 
 pub trait ProxyInterface<AccountId> {
