#![cfg_attr(not(feature = "std"), no_std)]

// extern crate alloc;

use frame_system::pallet_prelude::BlockNumberFor;
pub use pallet::*;
// - we could replace it with Vec<(AuthorityId, u64)>, but we would need
//   `sp_consensus_grandpa` for `AuthorityId` anyway
// - we could use a type parameter for `AuthorityId`, but there is
//   no sense for this as GRANDPA's `AuthorityId` is not a parameter -- it's always the same
use sp_consensus_grandpa::AuthorityList;
use sp_runtime::{DispatchResult, RuntimeAppPublic, traits::Member};

mod benchmarking;

#[cfg(test)]
mod tests;

#[deny(missing_docs)]
#[frame_support::pallet]
pub mod pallet {
    use super::*;
    use frame_support::pallet_prelude::*;
    use frame_support::traits::tokens::Balance;
    use frame_support::{
        dispatch::{DispatchResult, RawOrigin},
        pallet_prelude::StorageMap,
    };
    use frame_system::pallet_prelude::*;
    use pallet_evm_chain_id::{self, ChainId};
    use pallet_subtensor::utils::rate_limiting::TransactionType;
    use sp_runtime::BoundedVec;
    use substrate_fixed::types::I96F32;
    use subtensor_runtime_common::NetUid;

    /// The main data structure of the module.
    #[pallet::pallet]
    #[pallet::without_storage_info]
    pub struct Pallet<T>(_);

    /// Configure the pallet by specifying the parameters and types on which it depends.
    #[pallet::config]
    pub trait Config:
        frame_system::Config
        + pallet_subtensor::pallet::Config
        + pallet_evm_chain_id::pallet::Config
    {
        /// Because this pallet emits events, it depends on the runtime's definition of an event.
        type RuntimeEvent: From<Event<Self>> + IsType<<Self as frame_system::Config>::RuntimeEvent>;

        /// Implementation of the AuraInterface
        type Aura: crate::AuraInterface<<Self as Config>::AuthorityId, Self::MaxAuthorities>;

        /// Implementation of [`GrandpaInterface`]
        type Grandpa: crate::GrandpaInterface<Self>;

        /// The identifier type for an authority.
        type AuthorityId: Member
            + Parameter
            + RuntimeAppPublic
            + MaybeSerializeDeserialize
            + MaxEncodedLen;

        /// The maximum number of authorities that the pallet can hold.
        type MaxAuthorities: Get<u32>;

        /// Unit of assets
        type Balance: Balance;
    }

    #[pallet::event]
    #[pallet::generate_deposit(pub(super) fn deposit_event)]
    pub enum Event<T: Config> {
        /// Event emitted when a precompile operation is updated.
        PrecompileUpdated {
            /// The type of precompile operation being updated.
            precompile_id: PrecompileEnum,
            /// Indicates if the precompile operation is enabled or not.
            enabled: bool,
        },
        /// Event emitted when the Yuma3 enable is toggled.
        Yuma3EnableToggled {
            /// The network identifier.
            netuid: NetUid,
            /// Indicates if the Yuma3 enable was enabled or disabled.
            enabled: bool,
        },
        /// Event emitted when Bonds Reset is toggled.
        BondsResetToggled {
            /// The network identifier.
            netuid: u16,
            /// Indicates if the Bonds Reset was enabled or disabled.
            enabled: bool,
        },
    }

    // Errors inform users that something went wrong.
    #[pallet::error]
    pub enum Error<T> {
        /// The subnet does not exist, check the netuid parameter
        SubnetDoesNotExist,
        /// The maximum number of subnet validators must be less than the maximum number of allowed UIDs in the subnet.
        MaxValidatorsLargerThanMaxUIds,
        /// The maximum number of subnet validators must be more than the current number of UIDs already in the subnet.
        MaxAllowedUIdsLessThanCurrentUIds,
        /// The maximum value for bonds moving average is reached
        BondsMovingAverageMaxReached,
    }
    /// Enum for specifying the type of precompile operation.
    #[derive(Encode, Decode, TypeInfo, Clone, PartialEq, Eq, Debug, Copy)]
    pub enum PrecompileEnum {
        /// Enum for balance transfer precompile
        BalanceTransfer,
        /// Enum for staking precompile
        Staking,
        /// Enum for subnet precompile
        Subnet,
        /// Enum for metagraph precompile
        Metagraph,
        /// Enum for neuron precompile
        Neuron,
        /// Enum for UID lookup precompile
        UidLookup,
        /// Enum for alpha precompile
        Alpha,
    }

    #[pallet::type_value]
    /// Default value for precompile enable
    pub fn DefaultPrecompileEnabled<T: Config>() -> bool {
        true
    }

    #[pallet::storage]
    /// Map PrecompileEnum --> enabled
    pub type PrecompileEnable<T: Config> = StorageMap<
        _,
        Blake2_128Concat,
        PrecompileEnum,
        bool,
        ValueQuery,
        DefaultPrecompileEnabled<T>,
    >;

    /// Dispatchable functions allows users to interact with the pallet and invoke state changes.
    #[pallet::call]
    impl<T: Config> Pallet<T> {
        /// The extrinsic sets the new authorities for Aura consensus.
        /// It is only callable by the root account.
        /// The extrinsic will call the Aura pallet to change the authorities.
        #[pallet::call_index(0)]
        #[pallet::weight(Weight::from_parts(6_265_000, 0)
        .saturating_add(<T as frame_system::Config>::DbWeight::get().reads(1_u64))
        .saturating_add(<T as frame_system::Config>::DbWeight::get().writes(2_u64)))]
        pub fn swap_authorities(
            origin: OriginFor<T>,
            new_authorities: BoundedVec<<T as Config>::AuthorityId, T::MaxAuthorities>,
        ) -> DispatchResult {
            ensure_root(origin)?;

            T::Aura::change_authorities(new_authorities.clone());

            log::debug!("Aura authorities changed: {:?}", new_authorities);

            // Return a successful DispatchResultWithPostInfo
            Ok(())
        }

        /// The extrinsic sets the default take for the network.
        /// It is only callable by the root account.
        /// The extrinsic will call the Subtensor pallet to set the default take.
        #[pallet::call_index(1)]
        #[pallet::weight(Weight::from_parts(6_942_000, 0)
        .saturating_add(<T as frame_system::Config>::DbWeight::get().reads(0_u64))
        .saturating_add(<T as frame_system::Config>::DbWeight::get().writes(1_u64)))]
        pub fn sudo_set_default_take(origin: OriginFor<T>, default_take: u16) -> DispatchResult {
            ensure_root(origin)?;
            pallet_subtensor::Pallet::<T>::set_max_delegate_take(default_take);
            log::debug!("DefaultTakeSet( default_take: {:?} ) ", default_take);
            Ok(())
        }

        /// The extrinsic sets the transaction rate limit for the network.
        /// It is only callable by the root account.
        /// The extrinsic will call the Subtensor pallet to set the transaction rate limit.
        #[pallet::call_index(2)]
        #[pallet::weight((0, DispatchClass::Operational, Pays::No))]
        pub fn sudo_set_tx_rate_limit(origin: OriginFor<T>, tx_rate_limit: u64) -> DispatchResult {
            ensure_root(origin)?;
            pallet_subtensor::Pallet::<T>::set_tx_rate_limit(tx_rate_limit);
            log::debug!("TxRateLimitSet( tx_rate_limit: {:?} ) ", tx_rate_limit);
            Ok(())
        }

        /// The extrinsic sets the serving rate limit for a subnet.
        /// It is only callable by the root account or subnet owner.
        /// The extrinsic will call the Subtensor pallet to set the serving rate limit.
        #[pallet::call_index(3)]
        #[pallet::weight(Weight::from_parts(7_815_000, 0)
        .saturating_add(<T as frame_system::Config>::DbWeight::get().reads(0_u64))
        .saturating_add(<T as frame_system::Config>::DbWeight::get().writes(1_u64)))]
        pub fn sudo_set_serving_rate_limit(
            origin: OriginFor<T>,
            netuid: NetUid,
            serving_rate_limit: u64,
        ) -> DispatchResult {
            pallet_subtensor::Pallet::<T>::ensure_subnet_owner_or_root(origin, netuid)?;

            pallet_subtensor::Pallet::<T>::set_serving_rate_limit(netuid, serving_rate_limit);
            log::debug!(
                "ServingRateLimitSet( serving_rate_limit: {:?} ) ",
                serving_rate_limit
            );
            Ok(())
        }

        /// The extrinsic sets the minimum difficulty for a subnet.
        /// It is only callable by the root account or subnet owner.
        /// The extrinsic will call the Subtensor pallet to set the minimum difficulty.
        #[pallet::call_index(4)]
        #[pallet::weight(Weight::from_parts(19_780_000, 0)
        .saturating_add(<T as frame_system::Config>::DbWeight::get().reads(1_u64))
        .saturating_add(<T as frame_system::Config>::DbWeight::get().writes(1_u64)))]
        pub fn sudo_set_min_difficulty(
            origin: OriginFor<T>,
            netuid: NetUid,
            min_difficulty: u64,
        ) -> DispatchResult {
            ensure_root(origin)?;

            ensure!(
                pallet_subtensor::Pallet::<T>::if_subnet_exist(netuid),
                Error::<T>::SubnetDoesNotExist
            );
            pallet_subtensor::Pallet::<T>::set_min_difficulty(netuid, min_difficulty);
            log::debug!(
                "MinDifficultySet( netuid: {:?} min_difficulty: {:?} ) ",
                netuid,
                min_difficulty
            );
            Ok(())
        }

        /// The extrinsic sets the maximum difficulty for a subnet.
        /// It is only callable by the root account or subnet owner.
        /// The extrinsic will call the Subtensor pallet to set the maximum difficulty.
        #[pallet::call_index(5)]
        #[pallet::weight(Weight::from_parts(20_050_000, 0)
        .saturating_add(<T as frame_system::Config>::DbWeight::get().reads(1_u64))
        .saturating_add(<T as frame_system::Config>::DbWeight::get().writes(1_u64)))]
        pub fn sudo_set_max_difficulty(
            origin: OriginFor<T>,
            netuid: NetUid,
            max_difficulty: u64,
        ) -> DispatchResult {
            pallet_subtensor::Pallet::<T>::ensure_subnet_owner_or_root(origin, netuid)?;

            ensure!(
                pallet_subtensor::Pallet::<T>::if_subnet_exist(netuid),
                Error::<T>::SubnetDoesNotExist
            );
            pallet_subtensor::Pallet::<T>::set_max_difficulty(netuid, max_difficulty);
            log::debug!(
                "MaxDifficultySet( netuid: {:?} max_difficulty: {:?} ) ",
                netuid,
                max_difficulty
            );
            Ok(())
        }

        /// The extrinsic sets the weights version key for a subnet.
        /// It is only callable by the root account or subnet owner.
        /// The extrinsic will call the Subtensor pallet to set the weights version key.
        #[pallet::call_index(6)]
        #[pallet::weight(Weight::from_parts(19_990_000, 0)
        .saturating_add(<T as frame_system::Config>::DbWeight::get().reads(1_u64))
        .saturating_add(<T as frame_system::Config>::DbWeight::get().writes(1_u64)))]
        pub fn sudo_set_weights_version_key(
            origin: OriginFor<T>,
            netuid: NetUid,
            weights_version_key: u64,
        ) -> DispatchResult {
            pallet_subtensor::Pallet::<T>::ensure_subnet_owner_or_root(origin.clone(), netuid)?;

            ensure!(
                pallet_subtensor::Pallet::<T>::if_subnet_exist(netuid),
                Error::<T>::SubnetDoesNotExist
            );

            if let Ok(RawOrigin::Signed(who)) = origin.into() {
                // SN Owner
                // Ensure the origin passes the rate limit.
                ensure!(
                    pallet_subtensor::Pallet::<T>::passes_rate_limit_on_subnet(
                        &TransactionType::SetWeightsVersionKey,
                        &who,
                        netuid,
                    ),
                    pallet_subtensor::Error::<T>::TxRateLimitExceeded
                );

                // Set last transaction block
                let current_block = pallet_subtensor::Pallet::<T>::get_current_block_as_u64();
                pallet_subtensor::Pallet::<T>::set_last_transaction_block_on_subnet(
                    &who,
                    netuid,
                    &TransactionType::SetWeightsVersionKey,
                    current_block,
                );
            }

            pallet_subtensor::Pallet::<T>::set_weights_version_key(netuid, weights_version_key);
            log::debug!(
                "WeightsVersionKeySet( netuid: {:?} weights_version_key: {:?} ) ",
                netuid,
                weights_version_key
            );
            Ok(())
        }

        /// The extrinsic sets the weights set rate limit for a subnet.
        /// It is only callable by the root account.
        /// The extrinsic will call the Subtensor pallet to set the weights set rate limit.
        #[pallet::call_index(7)]
        #[pallet::weight(Weight::from_parts(20_050_000, 0)
        .saturating_add(<T as frame_system::Config>::DbWeight::get().reads(1_u64))
        .saturating_add(<T as frame_system::Config>::DbWeight::get().writes(1_u64)))]
        pub fn sudo_set_weights_set_rate_limit(
            origin: OriginFor<T>,
            netuid: NetUid,
            weights_set_rate_limit: u64,
        ) -> DispatchResult {
            ensure_root(origin)?;

            ensure!(
                pallet_subtensor::Pallet::<T>::if_subnet_exist(netuid),
                Error::<T>::SubnetDoesNotExist
            );
            pallet_subtensor::Pallet::<T>::set_weights_set_rate_limit(
                netuid,
                weights_set_rate_limit,
            );
            log::debug!(
                "WeightsSetRateLimitSet( netuid: {:?} weights_set_rate_limit: {:?} ) ",
                netuid,
                weights_set_rate_limit
            );
            Ok(())
        }

        /// The extrinsic sets the adjustment interval for a subnet.
        /// It is only callable by the root account, not changeable by the subnet owner.
        /// The extrinsic will call the Subtensor pallet to set the adjustment interval.
        #[pallet::call_index(8)]
        #[pallet::weight(Weight::from_parts(20_010_000, 0)
        .saturating_add(<T as frame_system::Config>::DbWeight::get().reads(1_u64))
        .saturating_add(<T as frame_system::Config>::DbWeight::get().writes(1_u64)))]
        pub fn sudo_set_adjustment_interval(
            origin: OriginFor<T>,
            netuid: NetUid,
            adjustment_interval: u16,
        ) -> DispatchResult {
            ensure_root(origin)?;

            ensure!(
                pallet_subtensor::Pallet::<T>::if_subnet_exist(netuid),
                Error::<T>::SubnetDoesNotExist
            );
            pallet_subtensor::Pallet::<T>::set_adjustment_interval(netuid, adjustment_interval);
            log::debug!(
                "AdjustmentIntervalSet( netuid: {:?} adjustment_interval: {:?} ) ",
                netuid,
                adjustment_interval
            );
            Ok(())
        }

        /// The extrinsic sets the adjustment alpha for a subnet.
        /// It is only callable by the root account or subnet owner.
        /// The extrinsic will call the Subtensor pallet to set the adjustment alpha.
        #[pallet::call_index(9)]
        #[pallet::weight((
            Weight::from_parts(14_000_000, 0)
                .saturating_add(<T as frame_system::Config>::DbWeight::get().writes(1))
                .saturating_add(<T as frame_system::Config>::DbWeight::get().reads(1)),
            DispatchClass::Operational,
            Pays::No
        ))]
        pub fn sudo_set_adjustment_alpha(
            origin: OriginFor<T>,
            netuid: NetUid,
            adjustment_alpha: u64,
        ) -> DispatchResult {
            pallet_subtensor::Pallet::<T>::ensure_subnet_owner_or_root(origin, netuid)?;

            ensure!(
                pallet_subtensor::Pallet::<T>::if_subnet_exist(netuid),
                Error::<T>::SubnetDoesNotExist
            );
            pallet_subtensor::Pallet::<T>::set_adjustment_alpha(netuid, adjustment_alpha);
            log::debug!(
                "AdjustmentAlphaSet( adjustment_alpha: {:?} ) ",
                adjustment_alpha
            );
            Ok(())
        }

        /// The extrinsic sets the adjustment beta for a subnet.
        /// It is only callable by the root account or subnet owner.
        /// The extrinsic will call the Subtensor pallet to set the adjustment beta.
        #[pallet::call_index(12)]
        #[pallet::weight(Weight::from_parts(19_240_000, 0)
        .saturating_add(<T as frame_system::Config>::DbWeight::get().reads(1_u64))
        .saturating_add(<T as frame_system::Config>::DbWeight::get().writes(1_u64)))]
        pub fn sudo_set_max_weight_limit(
            origin: OriginFor<T>,
            netuid: NetUid,
            max_weight_limit: u16,
        ) -> DispatchResult {
            pallet_subtensor::Pallet::<T>::ensure_subnet_owner_or_root(origin, netuid)?;

            ensure!(
                pallet_subtensor::Pallet::<T>::if_subnet_exist(netuid),
                Error::<T>::SubnetDoesNotExist
            );
            pallet_subtensor::Pallet::<T>::set_max_weight_limit(netuid, max_weight_limit);
            log::debug!(
                "MaxWeightLimitSet( netuid: {:?} max_weight_limit: {:?} ) ",
                netuid,
                max_weight_limit
            );
            Ok(())
        }

        /// The extrinsic sets the immunity period for a subnet.
        /// It is only callable by the root account or subnet owner.
        /// The extrinsic will call the Subtensor pallet to set the immunity period.
        #[pallet::call_index(13)]
        #[pallet::weight(Weight::from_parts(19_380_000, 0)
        .saturating_add(<T as frame_system::Config>::DbWeight::get().reads(1_u64))
        .saturating_add(<T as frame_system::Config>::DbWeight::get().writes(1_u64)))]
        pub fn sudo_set_immunity_period(
            origin: OriginFor<T>,
            netuid: NetUid,
            immunity_period: u16,
        ) -> DispatchResult {
            pallet_subtensor::Pallet::<T>::ensure_subnet_owner_or_root(origin, netuid)?;
            ensure!(
                pallet_subtensor::Pallet::<T>::if_subnet_exist(netuid),
                Error::<T>::SubnetDoesNotExist
            );

            pallet_subtensor::Pallet::<T>::set_immunity_period(netuid, immunity_period);
            log::debug!(
                "ImmunityPeriodSet( netuid: {:?} immunity_period: {:?} ) ",
                netuid,
                immunity_period
            );
            Ok(())
        }

        /// The extrinsic sets the minimum allowed weights for a subnet.
        /// It is only callable by the root account or subnet owner.
        /// The extrinsic will call the Subtensor pallet to set the minimum allowed weights.
        #[pallet::call_index(14)]
        #[pallet::weight(Weight::from_parts(19_770_000, 0)
        .saturating_add(<T as frame_system::Config>::DbWeight::get().reads(1_u64))
        .saturating_add(<T as frame_system::Config>::DbWeight::get().writes(1_u64)))]
        pub fn sudo_set_min_allowed_weights(
            origin: OriginFor<T>,
            netuid: NetUid,
            min_allowed_weights: u16,
        ) -> DispatchResult {
            pallet_subtensor::Pallet::<T>::ensure_subnet_owner_or_root(origin, netuid)?;

            ensure!(
                pallet_subtensor::Pallet::<T>::if_subnet_exist(netuid),
                Error::<T>::SubnetDoesNotExist
            );
            pallet_subtensor::Pallet::<T>::set_min_allowed_weights(netuid, min_allowed_weights);
            log::debug!(
                "MinAllowedWeightSet( netuid: {:?} min_allowed_weights: {:?} ) ",
                netuid,
                min_allowed_weights
            );
            Ok(())
        }

        /// The extrinsic sets the maximum allowed UIDs for a subnet.
        /// It is only callable by the root account.
        /// The extrinsic will call the Subtensor pallet to set the maximum allowed UIDs for a subnet.
        #[pallet::call_index(15)]
        #[pallet::weight(Weight::from_parts(23_820_000, 0)
        .saturating_add(<T as frame_system::Config>::DbWeight::get().reads(2_u64))
        .saturating_add(<T as frame_system::Config>::DbWeight::get().writes(1_u64)))]
        pub fn sudo_set_max_allowed_uids(
            origin: OriginFor<T>,
            netuid: NetUid,
            max_allowed_uids: u16,
        ) -> DispatchResult {
            ensure_root(origin)?;
            ensure!(
                pallet_subtensor::Pallet::<T>::if_subnet_exist(netuid),
                Error::<T>::SubnetDoesNotExist
            );
            ensure!(
                pallet_subtensor::Pallet::<T>::get_subnetwork_n(netuid) < max_allowed_uids,
                Error::<T>::MaxAllowedUIdsLessThanCurrentUIds
            );
            pallet_subtensor::Pallet::<T>::set_max_allowed_uids(netuid, max_allowed_uids);
            log::debug!(
                "MaxAllowedUidsSet( netuid: {:?} max_allowed_uids: {:?} ) ",
                netuid,
                max_allowed_uids
            );
            Ok(())
        }

        /// The extrinsic sets the kappa for a subnet.
        /// It is only callable by the root account or subnet owner.
        /// The extrinsic will call the Subtensor pallet to set the kappa.
        #[pallet::call_index(16)]
        #[pallet::weight(Weight::from_parts(19_590_000, 0)
<<<<<<< HEAD
        .saturating_add(<T as frame_system::Config>::DbWeight::get().reads(1_u64))
        .saturating_add(<T as frame_system::Config>::DbWeight::get().writes(1_u64)))]
        pub fn sudo_set_kappa(origin: OriginFor<T>, netuid: u16, kappa: u16) -> DispatchResult {
=======
        .saturating_add(T::DbWeight::get().reads(1_u64))
        .saturating_add(T::DbWeight::get().writes(1_u64)))]
        pub fn sudo_set_kappa(origin: OriginFor<T>, netuid: NetUid, kappa: u16) -> DispatchResult {
>>>>>>> 1100804b
            pallet_subtensor::Pallet::<T>::ensure_subnet_owner_or_root(origin, netuid)?;

            ensure!(
                pallet_subtensor::Pallet::<T>::if_subnet_exist(netuid),
                Error::<T>::SubnetDoesNotExist
            );
            pallet_subtensor::Pallet::<T>::set_kappa(netuid, kappa);
            log::debug!("KappaSet( netuid: {:?} kappa: {:?} ) ", netuid, kappa);
            Ok(())
        }

        /// The extrinsic sets the rho for a subnet.
        /// It is only callable by the root account or subnet owner.
        /// The extrinsic will call the Subtensor pallet to set the rho.
        #[pallet::call_index(17)]
        #[pallet::weight(Weight::from_parts(16_420_000, 0)
<<<<<<< HEAD
        .saturating_add(<T as frame_system::Config>::DbWeight::get().reads(1_u64))
        .saturating_add(<T as frame_system::Config>::DbWeight::get().writes(1_u64)))]
        pub fn sudo_set_rho(origin: OriginFor<T>, netuid: u16, rho: u16) -> DispatchResult {
=======
        .saturating_add(T::DbWeight::get().reads(1_u64))
        .saturating_add(T::DbWeight::get().writes(1_u64)))]
        pub fn sudo_set_rho(origin: OriginFor<T>, netuid: NetUid, rho: u16) -> DispatchResult {
>>>>>>> 1100804b
            pallet_subtensor::Pallet::<T>::ensure_subnet_owner_or_root(origin, netuid)?;

            ensure!(
                pallet_subtensor::Pallet::<T>::if_subnet_exist(netuid),
                Error::<T>::SubnetDoesNotExist
            );
            pallet_subtensor::Pallet::<T>::set_rho(netuid, rho);
            log::debug!("RhoSet( netuid: {:?} rho: {:?} ) ", netuid, rho);
            Ok(())
        }

        /// The extrinsic sets the activity cutoff for a subnet.
        /// It is only callable by the root account or subnet owner.
        /// The extrinsic will call the Subtensor pallet to set the activity cutoff.
        #[pallet::call_index(18)]
        #[pallet::weight(Weight::from_parts(22_600_000, 0)
        .saturating_add(<T as frame_system::Config>::DbWeight::get().reads(2_u64))
        .saturating_add(<T as frame_system::Config>::DbWeight::get().writes(1_u64)))]
        pub fn sudo_set_activity_cutoff(
            origin: OriginFor<T>,
            netuid: NetUid,
            activity_cutoff: u16,
        ) -> DispatchResult {
            pallet_subtensor::Pallet::<T>::ensure_subnet_owner_or_root(origin, netuid)?;

            ensure!(
                pallet_subtensor::Pallet::<T>::if_subnet_exist(netuid),
                Error::<T>::SubnetDoesNotExist
            );

            ensure!(
                activity_cutoff >= pallet_subtensor::MinActivityCutoff::<T>::get(),
                pallet_subtensor::Error::<T>::ActivityCutoffTooLow
            );

            pallet_subtensor::Pallet::<T>::set_activity_cutoff(netuid, activity_cutoff);
            log::debug!(
                "ActivityCutoffSet( netuid: {:?} activity_cutoff: {:?} ) ",
                netuid,
                activity_cutoff
            );
            Ok(())
        }

        /// The extrinsic sets the network registration allowed for a subnet.
        /// It is only callable by the root account or subnet owner.
        /// The extrinsic will call the Subtensor pallet to set the network registration allowed.
        #[pallet::call_index(19)]
        #[pallet::weight((
			Weight::from_parts(8_696_000, 0)
                .saturating_add(<T as frame_system::Config>::DbWeight::get().reads(0))
				.saturating_add(<T as frame_system::Config>::DbWeight::get().writes(1)),
			DispatchClass::Operational,
			Pays::No
		))]
        pub fn sudo_set_network_registration_allowed(
            origin: OriginFor<T>,
            netuid: NetUid,
            registration_allowed: bool,
        ) -> DispatchResult {
            pallet_subtensor::Pallet::<T>::ensure_subnet_owner_or_root(origin, netuid)?;

            pallet_subtensor::Pallet::<T>::set_network_registration_allowed(
                netuid,
                registration_allowed,
            );
            log::debug!(
                "NetworkRegistrationAllowed( registration_allowed: {:?} ) ",
                registration_allowed
            );
            Ok(())
        }

        /// The extrinsic sets the network PoW registration allowed for a subnet.
        /// It is only callable by the root account or subnet owner.
        /// The extrinsic will call the Subtensor pallet to set the network PoW registration allowed.
        #[pallet::call_index(20)]
        #[pallet::weight((
			Weight::from_parts(14_000_000, 0)
				.saturating_add(<T as frame_system::Config>::DbWeight::get().writes(1)),
			DispatchClass::Operational,
			Pays::No
		))]
        pub fn sudo_set_network_pow_registration_allowed(
            origin: OriginFor<T>,
            netuid: NetUid,
            registration_allowed: bool,
        ) -> DispatchResult {
            pallet_subtensor::Pallet::<T>::ensure_subnet_owner_or_root(origin, netuid)?;

            pallet_subtensor::Pallet::<T>::set_network_pow_registration_allowed(
                netuid,
                registration_allowed,
            );
            log::debug!(
                "NetworkPowRegistrationAllowed( registration_allowed: {:?} ) ",
                registration_allowed
            );
            Ok(())
        }

        /// The extrinsic sets the target registrations per interval for a subnet.
        /// It is only callable by the root account.
        /// The extrinsic will call the Subtensor pallet to set the target registrations per interval.
        #[pallet::call_index(21)]
        #[pallet::weight(Weight::from_parts(19_830_000, 0)
        .saturating_add(<T as frame_system::Config>::DbWeight::get().reads(1_u64))
        .saturating_add(<T as frame_system::Config>::DbWeight::get().writes(1_u64)))]
        pub fn sudo_set_target_registrations_per_interval(
            origin: OriginFor<T>,
            netuid: NetUid,
            target_registrations_per_interval: u16,
        ) -> DispatchResult {
            ensure_root(origin)?;

            ensure!(
                pallet_subtensor::Pallet::<T>::if_subnet_exist(netuid),
                Error::<T>::SubnetDoesNotExist
            );
            pallet_subtensor::Pallet::<T>::set_target_registrations_per_interval(
                netuid,
                target_registrations_per_interval,
            );
            log::debug!(
                "RegistrationPerIntervalSet( netuid: {:?} target_registrations_per_interval: {:?} ) ",
                netuid,
                target_registrations_per_interval
            );
            Ok(())
        }

        /// The extrinsic sets the minimum burn for a subnet.
        /// It is only callable by the root account.
        /// The extrinsic will call the Subtensor pallet to set the minimum burn.
        #[pallet::call_index(22)]
        #[pallet::weight(Weight::from_parts(19_840_000, 0)
        .saturating_add(<T as frame_system::Config>::DbWeight::get().reads(1_u64))
        .saturating_add(<T as frame_system::Config>::DbWeight::get().writes(1_u64)))]
        pub fn sudo_set_min_burn(
            origin: OriginFor<T>,
            netuid: NetUid,
            min_burn: u64,
        ) -> DispatchResult {
            ensure_root(origin)?;

            ensure!(
                pallet_subtensor::Pallet::<T>::if_subnet_exist(netuid),
                Error::<T>::SubnetDoesNotExist
            );
            pallet_subtensor::Pallet::<T>::set_min_burn(netuid, min_burn);
            log::debug!(
                "MinBurnSet( netuid: {:?} min_burn: {:?} ) ",
                netuid,
                min_burn
            );
            Ok(())
        }

        /// The extrinsic sets the maximum burn for a subnet.
        /// It is only callable by the root account or subnet owner.
        /// The extrinsic will call the Subtensor pallet to set the maximum burn.
        #[pallet::call_index(23)]
        #[pallet::weight(Weight::from_parts(19_740_000, 0)
        .saturating_add(<T as frame_system::Config>::DbWeight::get().reads(1_u64))
        .saturating_add(<T as frame_system::Config>::DbWeight::get().writes(1_u64)))]
        pub fn sudo_set_max_burn(
            origin: OriginFor<T>,
            netuid: NetUid,
            max_burn: u64,
        ) -> DispatchResult {
            ensure_root(origin)?;

            ensure!(
                pallet_subtensor::Pallet::<T>::if_subnet_exist(netuid),
                Error::<T>::SubnetDoesNotExist
            );
            pallet_subtensor::Pallet::<T>::set_max_burn(netuid, max_burn);
            log::debug!(
                "MaxBurnSet( netuid: {:?} max_burn: {:?} ) ",
                netuid,
                max_burn
            );
            Ok(())
        }

        /// The extrinsic sets the difficulty for a subnet.
        /// It is only callable by the root account or subnet owner.
        /// The extrinsic will call the Subtensor pallet to set the difficulty.
        #[pallet::call_index(24)]
        #[pallet::weight(Weight::from_parts(20_280_000, 0)
        .saturating_add(<T as frame_system::Config>::DbWeight::get().reads(1_u64))
        .saturating_add(<T as frame_system::Config>::DbWeight::get().writes(1_u64)))]
        pub fn sudo_set_difficulty(
            origin: OriginFor<T>,
            netuid: NetUid,
            difficulty: u64,
        ) -> DispatchResult {
            ensure_root(origin)?;
            ensure!(
                pallet_subtensor::Pallet::<T>::if_subnet_exist(netuid),
                Error::<T>::SubnetDoesNotExist
            );
            pallet_subtensor::Pallet::<T>::set_difficulty(netuid, difficulty);
            log::debug!(
                "DifficultySet( netuid: {:?} difficulty: {:?} ) ",
                netuid,
                difficulty
            );
            Ok(())
        }

        /// The extrinsic sets the maximum allowed validators for a subnet.
        /// It is only callable by the root account.
        /// The extrinsic will call the Subtensor pallet to set the maximum allowed validators.
        #[pallet::call_index(25)]
        #[pallet::weight(Weight::from_parts(25_210_000, 0)
        .saturating_add(<T as frame_system::Config>::DbWeight::get().reads(2_u64))
        .saturating_add(<T as frame_system::Config>::DbWeight::get().writes(1_u64)))]
        pub fn sudo_set_max_allowed_validators(
            origin: OriginFor<T>,
            netuid: NetUid,
            max_allowed_validators: u16,
        ) -> DispatchResult {
            ensure_root(origin)?;
            ensure!(
                pallet_subtensor::Pallet::<T>::if_subnet_exist(netuid),
                Error::<T>::SubnetDoesNotExist
            );
            ensure!(
                max_allowed_validators
                    <= pallet_subtensor::Pallet::<T>::get_max_allowed_uids(netuid),
                Error::<T>::MaxValidatorsLargerThanMaxUIds
            );

            pallet_subtensor::Pallet::<T>::set_max_allowed_validators(
                netuid,
                max_allowed_validators,
            );
            log::debug!(
                "MaxAllowedValidatorsSet( netuid: {:?} max_allowed_validators: {:?} ) ",
                netuid,
                max_allowed_validators
            );
            Ok(())
        }

        /// The extrinsic sets the bonds moving average for a subnet.
        /// It is only callable by the root account or subnet owner.
        /// The extrinsic will call the Subtensor pallet to set the bonds moving average.
        #[pallet::call_index(26)]
        #[pallet::weight(Weight::from_parts(20_270_000, 0)
        .saturating_add(<T as frame_system::Config>::DbWeight::get().reads(1_u64))
        .saturating_add(<T as frame_system::Config>::DbWeight::get().writes(1_u64)))]
        pub fn sudo_set_bonds_moving_average(
            origin: OriginFor<T>,
            netuid: NetUid,
            bonds_moving_average: u64,
        ) -> DispatchResult {
            pallet_subtensor::Pallet::<T>::ensure_subnet_owner_or_root(origin.clone(), netuid)?;

            if pallet_subtensor::Pallet::<T>::ensure_subnet_owner(origin, netuid).is_ok() {
                ensure!(
                    bonds_moving_average <= 975000,
                    Error::<T>::BondsMovingAverageMaxReached
                )
            }

            ensure!(
                pallet_subtensor::Pallet::<T>::if_subnet_exist(netuid),
                Error::<T>::SubnetDoesNotExist
            );
            pallet_subtensor::Pallet::<T>::set_bonds_moving_average(netuid, bonds_moving_average);
            log::debug!(
                "BondsMovingAverageSet( netuid: {:?} bonds_moving_average: {:?} ) ",
                netuid,
                bonds_moving_average
            );
            Ok(())
        }

        /// The extrinsic sets the bonds penalty for a subnet.
        /// It is only callable by the root account or subnet owner.
        /// The extrinsic will call the Subtensor pallet to set the bonds penalty.
        #[pallet::call_index(60)]
        #[pallet::weight(Weight::from_parts(20_030_000, 0)
        .saturating_add(<T as frame_system::Config>::DbWeight::get().reads(1_u64))
        .saturating_add(<T as frame_system::Config>::DbWeight::get().writes(1_u64)))]
        pub fn sudo_set_bonds_penalty(
            origin: OriginFor<T>,
            netuid: NetUid,
            bonds_penalty: u16,
        ) -> DispatchResult {
            pallet_subtensor::Pallet::<T>::ensure_subnet_owner_or_root(origin, netuid)?;

            ensure!(
                pallet_subtensor::Pallet::<T>::if_subnet_exist(netuid),
                Error::<T>::SubnetDoesNotExist
            );
            pallet_subtensor::Pallet::<T>::set_bonds_penalty(netuid, bonds_penalty);
            log::debug!(
                "BondsPenalty( netuid: {:?} bonds_penalty: {:?} ) ",
                netuid,
                bonds_penalty
            );
            Ok(())
        }

        /// The extrinsic sets the maximum registrations per block for a subnet.
        /// It is only callable by the root account.
        /// The extrinsic will call the Subtensor pallet to set the maximum registrations per block.
        #[pallet::call_index(27)]
        #[pallet::weight(Weight::from_parts(19_680_000, 0)
        .saturating_add(<T as frame_system::Config>::DbWeight::get().reads(1_u64))
        .saturating_add(<T as frame_system::Config>::DbWeight::get().writes(1_u64)))]
        pub fn sudo_set_max_registrations_per_block(
            origin: OriginFor<T>,
            netuid: NetUid,
            max_registrations_per_block: u16,
        ) -> DispatchResult {
            ensure_root(origin)?;

            ensure!(
                pallet_subtensor::Pallet::<T>::if_subnet_exist(netuid),
                Error::<T>::SubnetDoesNotExist
            );
            pallet_subtensor::Pallet::<T>::set_max_registrations_per_block(
                netuid,
                max_registrations_per_block,
            );
            log::debug!(
                "MaxRegistrationsPerBlock( netuid: {:?} max_registrations_per_block: {:?} ) ",
                netuid,
                max_registrations_per_block
            );
            Ok(())
        }

        /// The extrinsic sets the subnet owner cut for a subnet.
        /// It is only callable by the root account.
        /// The extrinsic will call the Subtensor pallet to set the subnet owner cut.
        #[pallet::call_index(28)]
        #[pallet::weight((
			Weight::from_parts(14_000_000, 0)
				.saturating_add(<T as frame_system::Config>::DbWeight::get().writes(1)),
			DispatchClass::Operational,
			Pays::No
		))]
        pub fn sudo_set_subnet_owner_cut(
            origin: OriginFor<T>,
            subnet_owner_cut: u16,
        ) -> DispatchResult {
            ensure_root(origin)?;
            pallet_subtensor::Pallet::<T>::set_subnet_owner_cut(subnet_owner_cut);
            log::debug!(
                "SubnetOwnerCut( subnet_owner_cut: {:?} ) ",
                subnet_owner_cut
            );
            Ok(())
        }

        /// The extrinsic sets the network rate limit for the network.
        /// It is only callable by the root account.
        /// The extrinsic will call the Subtensor pallet to set the network rate limit.
        #[pallet::call_index(29)]
        #[pallet::weight((
			Weight::from_parts(14_000_000, 0)
				.saturating_add(<T as frame_system::Config>::DbWeight::get().writes(1)),
			DispatchClass::Operational,
			Pays::No
		))]
        pub fn sudo_set_network_rate_limit(
            origin: OriginFor<T>,
            rate_limit: u64,
        ) -> DispatchResult {
            ensure_root(origin)?;
            pallet_subtensor::Pallet::<T>::set_network_rate_limit(rate_limit);
            log::debug!("NetworkRateLimit( rate_limit: {:?} ) ", rate_limit);
            Ok(())
        }

        /// The extrinsic sets the tempo for a subnet.
        /// It is only callable by the root account.
        /// The extrinsic will call the Subtensor pallet to set the tempo.
        #[pallet::call_index(30)]
        #[pallet::weight(Weight::from_parts(19_900_000, 0)
<<<<<<< HEAD
        .saturating_add(<T as frame_system::Config>::DbWeight::get().reads(1_u64))
        .saturating_add(<T as frame_system::Config>::DbWeight::get().writes(1_u64)))]
        pub fn sudo_set_tempo(origin: OriginFor<T>, netuid: u16, tempo: u16) -> DispatchResult {
=======
        .saturating_add(T::DbWeight::get().reads(1_u64))
        .saturating_add(T::DbWeight::get().writes(1_u64)))]
        pub fn sudo_set_tempo(origin: OriginFor<T>, netuid: NetUid, tempo: u16) -> DispatchResult {
>>>>>>> 1100804b
            ensure_root(origin)?;
            ensure!(
                pallet_subtensor::Pallet::<T>::if_subnet_exist(netuid),
                Error::<T>::SubnetDoesNotExist
            );
            pallet_subtensor::Pallet::<T>::set_tempo(netuid, tempo);
            log::debug!("TempoSet( netuid: {:?} tempo: {:?} ) ", netuid, tempo);
            Ok(())
        }

        /// The extrinsic sets the total issuance for the network.
        /// It is only callable by the root account.
        /// The extrinsic will call the Subtensor pallet to set the issuance for the network.
        #[pallet::call_index(33)]
        #[pallet::weight((0, DispatchClass::Operational, Pays::No))]
        pub fn sudo_set_total_issuance(
            origin: OriginFor<T>,
            total_issuance: u64,
        ) -> DispatchResult {
            ensure_root(origin)?;

            pallet_subtensor::Pallet::<T>::set_total_issuance(total_issuance);

            Ok(())
        }

        /// The extrinsic sets the immunity period for the network.
        /// It is only callable by the root account.
        /// The extrinsic will call the Subtensor pallet to set the immunity period for the network.
        #[pallet::call_index(35)]
        #[pallet::weight((
			Weight::from_parts(14_000_000, 0)
				.saturating_add(<T as frame_system::Config>::DbWeight::get().writes(1)),
			DispatchClass::Operational,
			Pays::No
		))]
        pub fn sudo_set_network_immunity_period(
            origin: OriginFor<T>,
            immunity_period: u64,
        ) -> DispatchResult {
            ensure_root(origin)?;

            pallet_subtensor::Pallet::<T>::set_network_immunity_period(immunity_period);

            log::debug!("NetworkImmunityPeriod( period: {:?} ) ", immunity_period);

            Ok(())
        }

        /// The extrinsic sets the min lock cost for the network.
        /// It is only callable by the root account.
        /// The extrinsic will call the Subtensor pallet to set the min lock cost for the network.
        #[pallet::call_index(36)]
        #[pallet::weight((
			Weight::from_parts(14_000_000, 0)
				.saturating_add(<T as frame_system::Config>::DbWeight::get().writes(1)),
			DispatchClass::Operational,
			Pays::No
		))]
        pub fn sudo_set_network_min_lock_cost(
            origin: OriginFor<T>,
            lock_cost: u64,
        ) -> DispatchResult {
            ensure_root(origin)?;

            pallet_subtensor::Pallet::<T>::set_network_min_lock(lock_cost);

            log::debug!("NetworkMinLockCost( lock_cost: {:?} ) ", lock_cost);

            Ok(())
        }

        /// The extrinsic sets the subnet limit for the network.
        /// It is only callable by the root account.
        /// The extrinsic will call the Subtensor pallet to set the subnet limit.
        #[pallet::call_index(37)]
        #[pallet::weight((
			Weight::from_parts(14_000_000, 0)
				.saturating_add(<T as frame_system::Config>::DbWeight::get().writes(1)),
			DispatchClass::Operational,
			Pays::No
		))]
        pub fn sudo_set_subnet_limit(origin: OriginFor<T>, _max_subnets: u16) -> DispatchResult {
            ensure_root(origin)?;
            Ok(())
        }

        /// The extrinsic sets the lock reduction interval for the network.
        /// It is only callable by the root account.
        /// The extrinsic will call the Subtensor pallet to set the lock reduction interval.
        #[pallet::call_index(38)]
        #[pallet::weight((
			Weight::from_parts(14_000_000, 0)
				.saturating_add(<T as frame_system::Config>::DbWeight::get().writes(1)),
			DispatchClass::Operational,
			Pays::No
		))]
        pub fn sudo_set_lock_reduction_interval(
            origin: OriginFor<T>,
            interval: u64,
        ) -> DispatchResult {
            ensure_root(origin)?;

            pallet_subtensor::Pallet::<T>::set_lock_reduction_interval(interval);

            log::debug!("NetworkLockReductionInterval( interval: {:?} ) ", interval);

            Ok(())
        }

        /// The extrinsic sets the recycled RAO for a subnet.
        /// It is only callable by the root account.
        /// The extrinsic will call the Subtensor pallet to set the recycled RAO.
        #[pallet::call_index(39)]
        #[pallet::weight((0, DispatchClass::Operational, Pays::No))]
        pub fn sudo_set_rao_recycled(
            origin: OriginFor<T>,
            netuid: NetUid,
            rao_recycled: u64,
        ) -> DispatchResult {
            ensure_root(origin)?;
            ensure!(
                pallet_subtensor::Pallet::<T>::if_subnet_exist(netuid),
                Error::<T>::SubnetDoesNotExist
            );
            pallet_subtensor::Pallet::<T>::set_rao_recycled(netuid, rao_recycled);
            Ok(())
        }

        /// The extrinsic sets the weights min stake.
        /// It is only callable by the root account.
        /// The extrinsic will call the Subtensor pallet to set the weights min stake.
        #[pallet::call_index(42)]
        #[pallet::weight((0, DispatchClass::Operational, Pays::No))]
        pub fn sudo_set_stake_threshold(origin: OriginFor<T>, min_stake: u64) -> DispatchResult {
            ensure_root(origin)?;
            pallet_subtensor::Pallet::<T>::set_stake_threshold(min_stake);
            Ok(())
        }

        /// The extrinsic sets the minimum stake required for nominators.
        /// It is only callable by the root account.
        /// The extrinsic will call the Subtensor pallet to set the minimum stake required for nominators.
        #[pallet::call_index(43)]
        #[pallet::weight((0, DispatchClass::Operational, Pays::No))]
        pub fn sudo_set_nominator_min_required_stake(
            origin: OriginFor<T>,
            // The minimum stake required for nominators.
            min_stake: u64,
        ) -> DispatchResult {
            ensure_root(origin)?;
            let prev_min_stake = pallet_subtensor::Pallet::<T>::get_nominator_min_required_stake();
            log::trace!("Setting minimum stake to: {}", min_stake);
            pallet_subtensor::Pallet::<T>::set_nominator_min_required_stake(min_stake);
            if min_stake > prev_min_stake {
                log::trace!("Clearing small nominations");
                pallet_subtensor::Pallet::<T>::clear_small_nominations();
                log::trace!("Small nominations cleared");
            }
            Ok(())
        }

        /// The extrinsic sets the rate limit for delegate take transactions.
        /// It is only callable by the root account.
        /// The extrinsic will call the Subtensor pallet to set the rate limit for delegate take transactions.
        #[pallet::call_index(45)]
        #[pallet::weight((0, DispatchClass::Operational, Pays::No))]
        pub fn sudo_set_tx_delegate_take_rate_limit(
            origin: OriginFor<T>,
            tx_rate_limit: u64,
        ) -> DispatchResult {
            ensure_root(origin)?;
            pallet_subtensor::Pallet::<T>::set_tx_delegate_take_rate_limit(tx_rate_limit);
            log::debug!(
                "TxRateLimitDelegateTakeSet( tx_delegate_take_rate_limit: {:?} ) ",
                tx_rate_limit
            );
            Ok(())
        }

        /// The extrinsic sets the minimum delegate take.
        /// It is only callable by the root account.
        /// The extrinsic will call the Subtensor pallet to set the minimum delegate take.
        #[pallet::call_index(46)]
        #[pallet::weight((0, DispatchClass::Operational, Pays::No))]
        pub fn sudo_set_min_delegate_take(origin: OriginFor<T>, take: u16) -> DispatchResult {
            ensure_root(origin)?;
            pallet_subtensor::Pallet::<T>::set_min_delegate_take(take);
            log::debug!("TxMinDelegateTakeSet( tx_min_delegate_take: {:?} ) ", take);
            Ok(())
        }

        // The extrinsic sets the target stake per interval.
        // It is only callable by the root account.
        // The extrinsic will call the Subtensor pallet to set target stake per interval.
        // #[pallet::call_index(47)]
        // #[pallet::weight((0, DispatchClass::Operational, Pays::No))]
        // pub fn sudo_set_target_stakes_per_interval(
        //     origin: OriginFor<T>,
        //     target_stakes_per_interval: u64,
        // ) -> DispatchResult {
        //     ensure_root(origin)?;
        //     pallet_subtensor::Pallet::<T>::set_target_stakes_per_interval(
        //         target_stakes_per_interval,
        //     );
        //     log::debug!(
        //         "TxTargetStakesPerIntervalSet( set_target_stakes_per_interval: {:?} ) ",
        //         target_stakes_per_interval
        //     ); (DEPRECATED)
        //     Ok(())
        // } (DEPRECATED)

        /// The extrinsic enabled/disables commit/reaveal for a given subnet.
        /// It is only callable by the root account or subnet owner.
        /// The extrinsic will call the Subtensor pallet to set the value.
        #[pallet::call_index(49)]
        #[pallet::weight(Weight::from_parts(19_480_000, 0)
        .saturating_add(<T as frame_system::Config>::DbWeight::get().reads(1_u64))
        .saturating_add(<T as frame_system::Config>::DbWeight::get().writes(1_u64)))]
        pub fn sudo_set_commit_reveal_weights_enabled(
            origin: OriginFor<T>,
            netuid: NetUid,
            enabled: bool,
        ) -> DispatchResult {
            pallet_subtensor::Pallet::<T>::ensure_subnet_owner_or_root(origin, netuid)?;

            ensure!(
                pallet_subtensor::Pallet::<T>::if_subnet_exist(netuid),
                Error::<T>::SubnetDoesNotExist
            );

            pallet_subtensor::Pallet::<T>::set_commit_reveal_weights_enabled(netuid, enabled);
            log::debug!("ToggleSetWeightsCommitReveal( netuid: {:?} ) ", netuid);
            Ok(())
        }

        /// Enables or disables Liquid Alpha for a given subnet.
        ///
        /// # Parameters
        /// - `origin`: The origin of the call, which must be the root account or subnet owner.
        /// - `netuid`: The unique identifier for the subnet.
        /// - `enabled`: A boolean flag to enable or disable Liquid Alpha.
        ///
        /// # Weight
        /// This function has a fixed weight of 0 and is classified as an operational transaction that does not incur any fees.
        #[pallet::call_index(50)]
        #[pallet::weight((0, DispatchClass::Operational, Pays::No))]
        pub fn sudo_set_liquid_alpha_enabled(
            origin: OriginFor<T>,
            netuid: NetUid,
            enabled: bool,
        ) -> DispatchResult {
            pallet_subtensor::Pallet::<T>::ensure_subnet_owner_or_root(origin, netuid)?;
            pallet_subtensor::Pallet::<T>::set_liquid_alpha_enabled(netuid, enabled);
            log::debug!(
                "LiquidAlphaEnableToggled( netuid: {:?}, Enabled: {:?} ) ",
                netuid,
                enabled
            );
            Ok(())
        }

        /// Sets values for liquid alpha
        #[pallet::call_index(51)]
        #[pallet::weight((0, DispatchClass::Operational, Pays::No))]
        pub fn sudo_set_alpha_values(
            origin: OriginFor<T>,
            netuid: NetUid,
            alpha_low: u16,
            alpha_high: u16,
        ) -> DispatchResult {
            pallet_subtensor::Pallet::<T>::ensure_subnet_owner_or_root(origin.clone(), netuid)?;
            pallet_subtensor::Pallet::<T>::do_set_alpha_values(
                origin, netuid, alpha_low, alpha_high,
            )
        }

        // DEPRECATED
        // #[pallet::call_index(52)]
        // #[pallet::weight((0, DispatchClass::Operational, Pays::No))]
        // pub fn sudo_set_hotkey_emission_tempo(
        //     origin: OriginFor<T>,
        //     emission_tempo: u64,
        // ) -> DispatchResult {
        //     ensure_root(origin)?;
        //     pallet_subtensor::Pallet::<T>::set_hotkey_emission_tempo(emission_tempo);
        //     log::debug!(
        //         "HotkeyEmissionTempoSet( emission_tempo: {:?} )",
        //         emission_tempo
        //     );
        //     Ok(())
        // }

        /// Sets the maximum stake allowed for a specific network.
        ///
        /// This function allows the root account to set the maximum stake for a given network.
        /// It updates the network's maximum stake value and logs the change.
        ///
        /// # Arguments
        ///
        /// * `origin` - The origin of the call, which must be the root account.
        /// * `netuid` - The unique identifier of the network.
        /// * `max_stake` - The new maximum stake value to set.
        ///
        /// # Returns
        ///
        /// Returns `Ok(())` if the operation is successful, or an error if it fails.
        ///
        /// # Example
        ///
        ///
        /// # Notes
        ///
        /// - This function can only be called by the root account.
        /// - The `netuid` should correspond to an existing network.
        ///
        /// # TODO
        ///
        // - Consider adding a check to ensure the `netuid` corresponds to an existing network.
        // - Implement a mechanism to gradually adjust the max stake to prevent sudden changes.
        // #[pallet::weight(<T as Config>::WeightInfo::sudo_set_network_max_stake())]
        #[pallet::call_index(53)]
        #[pallet::weight((0, DispatchClass::Operational, Pays::No))]
        pub fn sudo_set_network_max_stake(
            origin: OriginFor<T>,
            _netuid: NetUid,
            _max_stake: u64,
        ) -> DispatchResult {
            // Ensure the call is made by the root account
            ensure_root(origin)?;
            Ok(())
        }

        /// Sets the duration of the coldkey swap schedule.
        ///
        /// This extrinsic allows the root account to set the duration for the coldkey swap schedule.
        /// The coldkey swap schedule determines how long it takes for a coldkey swap operation to complete.
        ///
        /// # Arguments
        /// * `origin` - The origin of the call, which must be the root account.
        /// * `duration` - The new duration for the coldkey swap schedule, in number of blocks.
        ///
        /// # Errors
        /// * `BadOrigin` - If the caller is not the root account.
        ///
        /// # Weight
        /// Weight is handled by the `#[pallet::weight]` attribute.
        #[pallet::call_index(54)]
        #[pallet::weight((0, DispatchClass::Operational, Pays::No))]
        pub fn sudo_set_coldkey_swap_schedule_duration(
            origin: OriginFor<T>,
            duration: BlockNumberFor<T>,
        ) -> DispatchResult {
            // Ensure the call is made by the root account
            ensure_root(origin)?;

            // Set the new duration of schedule coldkey swap
            pallet_subtensor::Pallet::<T>::set_coldkey_swap_schedule_duration(duration);

            // Log the change
            log::trace!("ColdkeySwapScheduleDurationSet( duration: {:?} )", duration);

            Ok(())
        }

        /// Sets the duration of the dissolve network schedule.
        ///
        /// This extrinsic allows the root account to set the duration for the dissolve network schedule.
        /// The dissolve network schedule determines how long it takes for a network dissolution operation to complete.
        ///
        /// # Arguments
        /// * `origin` - The origin of the call, which must be the root account.
        /// * `duration` - The new duration for the dissolve network schedule, in number of blocks.
        ///
        /// # Errors
        /// * `BadOrigin` - If the caller is not the root account.
        ///
        /// # Weight
        /// Weight is handled by the `#[pallet::weight]` attribute.
        #[pallet::call_index(55)]
        #[pallet::weight((0, DispatchClass::Operational, Pays::No))]
        pub fn sudo_set_dissolve_network_schedule_duration(
            origin: OriginFor<T>,
            duration: BlockNumberFor<T>,
        ) -> DispatchResult {
            // Ensure the call is made by the root account
            ensure_root(origin)?;

            // Set the duration of schedule dissolve network
            pallet_subtensor::Pallet::<T>::set_dissolve_network_schedule_duration(duration);

            // Log the change
            log::trace!(
                "DissolveNetworkScheduleDurationSet( duration: {:?} )",
                duration
            );

            Ok(())
        }

        /// Sets the commit-reveal weights periods for a specific subnet.
        ///
        /// This extrinsic allows the subnet owner or root account to set the duration (in epochs) during which committed weights must be revealed.
        /// The commit-reveal mechanism ensures that users commit weights in advance and reveal them only within a specified period.
        ///
        /// # Arguments
        /// * `origin` - The origin of the call, which must be the subnet owner or the root account.
        /// * `netuid` - The unique identifier of the subnet for which the periods are being set.
        /// * `periods` - The number of epochs that define the commit-reveal period.
        ///
        /// # Errors
        /// * `BadOrigin` - If the caller is neither the subnet owner nor the root account.
        /// * `SubnetDoesNotExist` - If the specified subnet does not exist.
        ///
        /// # Weight
        /// Weight is handled by the `#[pallet::weight]` attribute.
        #[pallet::call_index(57)]
        #[pallet::weight(Weight::from_parts(20_490_000, 0)
        .saturating_add(<T as frame_system::Config>::DbWeight::get().reads(1_u64))
        .saturating_add(<T as frame_system::Config>::DbWeight::get().writes(1_u64)))]
        pub fn sudo_set_commit_reveal_weights_interval(
            origin: OriginFor<T>,
            netuid: NetUid,
            interval: u64,
        ) -> DispatchResult {
            pallet_subtensor::Pallet::<T>::ensure_subnet_owner_or_root(origin, netuid)?;

            ensure!(
                pallet_subtensor::Pallet::<T>::if_subnet_exist(netuid),
                Error::<T>::SubnetDoesNotExist
            );

            pallet_subtensor::Pallet::<T>::set_reveal_period(netuid, interval);
            log::debug!(
                "SetWeightCommitInterval( netuid: {:?}, interval: {:?} ) ",
                netuid,
                interval
            );
            Ok(())
        }

        /// Sets the EVM ChainID.
        ///
        /// # Arguments
        /// * `origin` - The origin of the call, which must be the subnet owner or the root account.
        /// * `chainId` - The u64 chain ID
        ///
        /// # Errors
        /// * `BadOrigin` - If the caller is neither the subnet owner nor the root account.
        ///
        /// # Weight
        /// Weight is handled by the `#[pallet::weight]` attribute.
        #[pallet::call_index(58)]
        #[pallet::weight(Weight::from_parts(27_199_000, 0)
        .saturating_add(<T as frame_system::Config>::DbWeight::get().reads(1_u64))
        .saturating_add(<T as frame_system::Config>::DbWeight::get().writes(1_u64)))]
        pub fn sudo_set_evm_chain_id(origin: OriginFor<T>, chain_id: u64) -> DispatchResult {
            // Ensure the call is made by the root account
            ensure_root(origin)?;

            ChainId::<T>::set(chain_id);
            Ok(())
        }

        /// A public interface for `pallet_grandpa::Pallet::schedule_grandpa_change`.
        ///
        /// Schedule a change in the authorities.
        ///
        /// The change will be applied at the end of execution of the block `in_blocks` after the
        /// current block. This value may be 0, in which case the change is applied at the end of
        /// the current block.
        ///
        /// If the `forced` parameter is defined, this indicates that the current set has been
        /// synchronously determined to be offline and that after `in_blocks` the given change
        /// should be applied. The given block number indicates the median last finalized block
        /// number and it should be used as the canon block when starting the new grandpa voter.
        ///
        /// No change should be signaled while any change is pending. Returns an error if a change
        /// is already pending.
        #[pallet::call_index(59)]
        #[pallet::weight(Weight::from_parts(11_550_000, 0)
        .saturating_add(<T as frame_system::Config>::DbWeight::get().reads(1_u64))
        .saturating_add(<T as frame_system::Config>::DbWeight::get().writes(1_u64)))]
        pub fn schedule_grandpa_change(
            origin: OriginFor<T>,
            // grandpa ID is always the same type, so we don't need to parametrize it via `Config`
            next_authorities: AuthorityList,
            in_blocks: BlockNumberFor<T>,
            forced: Option<BlockNumberFor<T>>,
        ) -> DispatchResult {
            ensure_root(origin)?;
            T::Grandpa::schedule_change(next_authorities, in_blocks, forced)
        }

        /// Enable or disable atomic alpha transfers for a given subnet.
        ///
        /// # Parameters
        /// - `origin`: The origin of the call, which must be the root account or subnet owner.
        /// - `netuid`: The unique identifier for the subnet.
        /// - `enabled`: A boolean flag to enable or disable Liquid Alpha.
        ///
        /// # Weight
        /// This function has a fixed weight of 0 and is classified as an operational transaction that does not incur any fees.
        #[pallet::call_index(61)]
        #[pallet::weight((0, DispatchClass::Operational, Pays::No))]
        pub fn sudo_set_toggle_transfer(
            origin: OriginFor<T>,
            netuid: NetUid,
            toggle: bool,
        ) -> DispatchResult {
            pallet_subtensor::Pallet::<T>::ensure_subnet_owner_or_root(origin, netuid)?;
            pallet_subtensor::Pallet::<T>::toggle_transfer(netuid, toggle)
        }

        /// Toggles the enablement of an EVM precompile.
        ///
        /// # Arguments
        /// * `origin` - The origin of the call, which must be the root account.
        /// * `precompile_id` - The identifier of the EVM precompile to toggle.
        /// * `enabled` - The new enablement state of the precompile.
        ///
        /// # Errors
        /// * `BadOrigin` - If the caller is not the root account.
        ///
        /// # Weight
        /// Weight is handled by the `#[pallet::weight]` attribute.
        #[pallet::call_index(62)]
        #[pallet::weight((0, DispatchClass::Operational, Pays::No))]
        pub fn sudo_toggle_evm_precompile(
            origin: OriginFor<T>,
            precompile_id: PrecompileEnum,
            enabled: bool,
        ) -> DispatchResult {
            ensure_root(origin)?;
            if PrecompileEnable::<T>::get(precompile_id) != enabled {
                PrecompileEnable::<T>::insert(precompile_id, enabled);
                Self::deposit_event(Event::PrecompileUpdated {
                    precompile_id,
                    enabled,
                });
            }
            Ok(())
        }

        ///
        ///
        /// # Arguments
        /// * `origin` - The origin of the call, which must be the root account.
        /// * `alpha` - The new moving alpha value for the SubnetMovingAlpha.
        ///
        /// # Errors
        /// * `BadOrigin` - If the caller is not the root account.
        ///
        /// # Weight
        /// Weight is handled by the `#[pallet::weight]` attribute.
        #[pallet::call_index(63)]
        #[pallet::weight((0, DispatchClass::Operational, Pays::No))]
        pub fn sudo_set_subnet_moving_alpha(origin: OriginFor<T>, alpha: I96F32) -> DispatchResult {
            ensure_root(origin)?;
            pallet_subtensor::SubnetMovingAlpha::<T>::set(alpha);

            log::debug!("SubnetMovingAlphaSet( alpha: {:?} )", alpha);
            Ok(())
        }

        /// Change the SubnetOwnerHotkey for a given subnet.
        ///
        /// # Arguments
        /// * `origin` - The origin of the call, which must be the subnet owner.
        /// * `netuid` - The unique identifier for the subnet.
        /// * `hotkey` - The new hotkey for the subnet owner.
        ///
        /// # Errors
        /// * `BadOrigin` - If the caller is not the subnet owner or root account.
        ///
        /// # Weight
        /// Weight is handled by the `#[pallet::weight]` attribute.
        #[pallet::call_index(64)]
        #[pallet::weight((0, DispatchClass::Operational, Pays::No))]
        pub fn sudo_set_subnet_owner_hotkey(
            origin: OriginFor<T>,
<<<<<<< HEAD
            netuid: u16,
            hotkey: <T as frame_system::Config>::AccountId,
=======
            netuid: NetUid,
            hotkey: T::AccountId,
>>>>>>> 1100804b
        ) -> DispatchResult {
            pallet_subtensor::Pallet::<T>::ensure_subnet_owner(origin.clone(), netuid)?;
            pallet_subtensor::Pallet::<T>::set_subnet_owner_hotkey(netuid, &hotkey);

            log::debug!(
                "SubnetOwnerHotkeySet( netuid: {:?}, hotkey: {:?} )",
                netuid,
                hotkey
            );
            Ok(())
        }

        ///
        ///
        /// # Arguments
        /// * `origin` - The origin of the call, which must be the root account.
        /// * `ema_alpha_period` - Number of blocks for EMA price to halve
        ///
        /// # Errors
        /// * `BadOrigin` - If the caller is not the root account.
        ///
        /// # Weight
        /// Weight is handled by the `#[pallet::weight]` attribute.
        #[pallet::call_index(65)]
        #[pallet::weight((0, DispatchClass::Operational, Pays::No))]
        pub fn sudo_set_ema_price_halving_period(
            origin: OriginFor<T>,
            netuid: NetUid,
            ema_halving: u64,
        ) -> DispatchResult {
            ensure_root(origin)?;
            pallet_subtensor::EMAPriceHalvingBlocks::<T>::set(netuid, ema_halving);

            log::debug!(
                "EMAPriceHalvingBlocks( netuid: {:?}, ema_halving: {:?} )",
                netuid,
                ema_halving
            );
            Ok(())
        }

        ///
        ///
        /// # Arguments
        /// * `origin` - The origin of the call, which must be the root account.
        /// * `netuid` - The unique identifier for the subnet.
        /// * `steepness` - The new steepness for the alpha sigmoid function.
        ///
        /// # Errors
        /// * `BadOrigin` - If the caller is not the root account.
        /// # Weight
        /// Weight is handled by the `#[pallet::weight]` attribute.
        #[pallet::call_index(68)]
        #[pallet::weight((0, DispatchClass::Operational, Pays::No))]
        pub fn sudo_set_alpha_sigmoid_steepness(
            origin: OriginFor<T>,
            netuid: NetUid,
            steepness: u16,
        ) -> DispatchResult {
            ensure_root(origin)?;
            pallet_subtensor::Pallet::<T>::set_alpha_sigmoid_steepness(netuid, steepness);

            log::debug!(
                "AlphaSigmoidSteepnessSet( netuid: {:?}, steepness: {:?} )",
                netuid,
                steepness
            );
            Ok(())
        }

        /// Enables or disables Yuma3 for a given subnet.
        ///
        /// # Parameters
        /// - `origin`: The origin of the call, which must be the root account or subnet owner.
        /// - `netuid`: The unique identifier for the subnet.
        /// - `enabled`: A boolean flag to enable or disable Yuma3.
        ///
        /// # Weight
        /// This function has a fixed weight of 0 and is classified as an operational transaction that does not incur any fees.
        #[pallet::call_index(69)]
        #[pallet::weight((0, DispatchClass::Operational, Pays::No))]
        pub fn sudo_set_yuma3_enabled(
            origin: OriginFor<T>,
            netuid: NetUid,
            enabled: bool,
        ) -> DispatchResult {
            pallet_subtensor::Pallet::<T>::ensure_subnet_owner_or_root(origin, netuid)?;
            pallet_subtensor::Pallet::<T>::set_yuma3_enabled(netuid, enabled);

            Self::deposit_event(Event::Yuma3EnableToggled { netuid, enabled });
            log::debug!(
                "Yuma3EnableToggled( netuid: {:?}, Enabled: {:?} ) ",
                netuid,
                enabled
            );
            Ok(())
        }

        /// Enables or disables Bonds Reset for a given subnet.
        ///
        /// # Parameters
        /// - `origin`: The origin of the call, which must be the root account or subnet owner.
        /// - `netuid`: The unique identifier for the subnet.
        /// - `enabled`: A boolean flag to enable or disable Bonds Reset.
        ///
        /// # Weight
        /// This function has a fixed weight of 0 and is classified as an operational transaction that does not incur any fees.
        #[pallet::call_index(70)]
        #[pallet::weight((0, DispatchClass::Operational, Pays::No))]
        pub fn sudo_set_bonds_reset_enabled(
            origin: OriginFor<T>,
            netuid: u16,
            enabled: bool,
        ) -> DispatchResult {
            pallet_subtensor::Pallet::<T>::ensure_subnet_owner_or_root(origin, netuid)?;
            pallet_subtensor::Pallet::<T>::set_bonds_reset(netuid, enabled);

            Self::deposit_event(Event::BondsResetToggled { netuid, enabled });
            log::debug!(
                "BondsResetToggled( netuid: {:?} bonds_reset: {:?} ) ",
                netuid,
                enabled
            );
            Ok(())
        }

        /// Sets or updates the hotkey account associated with the owner of a specific subnet.
        ///
        /// This function allows either the root origin or the current subnet owner to set or update
        /// the hotkey for a given subnet. The subnet must already exist. To prevent abuse, the call is
        /// rate-limited to once per configured interval (default: one week) per subnet.
        ///
        /// # Parameters
        /// - `origin`: The dispatch origin of the call. Must be either root or the current owner of the subnet.
        /// - `netuid`: The unique identifier of the subnet whose owner hotkey is being set.
        /// - `hotkey`: The new hotkey account to associate with the subnet owner.
        ///
        /// # Returns
        /// - `DispatchResult`: Returns `Ok(())` if the hotkey was successfully set, or an appropriate error otherwise.
        ///
        /// # Errors
        /// - `Error::SubnetNotExists`: If the specified subnet does not exist.
        /// - `Error::TxRateLimitExceeded`: If the function is called more frequently than the allowed rate limit.
        ///
        /// # Access Control
        /// Only callable by:
        /// - Root origin, or
        /// - The coldkey account that owns the subnet.
        ///
        /// # Storage
        /// - Updates [`SubnetOwnerHotkey`] for the given `netuid`.
        /// - Reads and updates [`LastRateLimitedBlock`] for rate-limiting.
        /// - Reads [`DefaultSetSNOwnerHotkeyRateLimit`] to determine the interval between allowed updates.
        ///
        /// # Rate Limiting
        /// This function is rate-limited to one call per subnet per interval (e.g., one week).
        #[pallet::call_index(67)]
        #[pallet::weight((0, DispatchClass::Operational, Pays::No))]
        pub fn sudo_set_sn_owner_hotkey(
            origin: OriginFor<T>,
<<<<<<< HEAD
            netuid: u16,
            hotkey: <T as frame_system::Config>::AccountId,
=======
            netuid: NetUid,
            hotkey: T::AccountId,
>>>>>>> 1100804b
        ) -> DispatchResult {
            pallet_subtensor::Pallet::<T>::do_set_sn_owner_hotkey(origin, netuid, &hotkey)
        }

        /// Enables or disables subtoken trading for a given subnet.
        ///
        /// # Arguments
        /// * `origin` - The origin of the call, which must be the root account.
        /// * `netuid` - The unique identifier of the subnet.
        /// * `subtoken_enabled` - A boolean indicating whether subtoken trading should be enabled or disabled.
        ///
        /// # Errors
        /// * `BadOrigin` - If the caller is not the root account.
        ///
        /// # Weight
        /// Weight is handled by the `#[pallet::weight]` attribute.
        #[pallet::call_index(66)]
        #[pallet::weight((0, DispatchClass::Operational, Pays::No))]
        pub fn sudo_set_subtoken_enabled(
            origin: OriginFor<T>,
            netuid: NetUid,
            subtoken_enabled: bool,
        ) -> DispatchResult {
            ensure_root(origin)?;
            pallet_subtensor::SubtokenEnabled::<T>::set(netuid, subtoken_enabled);

            log::debug!(
                "SubtokenEnabled( netuid: {:?}, subtoken_enabled: {:?} )",
                netuid,
                subtoken_enabled
            );
            Ok(())
        }
    }
}

impl<T: Config> sp_runtime::BoundToRuntimeAppPublic for Pallet<T> {
    type Public = <T as Config>::AuthorityId;
}

// Interfaces to interact with other pallets
use sp_runtime::BoundedVec;

pub trait AuraInterface<AuthorityId, MaxAuthorities> {
    fn change_authorities(new: BoundedVec<AuthorityId, MaxAuthorities>);
}

impl<A, M> AuraInterface<A, M> for () {
    fn change_authorities(_: BoundedVec<A, M>) {}
}

pub trait GrandpaInterface<Runtime>
where
    Runtime: frame_system::Config,
{
    fn schedule_change(
        next_authorities: AuthorityList,
        in_blocks: BlockNumberFor<Runtime>,
        forced: Option<BlockNumberFor<Runtime>>,
    ) -> DispatchResult;
}

impl<R> GrandpaInterface<R> for ()
where
    R: frame_system::Config,
{
    fn schedule_change(
        _next_authorities: AuthorityList,
        _in_blocks: BlockNumberFor<R>,
        _forced: Option<BlockNumberFor<R>>,
    ) -> DispatchResult {
        Ok(())
    }
}<|MERGE_RESOLUTION|>--- conflicted
+++ resolved
@@ -521,15 +521,9 @@
         /// The extrinsic will call the Subtensor pallet to set the kappa.
         #[pallet::call_index(16)]
         #[pallet::weight(Weight::from_parts(19_590_000, 0)
-<<<<<<< HEAD
-        .saturating_add(<T as frame_system::Config>::DbWeight::get().reads(1_u64))
-        .saturating_add(<T as frame_system::Config>::DbWeight::get().writes(1_u64)))]
-        pub fn sudo_set_kappa(origin: OriginFor<T>, netuid: u16, kappa: u16) -> DispatchResult {
-=======
-        .saturating_add(T::DbWeight::get().reads(1_u64))
-        .saturating_add(T::DbWeight::get().writes(1_u64)))]
+        .saturating_add(<T as frame_system::Config>::DbWeight::get().reads(1_u64))
+        .saturating_add(<T as frame_system::Config>::DbWeight::get().writes(1_u64)))]
         pub fn sudo_set_kappa(origin: OriginFor<T>, netuid: NetUid, kappa: u16) -> DispatchResult {
->>>>>>> 1100804b
             pallet_subtensor::Pallet::<T>::ensure_subnet_owner_or_root(origin, netuid)?;
 
             ensure!(
@@ -546,15 +540,9 @@
         /// The extrinsic will call the Subtensor pallet to set the rho.
         #[pallet::call_index(17)]
         #[pallet::weight(Weight::from_parts(16_420_000, 0)
-<<<<<<< HEAD
-        .saturating_add(<T as frame_system::Config>::DbWeight::get().reads(1_u64))
-        .saturating_add(<T as frame_system::Config>::DbWeight::get().writes(1_u64)))]
-        pub fn sudo_set_rho(origin: OriginFor<T>, netuid: u16, rho: u16) -> DispatchResult {
-=======
-        .saturating_add(T::DbWeight::get().reads(1_u64))
-        .saturating_add(T::DbWeight::get().writes(1_u64)))]
+        .saturating_add(<T as frame_system::Config>::DbWeight::get().reads(1_u64))
+        .saturating_add(<T as frame_system::Config>::DbWeight::get().writes(1_u64)))]
         pub fn sudo_set_rho(origin: OriginFor<T>, netuid: NetUid, rho: u16) -> DispatchResult {
->>>>>>> 1100804b
             pallet_subtensor::Pallet::<T>::ensure_subnet_owner_or_root(origin, netuid)?;
 
             ensure!(
@@ -940,15 +928,9 @@
         /// The extrinsic will call the Subtensor pallet to set the tempo.
         #[pallet::call_index(30)]
         #[pallet::weight(Weight::from_parts(19_900_000, 0)
-<<<<<<< HEAD
-        .saturating_add(<T as frame_system::Config>::DbWeight::get().reads(1_u64))
-        .saturating_add(<T as frame_system::Config>::DbWeight::get().writes(1_u64)))]
-        pub fn sudo_set_tempo(origin: OriginFor<T>, netuid: u16, tempo: u16) -> DispatchResult {
-=======
-        .saturating_add(T::DbWeight::get().reads(1_u64))
-        .saturating_add(T::DbWeight::get().writes(1_u64)))]
+        .saturating_add(<T as frame_system::Config>::DbWeight::get().reads(1_u64))
+        .saturating_add(<T as frame_system::Config>::DbWeight::get().writes(1_u64)))]
         pub fn sudo_set_tempo(origin: OriginFor<T>, netuid: NetUid, tempo: u16) -> DispatchResult {
->>>>>>> 1100804b
             ensure_root(origin)?;
             ensure!(
                 pallet_subtensor::Pallet::<T>::if_subnet_exist(netuid),
@@ -1530,13 +1512,8 @@
         #[pallet::weight((0, DispatchClass::Operational, Pays::No))]
         pub fn sudo_set_subnet_owner_hotkey(
             origin: OriginFor<T>,
-<<<<<<< HEAD
-            netuid: u16,
+            netuid: NetUid,
             hotkey: <T as frame_system::Config>::AccountId,
-=======
-            netuid: NetUid,
-            hotkey: T::AccountId,
->>>>>>> 1100804b
         ) -> DispatchResult {
             pallet_subtensor::Pallet::<T>::ensure_subnet_owner(origin.clone(), netuid)?;
             pallet_subtensor::Pallet::<T>::set_subnet_owner_hotkey(netuid, &hotkey);
@@ -1697,13 +1674,8 @@
         #[pallet::weight((0, DispatchClass::Operational, Pays::No))]
         pub fn sudo_set_sn_owner_hotkey(
             origin: OriginFor<T>,
-<<<<<<< HEAD
-            netuid: u16,
+            netuid: NetUid,
             hotkey: <T as frame_system::Config>::AccountId,
-=======
-            netuid: NetUid,
-            hotkey: T::AccountId,
->>>>>>> 1100804b
         ) -> DispatchResult {
             pallet_subtensor::Pallet::<T>::do_set_sn_owner_hotkey(origin, netuid, &hotkey)
         }
