--- conflicted
+++ resolved
@@ -56,13 +56,11 @@
         /// Swap interface.
         type SwapInterface: SwapHandler<Self::AccountId>;
 
-<<<<<<< HEAD
         /// Mapping evm address to account Id
         type AddressMapping: AddressMapping<Self::AccountId>;
-=======
+
         /// Interface to allow interacting with the proxy pallet.
         type ProxyInterface: crate::ProxyInterface<Self::AccountId>;
->>>>>>> d73ce899
 
         /// =================================
         /// ==== Initial Value Constants ====
