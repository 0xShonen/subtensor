use frame_support::sp_std::vec;
use sp_runtime::traits::CheckedAdd;
use substrate_fixed::transcendental::exp;
use substrate_fixed::types::{I32F32, I64F64};

// TODO: figure out what cfg gate this needs to not be a warning in rustc
#[allow(unused)]
use sp_std::vec::Vec;

#[allow(dead_code)]
pub fn fixed(val: f32) -> I32F32 {
    I32F32::from_num(val)
}

#[allow(dead_code)]
pub fn fixed_to_u16(x: I32F32) -> u16 {
    x.to_num::<u16>()
}

#[allow(dead_code)]
pub fn fixed_to_u64(x: I32F32) -> u64 {
    x.to_num::<u64>()
}

#[allow(dead_code)]
pub fn fixed64_to_u64(x: I64F64) -> u64 {
    x.to_num::<u64>()
}

#[allow(dead_code)]
pub fn fixed64_to_fixed32(x: I64F64) -> I32F32 {
    I32F32::from_num(x)
}

#[allow(dead_code)]
pub fn fixed32_to_fixed64(x: I32F32) -> I64F64 {
    I64F64::from_num(x)
}

#[allow(dead_code)]
pub fn u16_to_fixed(x: u16) -> I32F32 {
    I32F32::from_num(x)
}

#[allow(dead_code)]
pub fn u16_proportion_to_fixed(x: u16) -> I32F32 {
    I32F32::from_num(x) / I32F32::from_num(u16::MAX)
}

#[allow(dead_code)]
pub fn fixed_proportion_to_u16(x: I32F32) -> u16 {
    fixed_to_u16(x * I32F32::from_num(u16::MAX))
}

#[allow(dead_code)]
pub fn vec_fixed32_to_u64(vec: Vec<I32F32>) -> Vec<u64> {
    vec.into_iter().map(fixed_to_u64).collect()
}

#[allow(dead_code)]
pub fn vec_fixed64_to_fixed32(vec: Vec<I64F64>) -> Vec<I32F32> {
    vec.into_iter().map(fixed64_to_fixed32).collect()
}

#[allow(dead_code)]
pub fn vec_fixed32_to_fixed64(vec: Vec<I32F32>) -> Vec<I64F64> {
    vec.into_iter().map(fixed32_to_fixed64).collect()
}

#[allow(dead_code)]
pub fn vec_fixed64_to_u64(vec: Vec<I64F64>) -> Vec<u64> {
    vec.into_iter().map(fixed64_to_u64).collect()
}

#[allow(dead_code)]
pub fn vec_u16_proportions_to_fixed(vec: Vec<u16>) -> Vec<I32F32> {
    vec.into_iter()
        .map(u16_proportion_to_fixed)
        .collect()
}

#[allow(dead_code)]
pub fn vec_fixed_proportions_to_u16(vec: Vec<I32F32>) -> Vec<u16> {
    vec.into_iter()
        .map(fixed_proportion_to_u16)
        .collect()
}

#[allow(dead_code)]
// Max-upscale vector and convert to u16 so max_value = u16::MAX. Assumes non-negative normalized input.
pub fn vec_max_upscale_to_u16(vec: &Vec<I32F32>) -> Vec<u16> {
    let u16_max: I32F32 = I32F32::from_num(u16::MAX);
    let threshold: I32F32 = I32F32::from_num(32768);
    let max_value: Option<&I32F32> = vec.iter().max();
    match max_value {
        Some(val) => {
            if *val == I32F32::from_num(0) {
                return vec
                    .iter()
                    .map(|e: &I32F32| (e * u16_max).to_num::<u16>())
                    .collect();
            }
            if *val > threshold {
                return vec
                    .iter()
                    .map(|e: &I32F32| (e * (u16_max / *val)).round().to_num::<u16>())
                    .collect();
            }
            return vec
                .iter()
                .map(|e: &I32F32| ((e * u16_max) / *val).round().to_num::<u16>())
                .collect();
        }
        None => {
            let sum: I32F32 = vec.iter().sum();
            return vec
                .iter()
                .map(|e: &I32F32| ((e * u16_max) / sum).to_num::<u16>())
                .collect();
        }
    }
}

#[allow(dead_code)]
// Max-upscale u16 vector and convert to u16 so max_value = u16::MAX. Assumes u16 vector input.
pub fn vec_u16_max_upscale_to_u16(vec: &Vec<u16>) -> Vec<u16> {
    let vec_fixed: Vec<I32F32> = vec.iter().map(|e: &u16| I32F32::from_num(*e)).collect();
    vec_max_upscale_to_u16(&vec_fixed)
}

#[allow(dead_code)]
// Checks if u16 vector, when normalized, has a max value not greater than a u16 ratio max_limit.
pub fn check_vec_max_limited(vec: &Vec<u16>, max_limit: u16) -> bool {
    let max_limit_fixed: I32F32 = I32F32::from_num(max_limit) / I32F32::from_num(u16::MAX);
    let mut vec_fixed: Vec<I32F32> = vec.iter().map(|e: &u16| I32F32::from_num(*e)).collect();
    inplace_normalize(&mut vec_fixed);
    let max_value: Option<&I32F32> = vec_fixed.iter().max();
<<<<<<< HEAD
    max_value.map_or(true, |v| *v <= max_limit_fixed)
=======
    match max_value {
        Some(val) => {
            *val <= max_limit_fixed
        }
        None => {
            true
        }
    }
>>>>>>> 487054c1
}

#[allow(dead_code)]
pub fn sum(x: &Vec<I32F32>) -> I32F32 {
    x.iter().sum()
}

#[allow(dead_code)]
// Sums a Vector of type that has CheckedAdd trait.
// Returns None if overflow occurs during sum using T::checked_add.
// Returns Some(T::default()) if input vector is empty.
pub fn checked_sum<T>(x: &Vec<T>) -> Option<T>
where
    T: Copy + Default + CheckedAdd,
{
<<<<<<< HEAD
    let mut iter = x.iter();
    let Some(mut sum) = iter.next().copied() else {
=======
    if x.is_empty() {
>>>>>>> 487054c1
        return Some(T::default());
    };
    while let Some(i) = iter.next() {
        match sum.checked_add(i) {
            Some(val) => sum = val,
            None => return None,
        }
    }
    Some(sum)
}

// Return true when vector sum is zero.
#[allow(dead_code)]
pub fn is_zero(vector: &Vec<I32F32>) -> bool {
    let vector_sum: I32F32 = sum(vector);
    vector_sum == I32F32::from_num(0)
}

// Exp safe function with I32F32 output of I32F32 input.
#[allow(dead_code)]
pub fn exp_safe(input: I32F32) -> I32F32 {
    let min_input: I32F32 = I32F32::from_num(-20); // <= 1/exp(-20) = 485 165 195,4097903
    let max_input: I32F32 = I32F32::from_num(20); // <= exp(20) = 485 165 195,4097903
    let mut safe_input: I32F32 = input;
    if input < min_input {
        safe_input = min_input;
    } else if max_input < input {
        safe_input = max_input;
    }
    let output: I32F32;
    match exp(safe_input) {
        Ok(val) => {
            output = val;
        }
        Err(_err) => {
            if safe_input <= 0 {
                output = I32F32::from_num(0);
            } else {
                output = I32F32::max_value();
            }
        }
    }
    output
}

// Sigmoid safe function with I32F32 output of I32F32 input with offset kappa and (recommended) scaling 0 < rho <= 40.
#[allow(dead_code)]
pub fn sigmoid_safe(input: I32F32, rho: I32F32, kappa: I32F32) -> I32F32 {
    let one: I32F32 = I32F32::from_num(1);
    let offset: I32F32 = input.saturating_sub(kappa); // (input - kappa)
    let neg_rho: I32F32 = rho.saturating_mul(-one); // -rho
    let exp_input: I32F32 = neg_rho.saturating_mul(offset); // -rho*(input-kappa)
    let exp_output: I32F32 = exp_safe(exp_input); // exp(-rho*(input-kappa))
    let denominator: I32F32 = exp_output.saturating_add(one); // 1 + exp(-rho*(input-kappa))
    let sigmoid_output: I32F32 = one.saturating_div(denominator); // 1 / (1 + exp(-rho*(input-kappa)))
    sigmoid_output
}

// Returns a bool vector where an item is true if the vector item is in topk values.
#[allow(dead_code, clippy::indexing_slicing)]
pub fn is_topk(vector: &Vec<I32F32>, k: usize) -> Vec<bool> {
    let n: usize = vector.len();
    let mut result: Vec<bool> = vec![true; n];
    if n < k {
        return result;
    }
    let mut idxs: Vec<usize> = (0..n).collect();
    idxs.sort_by_key(|&idx| &vector[idx]); // ascending stable sort
    for &idx in idxs.iter().take(n - k) {
        result[idx] = false;
    }
    result
}

// Returns a normalized (sum to 1 except 0) copy of the input vector.
#[allow(dead_code)]
pub fn normalize(x: &Vec<I32F32>) -> Vec<I32F32> {
    let x_sum: I32F32 = sum(x);
    if x_sum != I32F32::from_num(0.0_f32) {
        return x.iter().map(|xi| xi / x_sum).collect();
    } else {
        x.clone()
    }
}

// Normalizes (sum to 1 except 0) the input vector directly in-place.
#[allow(dead_code)]
pub fn inplace_normalize(x: &mut Vec<I32F32>) {
    let x_sum: I32F32 = x.iter().sum();
    if x_sum == I32F32::from_num(0.0_f32) {
        return;
    }
<<<<<<< HEAD
    x.into_iter().for_each(|elem| *elem /= x_sum);
=======
    for i in 0..x.len() {
        x[i] /= x_sum;
    }
>>>>>>> 487054c1
}

// Normalizes (sum to 1 except 0) the input vector directly in-place, using the sum arg.
#[allow(dead_code)]
pub fn inplace_normalize_using_sum(x: &mut Vec<I32F32>, x_sum: I32F32) {
    if x_sum == I32F32::from_num(0.0_f32) {
        return;
    }
<<<<<<< HEAD
    x.into_iter().for_each(|elem| *elem /= x_sum);
=======
    for i in 0..x.len() {
        x[i] /= x_sum;
    }
>>>>>>> 487054c1
}

// Normalizes (sum to 1 except 0) the I64F64 input vector directly in-place.
#[allow(dead_code)]
pub fn inplace_normalize_64(x: &mut Vec<I64F64>) {
    let x_sum: I64F64 = x.iter().sum();
    if x_sum == I64F64::from_num(0) {
        return;
    }
<<<<<<< HEAD
    x.into_iter().for_each(|value| *value /= x_sum);
=======
    for i in 0..x.len() {
        x[i] /= x_sum;
    }
>>>>>>> 487054c1
}

/// Returns x / y for input vectors x and y, if y == 0 return 0.
#[allow(dead_code)]
pub fn vecdiv(x: &Vec<I32F32>, y: &Vec<I32F32>) -> Vec<I32F32> {
    assert_eq!(x.len(), y.len());
    x.iter().zip(y).map(|(x_i, y_i)| {
        if *y_i != 0 {
            x_i / y_i
        } else {
            I32F32::from_num(0)
        }
    })
    .collect()
}

// Normalizes (sum to 1 except 0) each row (dim=0) of a matrix in-place.
#[allow(dead_code)]
pub fn inplace_row_normalize(x: &mut Vec<Vec<I32F32>>) {
<<<<<<< HEAD
    for row in x {
        let row_sum: I32F32 = row.iter().sum();
        if row_sum > I32F32::from_num(0.0 as f32) {
            row.into_iter()
=======
    for i in 0..x.len() {
        let row_sum: I32F32 = x[i].iter().sum();
        if row_sum > I32F32::from_num(0.0_f32) {
            x[i].iter_mut()
>>>>>>> 487054c1
                .for_each(|x_ij: &mut I32F32| *x_ij /= row_sum);
        }
    }
}

// Normalizes (sum to 1 except 0) each row (dim=0) of a sparse matrix in-place.
#[allow(dead_code)]
pub fn inplace_row_normalize_sparse(sparse_matrix: &mut Vec<Vec<(u16, I32F32)>>) {
    for sparse_row in sparse_matrix.iter_mut() {
        let row_sum: I32F32 = sparse_row.iter().map(|(_j, value)| *value).sum();
        if row_sum > I32F32::from_num(0.0) {
            sparse_row
                .iter_mut()
                .for_each(|(_j, value)| *value /= row_sum);
        }
    }
}

// Sum across each row (dim=0) of a matrix.
#[allow(dead_code)]
pub fn row_sum(x: &Vec<Vec<I32F32>>) -> Vec<I32F32> {
<<<<<<< HEAD
    if let Some(first_row) = x.first() {
        if first_row.is_empty() {
            return vec![];
=======
    if x.is_empty() {
        return vec![];
    }
    if x[0].is_empty() {
        return vec![];
    }
    let rows = x.len();
    let mut result: Vec<I32F32> = vec![I32F32::from_num(0); rows];
    for i in 0..x.len() {
        for j in 0..x[i].len() {
            result[i] += x[i][j];
>>>>>>> 487054c1
        }
    }
    x.into_iter().map(|row| row.into_iter().sum()).collect()
}

// Sum across each row (dim=0) of a sparse matrix.
#[allow(dead_code)]
pub fn row_sum_sparse(sparse_matrix: &Vec<Vec<(u16, I32F32)>>) -> Vec<I32F32> {
    sparse_matrix.into_iter().map(|row| row.into_iter().map(|(_, value)| value).sum()).collect()
}

// Sum across each column (dim=1) of a matrix.
#[allow(dead_code)]
pub fn col_sum(x: &Vec<Vec<I32F32>>) -> Vec<I32F32> {
<<<<<<< HEAD
    let Some(first_row) = x.first() else {
        return vec![];
    };
    let cols = first_row.len();
    if cols == 0 {
=======
    if x.is_empty() {
        return vec![];
    }
    if x[0].is_empty() {
>>>>>>> 487054c1
        return vec![];
    }
    x.into_iter().fold(vec![I32F32::from_num(0); cols], |acc, next_row| {
        acc.into_iter().zip(next_row).map(|(acc_elem, next_elem)| acc_elem + next_elem).collect()
    })
}

// Sum across each column (dim=1) of a sparse matrix.
#[allow(dead_code, clippy::indexing_slicing)]
pub fn col_sum_sparse(sparse_matrix: &Vec<Vec<(u16, I32F32)>>, columns: u16) -> Vec<I32F32> {
    let mut result: Vec<I32F32> = vec![I32F32::from_num(0); columns as usize];
    for sparse_row in sparse_matrix {
        for (j, value) in sparse_row {
            result[*j as usize] += value;
        }
    }
    result
}

// Normalizes (sum to 1 except 0) each column (dim=1) of a sparse matrix in-place.
#[allow(dead_code, clippy::indexing_slicing)]
pub fn inplace_col_normalize_sparse(sparse_matrix: &mut Vec<Vec<(u16, I32F32)>>, columns: u16) {
    let mut col_sum: Vec<I32F32> = vec![I32F32::from_num(0.0); columns as usize]; // assume square matrix, rows=cols
    for sparse_row in sparse_matrix.iter() {
        for (j, value) in sparse_row.iter() {
            col_sum[*j as usize] += value;
        }
    }
<<<<<<< HEAD
    for sparse_row in sparse_matrix {
        for (j, value) in sparse_row {
            if col_sum[*j as usize] == I32F32::from_num(0.0 as f32) {
=======
    for sparse_row in sparse_matrix.iter_mut() {
        for (j, value) in sparse_row.iter_mut() {
            if col_sum[*j as usize] == I32F32::from_num(0.0_f32) {
>>>>>>> 487054c1
                continue;
            }
            *value /= col_sum[*j as usize];
        }
    }
}

// Normalizes (sum to 1 except 0) each column (dim=1) of a matrix in-place.
#[allow(dead_code)]
pub fn inplace_col_normalize(x: &mut Vec<Vec<I32F32>>) {
<<<<<<< HEAD
    let Some(first_row) = x.first() else {
        return;
    };
    if first_row.is_empty() {
        return;
    }
    let cols = first_row.len();
    let col_sums = x.into_iter().fold(vec![I32F32::from_num(0.0); cols], |acc, row| {
        row.into_iter().zip(acc).map(|(&mut m_val, acc_val)| {
            acc_val + m_val
        })
        .collect()
    });
    x.into_iter().for_each(|row| {
        row.into_iter().zip(&col_sums).filter(|(_, col_sum)| **col_sum != I32F32::from_num(0)).for_each(|(m_val, col_sum)| {
            *m_val /= col_sum;
        });
    });
=======
    if x.is_empty() {
        return;
    }
    if x[0].is_empty() {
        return;
    }
    let cols = x[0].len();
    let mut col_sum: Vec<I32F32> = vec![I32F32::from_num(0.0); cols];
    for i in 0..x.len() {
        assert_eq!(x[i].len(), cols);
        for j in 0..cols {
            col_sum[j] += x[i][j];
        }
    }
    for j in 0..cols {
        if col_sum[j] == I32F32::from_num(0.0_f32) {
            continue;
        }
        for i in 0..x.len() {
            x[i][j] /= col_sum[j];
        }
    }
>>>>>>> 487054c1
}

// Max-upscale each column (dim=1) of a sparse matrix in-place.
#[allow(dead_code, clippy::indexing_slicing)]
pub fn inplace_col_max_upscale_sparse(sparse_matrix: &mut Vec<Vec<(u16, I32F32)>>, columns: u16) {
    let mut col_max: Vec<I32F32> = vec![I32F32::from_num(0.0); columns as usize]; // assume square matrix, rows=cols
    for sparse_row in sparse_matrix.iter() {
        for (j, value) in sparse_row.iter() {
            if col_max[*j as usize] < *value {
                col_max[*j as usize] = *value;
            }
        }
    }
<<<<<<< HEAD
    for sparse_row in sparse_matrix {
        for (j, value) in sparse_row {
            if col_max[*j as usize] == I32F32::from_num(0.0 as f32) {
=======
    for sparse_row in sparse_matrix.iter_mut() {
        for (j, value) in sparse_row.iter_mut() {
            if col_max[*j as usize] == I32F32::from_num(0.0_f32) {
>>>>>>> 487054c1
                continue;
            }
            *value /= col_max[*j as usize];
        }
    }
}

// Max-upscale each column (dim=1) of a matrix in-place.
#[allow(dead_code)]
pub fn inplace_col_max_upscale(x: &mut Vec<Vec<I32F32>>) {
<<<<<<< HEAD
    let Some(first_row) = x.first() else {
        return;
    };
    if first_row.is_empty() {
        return;
    }
    let cols = first_row.len();
    let col_maxes = x.into_iter().fold(vec![I32F32::from_num(0); cols], |acc, row| {
        row.into_iter().zip(acc).map(|(m_val, acc_val)| {
            acc_val.max(*m_val)
        })
        .collect()
    });
    x.into_iter().for_each(|row| {
        row.into_iter().zip(&col_maxes).filter(|(_, col_max)| **col_max != I32F32::from_num(0)).for_each(|(m_val, col_max)| {
            *m_val /= col_max;
        });
    });
=======
    if x.is_empty() {
        return;
    }
    if x[0].is_empty() {
        return;
    }
    let cols = x[0].len();
    let mut col_max: Vec<I32F32> = vec![I32F32::from_num(0.0); cols];
    for i in 0..x.len() {
        assert_eq!(x[i].len(), cols);
        for j in 0..cols {
            if col_max[j] < x[i][j] {
                col_max[j] = x[i][j];
            }
        }
    }
    for j in 0..cols {
        if col_max[j] == I32F32::from_num(0.0_f32) {
            continue;
        }
        for i in 0..x.len() {
            x[i][j] /= col_max[j];
        }
    }
>>>>>>> 487054c1
}

// Apply mask to vector, mask=true will mask out, i.e. set to 0.
#[allow(dead_code)]
pub fn inplace_mask_vector(mask: &Vec<bool>, vector: &mut Vec<I32F32>) {
    if mask.is_empty() {
        return;
    }
    assert_eq!(mask.len(), vector.len());
    let zero: I32F32 = I32F32::from_num(0.0);
    mask.into_iter().zip(vector).filter(|(m, _)| **m).for_each(|(_, v_elem)| {
        *v_elem = zero;
    });
}

// Apply mask to matrix, mask=true will mask out, i.e. set to 0.
#[allow(dead_code)]
pub fn inplace_mask_matrix(mask: &Vec<Vec<bool>>, matrix: &mut Vec<Vec<I32F32>>) {
<<<<<<< HEAD
    let Some(first_row) = mask.first() else {
        return;
    };
    if first_row.is_empty() {
=======
    if mask.is_empty() {
        return;
    }
    if mask[0].is_empty() {
>>>>>>> 487054c1
        return;
    }
    assert_eq!(mask.len(), matrix.len());
    let zero: I32F32 = I32F32::from_num(0.0);
    mask.into_iter().zip(matrix).for_each(|(mask_row, matrix_row)| {
        mask_row.into_iter().zip(matrix_row).filter(|(mask_elem, _)| **mask_elem).for_each(|(_, matrix_elem)| {
            *matrix_elem = zero;
        });
    });
}

// Apply row mask to matrix, mask=true will mask out, i.e. set to 0.
#[allow(dead_code)]
pub fn inplace_mask_rows(mask: &Vec<bool>, matrix: &mut Vec<Vec<I32F32>>) {
    let Some(first_row) = matrix.first() else {
        return;
    };
    let cols = first_row.len();
    assert_eq!(mask.len(), matrix.len());
    let zero: I32F32 = I32F32::from_num(0);
    matrix.into_iter().zip(mask).for_each(|(row_elem, mask_row)| {
        if *mask_row {
            *row_elem = vec![zero; cols];
        }
    });
}

// Mask out the diagonal of the input matrix in-place.
#[allow(dead_code)]
pub fn inplace_mask_diag(matrix: &mut Vec<Vec<I32F32>>) {
<<<<<<< HEAD
    let Some(first_row) = matrix.first() else {
        return;
    };
    if first_row.is_empty() {
=======
    if matrix.is_empty() {
        return;
    }
    if matrix[0].is_empty() {
>>>>>>> 487054c1
        return;
    }
    assert_eq!(matrix.len(), first_row.len());
    let zero: I32F32 = I32F32::from_num(0.0);
    matrix.into_iter().enumerate().for_each(|(idx, row)| {
        let Some(elem) = row.into_iter().nth(idx) else {
            // Should not happen since matrix is square
            return;
        };
        *elem = zero;
    });
}

// Return a new sparse matrix that replaces masked rows with an empty vector placeholder.
#[allow(dead_code)]
pub fn mask_rows_sparse(
    mask: &Vec<bool>,
    sparse_matrix: &Vec<Vec<(u16, I32F32)>>,
) -> Vec<Vec<(u16, I32F32)>> {
    assert_eq!(sparse_matrix.len(), mask.len());
    mask.into_iter().zip(sparse_matrix).map(|(mask_elem, sparse_row)| {
        if *mask_elem {
            vec![]
        } else {
            sparse_row.clone()
        }
    })
    .collect()
}

// Return a new sparse matrix with a masked out diagonal of input sparse matrix.
#[allow(dead_code)]
pub fn mask_diag_sparse(sparse_matrix: &Vec<Vec<(u16, I32F32)>>) -> Vec<Vec<(u16, I32F32)>> {
    sparse_matrix.into_iter().enumerate().map(|(i, sparse_row)| {
        sparse_row.into_iter().filter(|(j, _)| i != (*j as usize)).copied().collect()
    })
    .collect()
}

// Remove cells from sparse matrix where the mask function of two vectors is true.
#[allow(dead_code, clippy::indexing_slicing)]
pub fn vec_mask_sparse_matrix(
    sparse_matrix: &Vec<Vec<(u16, I32F32)>>,
    first_vector: &Vec<u64>,
    second_vector: &Vec<u64>,
    mask_fn: &dyn Fn(u64, u64) -> bool,
) -> Vec<Vec<(u16, I32F32)>> {
    let n: usize = sparse_matrix.len();
    let mut result: Vec<Vec<(u16, I32F32)>> = vec![vec![]; n];
    for (i, sparse_row) in sparse_matrix.iter().enumerate() {
        for (j, value) in sparse_row {
            if !mask_fn(first_vector[i], second_vector[*j as usize]) {
                result[i].push((*j, *value));
            }
        }
    }
    result
}

// Row-wise matrix-vector hadamard product.
#[allow(dead_code)]
pub fn row_hadamard(matrix: &Vec<Vec<I32F32>>, vector: &Vec<I32F32>) -> Vec<Vec<I32F32>> {
<<<<<<< HEAD
    let Some(first_row) = matrix.first() else {
        return vec![vec![]];
    };
    let cols = first_row.len();
    if cols == 0 {
=======
    if matrix.is_empty() {
        return vec![vec![]];
    }
    if matrix[0].is_empty() {
>>>>>>> 487054c1
        return vec![vec![]];
    }
    matrix.into_iter().zip(vector).map(|(row, vec_val)| {
        row.into_iter().map(|m_val| vec_val * m_val).collect()
    })
    .collect()
}

// Row-wise sparse matrix-vector hadamard product.
#[allow(dead_code)]
pub fn row_hadamard_sparse(
    sparse_matrix: &Vec<Vec<(u16, I32F32)>>,
    vector: &Vec<I32F32>,
) -> Vec<Vec<(u16, I32F32)>> {
    sparse_matrix.into_iter().zip(vector).map(|(sparse_row, vec_val)| {
        sparse_row.into_iter().map(|(j, value)| (*j, *value * *vec_val)).collect()
    })
    .collect()
}

// Row-wise matrix-vector product, column-wise sum: result_j = SUM(i) vector_i * matrix_ij.
#[allow(dead_code)]
pub fn matmul(matrix: &Vec<Vec<I32F32>>, vector: &Vec<I32F32>) -> Vec<I32F32> {
<<<<<<< HEAD
    let Some(first_row) = matrix.first() else {
        return vec![];
    };
    let cols = first_row.len();
    if cols == 0 {
=======
    if matrix.is_empty() {
        return vec![];
    }
    if matrix[0].is_empty() {
>>>>>>> 487054c1
        return vec![];
    }
    assert!(matrix.len() == vector.len());
    matrix.into_iter().zip(vector).fold(vec![I32F32::from_num(0); cols], |acc, (row, vec_val)| {
        row.into_iter().zip(acc).map(|(m_val, acc_val)| {
            acc_val + vec_val * m_val
        })
        .collect()
    })
}

// Row-wise matrix-vector product, column-wise sum: result_j = SUM(i) vector_i * matrix_ij.
#[allow(dead_code)]
pub fn matmul_64(matrix: &Vec<Vec<I64F64>>, vector: &Vec<I64F64>) -> Vec<I64F64> {
<<<<<<< HEAD
    let Some(first_row) = matrix.first() else {
        return vec![];
    };
    let cols = first_row.len();
    if cols == 0 {
=======
    if matrix.is_empty() {
        return vec![];
    }
    if matrix[0].is_empty() {
>>>>>>> 487054c1
        return vec![];
    }
    assert!(matrix.len() == vector.len());
    matrix.into_iter().zip(vector).fold(vec![I64F64::from_num(0.0); cols], |acc, (row, vec_val)| {
        row.into_iter().zip(acc).map(|(m_val, acc_val)| {
            // Compute ranks: r_j = SUM(i) w_ij * s_i
            // Compute trust scores: t_j = SUM(i) w_ij * s_i
            // result_j = SUM(i) vector_i * matrix_ij
            acc_val + vec_val * m_val
        })
        .collect()
    })
}

// Column-wise matrix-vector product, row-wise sum: result_i = SUM(j) vector_j * matrix_ij.
#[allow(dead_code)]
pub fn matmul_transpose(matrix: &Vec<Vec<I32F32>>, vector: &Vec<I32F32>) -> Vec<I32F32> {
<<<<<<< HEAD
    let Some(first_row) = matrix.first() else {
        return vec![];
    };
    if first_row.is_empty() {
=======
    if matrix.is_empty() {
        return vec![];
    }
    if matrix[0].is_empty() {
>>>>>>> 487054c1
        return vec![];
    }
    assert!(first_row.len() == vector.len());
    matrix.into_iter().map(|row| {
        row.into_iter().zip(vector).fold(I32F32::from_num(0), |acc, (velem, melem)| {
            // Compute dividends: d_j = SUM(i) b_ji * inc_i
            // result_j = SUM(i) vector_i * matrix_ji
            // result_i = SUM(j) vector_j * matrix_ij
            acc + (velem * melem)
        })
    })
    .collect()
}

// Row-wise sparse_matrix-vector product, column-wise sum: result_j = SUM(i) vector_i * matrix_ij.
#[allow(dead_code, clippy::indexing_slicing)]
pub fn matmul_sparse(
    sparse_matrix: &Vec<Vec<(u16, I32F32)>>,
    vector: &Vec<I32F32>,
    columns: u16,
) -> Vec<I32F32> {
    let mut result: Vec<I32F32> = vec![I32F32::from_num(0.0); columns as usize];
    for (i, sparse_row) in sparse_matrix.iter().enumerate() {
        for (j, value) in sparse_row.iter() {
            // Compute ranks: r_j = SUM(i) w_ij * s_i
            // Compute trust scores: t_j = SUM(i) w_ij * s_i
            // result_j = SUM(i) vector_i * matrix_ij
            result[*j as usize] += vector[i] * value;
        }
    }
    result
}

// Column-wise sparse_matrix-vector product, row-wise sum: result_i = SUM(j) vector_j * matrix_ij.
#[allow(dead_code, clippy::indexing_slicing)]
pub fn matmul_transpose_sparse(
    sparse_matrix: &Vec<Vec<(u16, I32F32)>>,
    vector: &Vec<I32F32>,
) -> Vec<I32F32> {
    let mut result: Vec<I32F32> = vec![I32F32::from_num(0.0); sparse_matrix.len()];
    for (i, sparse_row) in sparse_matrix.iter().enumerate() {
        for (j, value) in sparse_row.iter() {
            // Compute dividends: d_j = SUM(i) b_ji * inc_i
            // result_j = SUM(i) vector_i * matrix_ji
            // result_i = SUM(j) vector_j * matrix_ij
            result[i] += vector[*j as usize] * value;
        }
    }
    result
}

// Set inplace matrix values above column threshold to threshold value.
#[allow(dead_code)]
pub fn inplace_col_clip(x: &mut Vec<Vec<I32F32>>, col_threshold: &Vec<I32F32>) {
    x.into_iter().for_each(|row| {
        row.into_iter().zip(col_threshold).for_each(|(value, threshold)| {
            *value = *threshold.min(value);
        });
    });
}

// Return sparse matrix with values above column threshold set to threshold value.
#[allow(dead_code, clippy::indexing_slicing)]
pub fn col_clip_sparse(
    sparse_matrix: &Vec<Vec<(u16, I32F32)>>,
    col_threshold: &Vec<I32F32>,
) -> Vec<Vec<(u16, I32F32)>> {
    let mut result: Vec<Vec<(u16, I32F32)>> = vec![vec![]; sparse_matrix.len()];
    for (i, sparse_row) in sparse_matrix.iter().enumerate() {
        for (j, value) in sparse_row.iter() {
            if col_threshold[*j as usize] < *value {
                if 0 < col_threshold[*j as usize] {
                    result[i].push((*j, col_threshold[*j as usize]));
                }
            } else {
                result[i].push((*j, *value));
            }
        }
    }
    result
}

// Set matrix values below threshold to lower, and equal-above to upper.
#[allow(dead_code)]
pub fn clip(
    x: &Vec<Vec<I32F32>>,
    threshold: I32F32,
    upper: I32F32,
    lower: I32F32,
) -> Vec<Vec<I32F32>> {
<<<<<<< HEAD
    x.into_iter().map(|row| {
        row.into_iter().map(|elem| {
            if *elem >= threshold {
                upper
            } else {
                lower
=======
    // Check Nill length.
    if x.is_empty() {
        return vec![vec![]];
    }
    let mut result: Vec<Vec<I32F32>> = vec![vec![lower; x[0].len()]; x.len()];
    for i in 0..x.len() {
        for j in 0..x[i].len() {
            if x[i][j] >= threshold {
                result[i][j] = upper;
>>>>>>> 487054c1
            }
        })
        .collect()
    })
    .collect()
}

// Set inplace matrix values below threshold to lower, and equal-above to upper.
#[allow(dead_code)]
pub fn inplace_clip(x: &mut Vec<Vec<I32F32>>, threshold: I32F32, upper: I32F32, lower: I32F32) {
    x.into_iter().for_each(|row| {
        row.into_iter().for_each(|elem| {
            *elem = if *elem >= threshold {
                upper
            } else {
                lower
            };
        });
    });
}

// Set sparse matrix values below threshold to lower, and equal-above to upper.
// Does not add missing elements (0 value assumed) when lower!=0.
#[allow(dead_code)]
pub fn clip_sparse(
    sparse_matrix: &Vec<Vec<(u16, I32F32)>>,
    threshold: I32F32,
    upper: I32F32,
    lower: I32F32,
) -> Vec<Vec<(u16, I32F32)>> {
    sparse_matrix.into_iter().map(|row| {
        row.into_iter().map(|(j, value)| {
            if *value < threshold {
                (*j, lower)
            } else {
                (*j, upper)
            }
        })
        .collect()
    })
    .collect()
}

// Stake-weighted median score finding algorithm, based on a mid pivot binary search.
// Normally a random pivot is used, but to ensure full determinism the mid point is chosen instead.
// Assumes relatively random score order for efficiency, typically less than O(nlogn) complexity.
//
// # Args:
// 	* 'stake': ( &Vec<I32F32> ):
//         - stake, assumed to be normalized.
//
// 	* 'score': ( &Vec<I32F32> ):
//         - score for which median is sought, 0 <= score <= 1
//
// 	* 'partition_idx' ( &Vec<usize> ):
// 		- indices as input partition
//
// 	* 'minority' ( I32F32 ):
// 		- minority_ratio = 1 - majority_ratio
//
// 	* 'partition_lo' ( I32F32 ):
// 		- lower edge of stake for partition, where partition is a segment [lo, hi] inside stake integral [0, 1].
//
// 	* 'partition_hi' ( I32F32 ):
// 		- higher edge of stake for partition, where partition is a segment [lo, hi] inside stake integral [0, 1].
//
// # Returns:
//     * 'median': ( I32F32 ):
//         - median via random pivot binary search.
//
#[allow(dead_code, clippy::indexing_slicing)]
pub fn weighted_median(
    stake: &Vec<I32F32>,
    score: &Vec<I32F32>,
    partition_idx: &Vec<usize>,
    minority: I32F32,
    partition_lo: I32F32,
    partition_hi: I32F32,
) -> I32F32 {
    let n = partition_idx.len();
    if n == 0 {
        return I32F32::from_num(0);
    }
    if n == 1 {
        return score[partition_idx[0]];
    }
    assert!(stake.len() == score.len());
    let mid_idx: usize = n / 2;
    let pivot: I32F32 = score[partition_idx[mid_idx]];
    let mut lo_stake: I32F32 = I32F32::from_num(0);
    let mut hi_stake: I32F32 = I32F32::from_num(0);
    let mut lower: Vec<usize> = vec![];
    let mut upper: Vec<usize> = vec![];
    for &idx in partition_idx {
        if score[idx] == pivot {
            continue;
        }
        if score[idx] < pivot {
            lo_stake += stake[idx];
            lower.push(idx);
        } else {
            hi_stake += stake[idx];
            upper.push(idx);
        }
    }
    if (partition_lo + lo_stake <= minority) && (minority < partition_hi - hi_stake) {
        return pivot;
    } else if (minority < partition_lo + lo_stake) && (!lower.is_empty()) {
        return weighted_median(
            stake,
            score,
            &lower,
            minority,
            partition_lo,
            partition_lo + lo_stake,
        );
    } else if (partition_hi - hi_stake <= minority) && (!upper.is_empty()) {
        return weighted_median(
            stake,
            score,
            &upper,
            minority,
            partition_hi - hi_stake,
            partition_hi,
        );
    }
    pivot
}

/// Column-wise weighted median, e.g. stake-weighted median scores per server (column) over all validators (rows).
#[allow(dead_code, clippy::indexing_slicing)]
pub fn weighted_median_col(
    stake: &Vec<I32F32>,
    score: &Vec<Vec<I32F32>>,
    majority: I32F32,
) -> Vec<I32F32> {
    let rows = stake.len();
    let columns = score[0].len();
    let zero: I32F32 = I32F32::from_num(0);
    let mut median: Vec<I32F32> = vec![zero; columns];
    for c in 0..columns {
        let mut use_stake: Vec<I32F32> = vec![];
        let mut use_score: Vec<I32F32> = vec![];
        for r in 0..rows {
            assert_eq!(columns, score[r].len());
            if stake[r] > zero {
                use_stake.push(stake[r]);
                use_score.push(score[r][c]);
            }
        }
        if !use_stake.is_empty() {
            inplace_normalize(&mut use_stake);
            let stake_sum: I32F32 = use_stake.iter().sum();
            let minority: I32F32 = stake_sum - majority;
            median[c] = weighted_median(
                &use_stake,
                &use_score,
                &(0..use_stake.len()).collect(),
                minority,
                zero,
                stake_sum,
            );
        }
    }
    median
}

/// Column-wise weighted median, e.g. stake-weighted median scores per server (column) over all validators (rows).
#[allow(dead_code, clippy::indexing_slicing)]
pub fn weighted_median_col_sparse(
    stake: &Vec<I32F32>,
    score: &Vec<Vec<(u16, I32F32)>>,
    columns: u16,
    majority: I32F32,
) -> Vec<I32F32> {
    let rows = stake.len();
    let zero: I32F32 = I32F32::from_num(0);
    let mut use_stake: Vec<I32F32> = stake.iter().copied().filter(|&s| s > zero).collect();
    inplace_normalize(&mut use_stake);
    let stake_sum: I32F32 = use_stake.iter().sum();
    let stake_idx: Vec<usize> = (0..use_stake.len()).collect();
    let minority: I32F32 = stake_sum - majority;
    let mut use_score: Vec<Vec<I32F32>> = vec![vec![zero; use_stake.len()]; columns as usize];
    let mut median: Vec<I32F32> = vec![zero; columns as usize];
    let mut k: usize = 0;
    for r in 0..rows {
        if stake[r] <= zero {
            continue;
        }
        for (c, val) in score[r].iter() {
            use_score[*c as usize][k] = *val;
        }
        k += 1;
    }
    for c in 0..columns as usize {
        median[c] = weighted_median(
            &use_stake,
            &use_score[c],
            &stake_idx,
            minority,
            zero,
            stake_sum,
        );
    }
    median
}

// Element-wise product of two matrices.
#[allow(dead_code)]
pub fn hadamard(mat1: &Vec<Vec<I32F32>>, mat2: &Vec<Vec<I32F32>>) -> Vec<Vec<I32F32>> {
    assert!(mat1.len() == mat2.len());
<<<<<<< HEAD
    let Some(first_row) = mat1.first() else {
        return vec![vec![]; 1];
    };
    if first_row.is_empty() {
=======
    if mat1.is_empty() {
        return vec![vec![]; 1];
    }
    if mat1[0].is_empty() {
>>>>>>> 487054c1
        return vec![vec![]; 1];
    }
    mat1.iter().zip(mat2).map(|(row1, row2)| {
        assert!(row1.len() == row2.len());
        row1.iter().zip(row2).map(|(elem1, elem2)| elem1 * elem2).collect()
    })
    .collect()
}

// Element-wise product of two sparse matrices.
#[allow(dead_code, clippy::indexing_slicing)]
pub fn hadamard_sparse(
    mat1: &Vec<Vec<(u16, I32F32)>>,
    mat2: &Vec<Vec<(u16, I32F32)>>,
    columns: u16,
) -> Vec<Vec<(u16, I32F32)>> {
    assert!(mat1.len() == mat2.len());
    let rows = mat1.len();
    let zero: I32F32 = I32F32::from_num(0);
    let mut result: Vec<Vec<(u16, I32F32)>> = vec![vec![]; rows];
    for i in 0..rows {
        let mut row1: Vec<I32F32> = vec![zero; columns as usize];
        for (j, value) in mat1[i].iter() {
            row1[*j as usize] += value;
        }
        let mut row2: Vec<I32F32> = vec![zero; columns as usize];
        for (j, value) in mat2[i].iter() {
            row2[*j as usize] += value;
        }
        for j in 0..columns as usize {
            let prod: I32F32 = row1[j] * row2[j];
            if zero < prod {
                result[i].push((j as u16, prod))
            }
        }
    }
    result
}

// Return matrix exponential moving average: `alpha * a_ij + one_minus_alpha * b_ij`.
// `alpha` is the EMA coefficient, how much to add of the new observation, typically small,
// higher alpha discounts older observations faster.
#[allow(dead_code)]
pub fn mat_ema(new: &Vec<Vec<I32F32>>, old: &Vec<Vec<I32F32>>, alpha: I32F32) -> Vec<Vec<I32F32>> {
<<<<<<< HEAD
    let Some(first_row) = new.first() else {
        return vec![vec![]; 1];
    };
    if first_row.is_empty() {
=======
    if new.is_empty() {
        return vec![vec![]; 1];
    }
    if new[0].is_empty() {
>>>>>>> 487054c1
        return vec![vec![]; 1];
    }
    let one_minus_alpha: I32F32 = I32F32::from_num(1.0) - alpha;
    new.iter().zip(old).map(|(new_row, old_row)| {
        new_row.iter().zip(old_row).map(|(new_elem, old_elem)| {
            alpha * new_elem + one_minus_alpha * old_elem
        })
        .collect()
    })
    .collect()
}

// Return sparse matrix exponential moving average: `alpha * a_ij + one_minus_alpha * b_ij`.
// `alpha` is the EMA coefficient, how much to add of the new observation, typically small,
// higher alpha discounts older observations faster.
#[allow(dead_code, clippy::indexing_slicing)]
pub fn mat_ema_sparse(
    new: &Vec<Vec<(u16, I32F32)>>,
    old: &Vec<Vec<(u16, I32F32)>>,
    alpha: I32F32,
) -> Vec<Vec<(u16, I32F32)>> {
    assert!(new.len() == old.len());
    let n = new.len(); // assume square matrix, rows=cols
    let zero: I32F32 = I32F32::from_num(0.0);
    let one_minus_alpha: I32F32 = I32F32::from_num(1.0) - alpha;
    let mut result: Vec<Vec<(u16, I32F32)>> = vec![vec![]; n];
    for i in 0..new.len() {
        let mut row: Vec<I32F32> = vec![zero; n];
        for (j, value) in new[i].iter() {
            row[*j as usize] += alpha * value;
        }
        for (j, value) in old[i].iter() {
            row[*j as usize] += one_minus_alpha * value;
        }
        for (j, value) in row.iter().enumerate() {
            if *value > zero {
                result[i].push((j as u16, *value))
            }
        }
    }
    result
}

// Return sparse matrix only with elements >= threshold of an input sparse matrix.
#[allow(dead_code)]
pub fn sparse_threshold(w: &Vec<Vec<(u16, I32F32)>>, threshold: I32F32) -> Vec<Vec<(u16, I32F32)>> {
<<<<<<< HEAD
    w.into_iter().map(|row| {
        row.into_iter().filter(|(_, weight)| *weight >= threshold).copied().collect()
    })
    .collect()
=======
    let mut sparse_threshold_result: Vec<Vec<(u16, I32F32)>> = vec![vec![]; w.len()];
    for (uid_i, weights_i) in w.iter().enumerate() {
        for (uid_j, weight_ij) in weights_i.iter() {
            if *weight_ij >= threshold {
                sparse_threshold_result[uid_i].push((*uid_j, *weight_ij));
            }
        }
    }
    sparse_threshold_result
>>>>>>> 487054c1
}

#[cfg(test)]
#[allow(clippy::indexing_slicing)]
mod tests {
    use crate::math::*;
    use rand::{seq::SliceRandom, thread_rng, Rng};
    use substrate_fixed::types::{I110F18, I96F32};

    fn assert_float_compare(a: I32F32, b: I32F32, epsilon: I32F32) {
        assert!(I32F32::abs(a - b) <= epsilon, "a({:?}) != b({:?})", a, b);
    }

    fn assert_float_compare_64(a: I64F64, b: I64F64, epsilon: I64F64) {
        assert!(I64F64::abs(a - b) <= epsilon, "a({:?}) != b({:?})", a, b);
    }

    fn assert_vec_compare(va: &Vec<I32F32>, vb: &Vec<I32F32>, epsilon: I32F32) {
        assert!(va.len() == vb.len());
        for i in 0..va.len() {
            assert_float_compare(va[i], vb[i], epsilon);
        }
    }

    fn assert_vec_compare_64(va: &Vec<I64F64>, vb: &Vec<I64F64>, epsilon: I64F64) {
        assert!(va.len() == vb.len());
        for i in 0..va.len() {
            assert_float_compare_64(va[i], vb[i], epsilon);
        }
    }

    fn assert_vec_compare_u16(va: &Vec<u16>, vb: &Vec<u16>) {
        assert!(va.len() == vb.len());
        for i in 0..va.len() {
            assert_eq!(va[i], vb[i]);
        }
    }

    fn assert_mat_compare(ma: &Vec<Vec<I32F32>>, mb: &Vec<Vec<I32F32>>, epsilon: I32F32) {
        assert!(ma.len() == mb.len());
        for row in 0..ma.len() {
            assert!(ma[row].len() == mb[row].len());
            for col in 0..ma[row].len() {
                assert_float_compare(ma[row][col], mb[row][col], epsilon)
            }
        }
    }

    fn assert_sparse_mat_compare(
        ma: &Vec<Vec<(u16, I32F32)>>,
        mb: &Vec<Vec<(u16, I32F32)>>,
        epsilon: I32F32,
    ) {
        assert!(ma.len() == mb.len());
        for row in 0..ma.len() {
            assert!(ma[row].len() == mb[row].len());
            for j in 0..ma[row].len() {
                assert!(ma[row][j].0 == mb[row][j].0); // u16
                assert_float_compare(ma[row][j].1, mb[row][j].1, epsilon) // I32F32
            }
        }
    }

    fn vec_to_fixed(vector: &Vec<f32>) -> Vec<I32F32> {
        vector.iter().map(|x| I32F32::from_num(*x)).collect()
    }

    #[test]
    fn test_vec_max_upscale_to_u16() {
        let vector: Vec<I32F32> = vec_to_fixed(&vec![]);
        let target: Vec<u16> = vec![];
        let result: Vec<u16> = vec_max_upscale_to_u16(&vector);
        assert_vec_compare_u16(&result, &target);
        let vector: Vec<I32F32> = vec_to_fixed(&vec![0.]);
        let target: Vec<u16> = vec![0];
        let result: Vec<u16> = vec_max_upscale_to_u16(&vector);
        assert_vec_compare_u16(&result, &target);
        let vector: Vec<I32F32> = vec_to_fixed(&vec![0., 0.]);
        let target: Vec<u16> = vec![0, 0];
        let result: Vec<u16> = vec_max_upscale_to_u16(&vector);
        assert_vec_compare_u16(&result, &target);
        let vector: Vec<I32F32> = vec_to_fixed(&vec![0., 1.]);
        let target: Vec<u16> = vec![0, 65535];
        let result: Vec<u16> = vec_max_upscale_to_u16(&vector);
        assert_vec_compare_u16(&result, &target);
        let vector: Vec<I32F32> = vec_to_fixed(&vec![0., 0.000000001]);
        let target: Vec<u16> = vec![0, 65535];
        let result: Vec<u16> = vec_max_upscale_to_u16(&vector);
        assert_vec_compare_u16(&result, &target);
        let vector: Vec<I32F32> = vec_to_fixed(&vec![0., 0.000016, 1.]);
        let target: Vec<u16> = vec![0, 1, 65535];
        let result: Vec<u16> = vec_max_upscale_to_u16(&vector);
        assert_vec_compare_u16(&result, &target);
        let vector: Vec<I32F32> = vec_to_fixed(&vec![0.000000001, 0.000000001]);
        let target: Vec<u16> = vec![65535, 65535];
        let result: Vec<u16> = vec_max_upscale_to_u16(&vector);
        assert_vec_compare_u16(&result, &target);
        let vector: Vec<I32F32> = vec_to_fixed(&vec![
            0.000001, 0.000006, 0.000007, 0.0001, 0.001, 0.01, 0.1, 0.2, 0.3, 0.4,
        ]);
        let target: Vec<u16> = vec![0, 1, 1, 16, 164, 1638, 16384, 32768, 49151, 65535];
        let result: Vec<u16> = vec_max_upscale_to_u16(&vector);
        assert_vec_compare_u16(&result, &target);
        let vector: Vec<I32F32> = vec![I32F32::from_num(16384)];
        let target: Vec<u16> = vec![65535];
        let result: Vec<u16> = vec_max_upscale_to_u16(&vector);
        assert_vec_compare_u16(&result, &target);
        let vector: Vec<I32F32> = vec![I32F32::from_num(32768)];
        let target: Vec<u16> = vec![65535];
        let result: Vec<u16> = vec_max_upscale_to_u16(&vector);
        assert_vec_compare_u16(&result, &target);
        let vector: Vec<I32F32> = vec![I32F32::from_num(32769)];
        let target: Vec<u16> = vec![65535];
        let result: Vec<u16> = vec_max_upscale_to_u16(&vector);
        assert_vec_compare_u16(&result, &target);
        let vector: Vec<I32F32> = vec![I32F32::from_num(65535)];
        let target: Vec<u16> = vec![65535];
        let result: Vec<u16> = vec_max_upscale_to_u16(&vector);
        assert_vec_compare_u16(&result, &target);
        let vector: Vec<I32F32> = vec![I32F32::max_value()];
        let target: Vec<u16> = vec![65535];
        let result: Vec<u16> = vec_max_upscale_to_u16(&vector);
        assert_vec_compare_u16(&result, &target);
        let vector: Vec<I32F32> = vec_to_fixed(&vec![0., 1., 65535.]);
        let target: Vec<u16> = vec![0, 1, 65535];
        let result: Vec<u16> = vec_max_upscale_to_u16(&vector);
        assert_vec_compare_u16(&result, &target);
        let vector: Vec<I32F32> = vec_to_fixed(&vec![0., 0.5, 1., 1.5, 2., 32768.]);
        let target: Vec<u16> = vec![0, 1, 2, 3, 4, 65535];
        let result: Vec<u16> = vec_max_upscale_to_u16(&vector);
        assert_vec_compare_u16(&result, &target);
        let vector: Vec<I32F32> = vec_to_fixed(&vec![0., 0.5, 1., 1.5, 2., 32768., 32769.]);
        let target: Vec<u16> = vec![0, 1, 2, 3, 4, 65533, 65535];
        let result: Vec<u16> = vec_max_upscale_to_u16(&vector);
        assert_vec_compare_u16(&result, &target);
        let vector: Vec<I32F32> = vec![
            I32F32::from_num(0),
            I32F32::from_num(1),
            I32F32::from_num(32768),
            I32F32::from_num(32769),
            I32F32::max_value(),
        ];
        let target: Vec<u16> = vec![0, 0, 1, 1, 65535];
        let result: Vec<u16> = vec_max_upscale_to_u16(&vector);
        assert_vec_compare_u16(&result, &target);
    }

    #[test]
    fn test_vec_u16_max_upscale_to_u16() {
        let vector: Vec<u16> = vec![];
        let result: Vec<u16> = vec_u16_max_upscale_to_u16(&vector);
        assert_vec_compare_u16(&result, &vector);
        let vector: Vec<u16> = vec![0];
        let result: Vec<u16> = vec_u16_max_upscale_to_u16(&vector);
        assert_vec_compare_u16(&result, &vector);
        let vector: Vec<u16> = vec![0, 0];
        let result: Vec<u16> = vec_u16_max_upscale_to_u16(&vector);
        assert_vec_compare_u16(&result, &vector);
        let vector: Vec<u16> = vec![1];
        let target: Vec<u16> = vec![65535];
        let result: Vec<u16> = vec_u16_max_upscale_to_u16(&vector);
        assert_vec_compare_u16(&result, &target);
        let vector: Vec<u16> = vec![0, 1];
        let target: Vec<u16> = vec![0, 65535];
        let result: Vec<u16> = vec_u16_max_upscale_to_u16(&vector);
        assert_vec_compare_u16(&result, &target);
        let vector: Vec<u16> = vec![65534];
        let target: Vec<u16> = vec![65535];
        let result: Vec<u16> = vec_u16_max_upscale_to_u16(&vector);
        assert_vec_compare_u16(&result, &target);
        let vector: Vec<u16> = vec![65535];
        let target: Vec<u16> = vec![65535];
        let result: Vec<u16> = vec_u16_max_upscale_to_u16(&vector);
        assert_vec_compare_u16(&result, &target);
        let vector: Vec<u16> = vec![65535, 65535];
        let target: Vec<u16> = vec![65535, 65535];
        let result: Vec<u16> = vec_u16_max_upscale_to_u16(&vector);
        assert_vec_compare_u16(&result, &target);
        let vector: Vec<u16> = vec![0, 1, 65534];
        let target: Vec<u16> = vec![0, 1, 65535];
        let result: Vec<u16> = vec_u16_max_upscale_to_u16(&vector);
        assert_vec_compare_u16(&result, &target);
        let vector: Vec<u16> = vec![0, 1, 2, 3, 4, 65533, 65535];
        let result: Vec<u16> = vec_u16_max_upscale_to_u16(&vector);
        assert_vec_compare_u16(&result, &vector);
    }

    #[test]
    fn test_check_vec_max_limited() {
        let vector: Vec<u16> = vec![];
        let max_limit: u16 = 0;
        assert!(check_vec_max_limited(&vector, max_limit));
        let vector: Vec<u16> = vec![];
        let max_limit: u16 = u16::MAX;
        assert!(check_vec_max_limited(&vector, max_limit));
        let vector: Vec<u16> = vec![u16::MAX];
        let max_limit: u16 = u16::MAX;
        assert!(check_vec_max_limited(&vector, max_limit));
        let vector: Vec<u16> = vec![u16::MAX];
        let max_limit: u16 = u16::MAX - 1;
        assert!(!check_vec_max_limited(&vector, max_limit));
        let vector: Vec<u16> = vec![u16::MAX];
        let max_limit: u16 = 0;
        assert!(!check_vec_max_limited(&vector, max_limit));
        let vector: Vec<u16> = vec![0];
        let max_limit: u16 = u16::MAX;
        assert!(check_vec_max_limited(&vector, max_limit));
        let vector: Vec<u16> = vec![0, u16::MAX];
        let max_limit: u16 = u16::MAX;
        assert!(check_vec_max_limited(&vector, max_limit));
        let vector: Vec<u16> = vec![0, u16::MAX, u16::MAX];
        let max_limit: u16 = u16::MAX / 2;
        assert!(!check_vec_max_limited(&vector, max_limit));
        let vector: Vec<u16> = vec![0, u16::MAX, u16::MAX];
        let max_limit: u16 = u16::MAX / 2 + 1;
        assert!(check_vec_max_limited(&vector, max_limit));
        let vector: Vec<u16> = vec![0, u16::MAX, u16::MAX, u16::MAX];
        let max_limit: u16 = u16::MAX / 3 - 1;
        assert!(!check_vec_max_limited(&vector, max_limit));
        let vector: Vec<u16> = vec![0, u16::MAX, u16::MAX, u16::MAX];
        let max_limit: u16 = u16::MAX / 3;
        assert!(check_vec_max_limited(&vector, max_limit));
    }

    #[test]
    fn test_math_fixed_overflow() {
        let max_32: I32F32 = I32F32::max_value();
        let max_u64: u64 = u64::MAX;
        let _prod_96: I96F32 = I96F32::from_num(max_32) * I96F32::from_num(max_u64);
        // let one: I96F32 = I96F32::from_num(1);
        // let prod_96: I96F32 = (I96F32::from_num(max_32) + one) * I96F32::from_num(max_u64); // overflows
        let _prod_110: I110F18 = I110F18::from_num(max_32) * I110F18::from_num(max_u64);

        let bonds_moving_average_val: u64 = 900_000_u64;
        let bonds_moving_average: I64F64 =
            I64F64::from_num(bonds_moving_average_val) / I64F64::from_num(1_000_000);
        let alpha: I32F32 = I32F32::from_num(1) - I32F32::from_num(bonds_moving_average);
        assert_eq!(I32F32::from_num(0.1), alpha);

        let bonds_moving_average: I64F64 = I64F64::from_num(max_32) / I64F64::from_num(max_32);
        let alpha: I32F32 = I32F32::from_num(1) - I32F32::from_num(bonds_moving_average);
        assert_eq!(I32F32::from_num(0), alpha);
    }

    #[test]
    fn test_math_u64_normalization() {
        let min: u64 = 1;
        let min32: u64 = 4_889_444; // 21_000_000_000_000_000 / 4_294_967_296
        let mid: u64 = 10_500_000_000_000_000;
        let max: u64 = 21_000_000_000_000_000;
        let min_64: I64F64 = I64F64::from_num(min);
        let min32_64: I64F64 = I64F64::from_num(min32);
        let mid_64: I64F64 = I64F64::from_num(mid);
        let max_64: I64F64 = I64F64::from_num(max);
        let max_sum: I64F64 = I64F64::from_num(max);
        let min_frac: I64F64 = min_64 / max_sum;
        assert_eq!(min_frac, I64F64::from_num(0.0000000000000000476));
        let min_frac_32: I32F32 = I32F32::from_num(min_frac);
        assert_eq!(min_frac_32, I32F32::from_num(0));
        let min32_frac: I64F64 = min32_64 / max_sum;
        assert_eq!(min32_frac, I64F64::from_num(0.00000000023283066664));
        let min32_frac_32: I32F32 = I32F32::from_num(min32_frac);
        assert_eq!(min32_frac_32, I32F32::from_num(0.0000000002));
        let half: I64F64 = mid_64 / max_sum;
        assert_eq!(half, I64F64::from_num(0.5));
        let half_32: I32F32 = I32F32::from_num(half);
        assert_eq!(half_32, I32F32::from_num(0.5));
        let one: I64F64 = max_64 / max_sum;
        assert_eq!(one, I64F64::from_num(1));
        let one_32: I32F32 = I32F32::from_num(one);
        assert_eq!(one_32, I32F32::from_num(1));
    }

    #[test]
    fn test_math_to_num() {
        let val: I32F32 = I32F32::from_num(u16::MAX);
        let res: u16 = val.to_num::<u16>();
        assert_eq!(res, u16::MAX);
        let vector: Vec<I32F32> = vec![val; 1000];
        let target: Vec<u16> = vec![u16::MAX; 1000];
        let output: Vec<u16> = vector.iter().map(|e: &I32F32| e.to_num::<u16>()).collect();
        assert_eq!(output, target);
        let output: Vec<u16> = vector
            .iter()
            .map(|e: &I32F32| (*e).to_num::<u16>())
            .collect();
        assert_eq!(output, target);
        let val: I32F32 = I32F32::max_value();
        let res: u64 = val.to_num::<u64>();
        let vector: Vec<I32F32> = vec![val; 1000];
        let target: Vec<u64> = vec![res; 1000];
        let output: Vec<u64> = vector.iter().map(|e: &I32F32| e.to_num::<u64>()).collect();
        assert_eq!(output, target);
        let output: Vec<u64> = vector
            .iter()
            .map(|e: &I32F32| (*e).to_num::<u64>())
            .collect();
        assert_eq!(output, target);
        let val: I32F32 = I32F32::from_num(0);
        let res: u64 = val.to_num::<u64>();
        let vector: Vec<I32F32> = vec![val; 1000];
        let target: Vec<u64> = vec![res; 1000];
        let output: Vec<u64> = vector.iter().map(|e: &I32F32| e.to_num::<u64>()).collect();
        assert_eq!(output, target);
        let output: Vec<u64> = vector
            .iter()
            .map(|e: &I32F32| (*e).to_num::<u64>())
            .collect();
        assert_eq!(output, target);
        let val: I96F32 = I96F32::from_num(u64::MAX);
        let res: u64 = val.to_num::<u64>();
        assert_eq!(res, u64::MAX);
        let vector: Vec<I96F32> = vec![val; 1000];
        let target: Vec<u64> = vec![u64::MAX; 1000];
        let output: Vec<u64> = vector.iter().map(|e: &I96F32| e.to_num::<u64>()).collect();
        assert_eq!(output, target);
        let output: Vec<u64> = vector
            .iter()
            .map(|e: &I96F32| (*e).to_num::<u64>())
            .collect();
        assert_eq!(output, target);
    }

    #[test]
    fn test_math_vec_to_fixed() {
        let vector: Vec<f32> = vec![0., 1., 2., 3.];
        let target: Vec<I32F32> = vec![
            I32F32::from_num(0.),
            I32F32::from_num(1.),
            I32F32::from_num(2.),
            I32F32::from_num(3.),
        ];
        let result = vec_to_fixed(&vector);
        assert_vec_compare(&result, &target, I32F32::from_num(0));
    }

    // Reshape vector to matrix with specified number of rows, cast to I32F32.
    fn vec_to_mat_fixed(vector: &Vec<f32>, rows: usize, transpose: bool) -> Vec<Vec<I32F32>> {
        assert!(
            vector.len() % rows == 0,
            "Vector of len {:?} cannot reshape to {rows} rows.",
            vector.len()
        );
        let cols: usize = vector.len() / rows;
        let mut mat: Vec<Vec<I32F32>> = vec![];
        if transpose {
            for col in 0..cols {
                let mut vals: Vec<I32F32> = vec![];
                for row in 0..rows {
                    vals.push(I32F32::from_num(vector[row * cols + col]));
                }
                mat.push(vals);
            }
        } else {
            for row in 0..rows {
                mat.push(
                    vector[row * cols..(row + 1) * cols]
                        .iter()
                        .map(|v| I32F32::from_num(*v))
                        .collect(),
                );
            }
        }
        mat
    }

    #[test]
    fn test_math_vec_to_mat_fixed() {
        let vector: Vec<f32> = vec![0., 1., 2., 0., 10., 100.];
        let target: Vec<Vec<I32F32>> = vec![
            vec![
                I32F32::from_num(0.),
                I32F32::from_num(1.),
                I32F32::from_num(2.),
            ],
            vec![
                I32F32::from_num(0.),
                I32F32::from_num(10.),
                I32F32::from_num(100.),
            ],
        ];
        let mat = vec_to_mat_fixed(&vector, 2, false);
        assert_mat_compare(&mat, &target, I32F32::from_num(0));
    }

    // Reshape vector to sparse matrix with specified number of input rows, cast f32 to I32F32.
    fn vec_to_sparse_mat_fixed(
        vector: &Vec<f32>,
        rows: usize,
        transpose: bool,
    ) -> Vec<Vec<(u16, I32F32)>> {
        assert!(
            vector.len() % rows == 0,
            "Vector of len {:?} cannot reshape to {rows} rows.",
            vector.len()
        );
        let cols: usize = vector.len() / rows;
        let mut mat: Vec<Vec<(u16, I32F32)>> = vec![];
        if transpose {
            for col in 0..cols {
                let mut row_vec: Vec<(u16, I32F32)> = vec![];
                for row in 0..rows {
                    if vector[row * cols + col] > 0. {
                        row_vec.push((row as u16, I32F32::from_num(vector[row * cols + col])));
                    }
                }
                mat.push(row_vec);
            }
        } else {
            for row in 0..rows {
                let mut row_vec: Vec<(u16, I32F32)> = vec![];
                for col in 0..cols {
                    if vector[row * cols + col] > 0. {
                        row_vec.push((col as u16, I32F32::from_num(vector[row * cols + col])));
                    }
                }
                mat.push(row_vec);
            }
        }
        mat
    }

    #[test]
    fn test_math_vec_to_sparse_mat_fixed() {
        let vector: Vec<f32> = vec![0., 1., 2., 0., 10., 100.];
        let target: Vec<Vec<(u16, I32F32)>> = vec![
            vec![
                (1_u16, I32F32::from_num(1.)),
                (2_u16, I32F32::from_num(2.)),
            ],
            vec![
                (1_u16, I32F32::from_num(10.)),
                (2_u16, I32F32::from_num(100.)),
            ],
        ];
        let mat = vec_to_sparse_mat_fixed(&vector, 2, false);
        assert_sparse_mat_compare(&mat, &target, I32F32::from_num(0));
        let vector: Vec<f32> = vec![0., 0.];
        let target: Vec<Vec<(u16, I32F32)>> = vec![vec![], vec![]];
        let mat = vec_to_sparse_mat_fixed(&vector, 2, false);
        assert_sparse_mat_compare(&mat, &target, I32F32::from_num(0));
        let vector: Vec<f32> = vec![0., 1., 2., 0., 10., 100.];
        let target: Vec<Vec<(u16, I32F32)>> = vec![
            vec![],
            vec![
                (0_u16, I32F32::from_num(1.)),
                (1_u16, I32F32::from_num(10.)),
            ],
            vec![
                (0_u16, I32F32::from_num(2.)),
                (1_u16, I32F32::from_num(100.)),
            ],
        ];
        let mat = vec_to_sparse_mat_fixed(&vector, 2, true);
        assert_sparse_mat_compare(&mat, &target, I32F32::from_num(0));
        let vector: Vec<f32> = vec![0., 0.];
        let target: Vec<Vec<(u16, I32F32)>> = vec![vec![]];
        let mat = vec_to_sparse_mat_fixed(&vector, 2, true);
        assert_sparse_mat_compare(&mat, &target, I32F32::from_num(0));
    }

    #[test]
    fn test_math_exp_safe() {
        let zero: I32F32 = I32F32::from_num(0);
        let one: I32F32 = I32F32::from_num(1);
        let target: I32F32 = exp(zero).unwrap();
        assert_eq!(exp_safe(zero), target);
        let target: I32F32 = exp(one).unwrap();
        assert_eq!(exp_safe(one), target);
        let min_input: I32F32 = I32F32::from_num(-20); // <= 1/exp(-20) = 485 165 195,4097903
        let max_input: I32F32 = I32F32::from_num(20); // <= exp(20) = 485 165 195,4097903
        let target: I32F32 = exp(min_input).unwrap();
        assert_eq!(exp_safe(min_input), target);
        assert_eq!(exp_safe(min_input - one), target);
        assert_eq!(exp_safe(I32F32::min_value()), target);
        let target: I32F32 = exp(max_input).unwrap();
        assert_eq!(exp_safe(max_input), target);
        assert_eq!(exp_safe(max_input + one), target);
        assert_eq!(exp_safe(I32F32::max_value()), target);
    }

    #[test]
    fn test_math_sigmoid_safe() {
        let trust: Vec<I32F32> = vec![
            I32F32::min_value(),
            I32F32::from_num(0),
            I32F32::from_num(0.4),
            I32F32::from_num(0.5),
            I32F32::from_num(0.6),
            I32F32::from_num(1),
            I32F32::max_value(),
        ];
        let consensus: Vec<I32F32> = trust
            .iter()
            .map(|t: &I32F32| sigmoid_safe(*t, I32F32::max_value(), I32F32::max_value()))
            .collect();
        let target: Vec<I32F32> = vec_to_fixed(&vec![
            0.0000000019,
            0.0000000019,
            0.0000000019,
            0.0000000019,
            0.0000000019,
            0.0000000019,
            0.5,
        ]);
        assert_eq!(&consensus, &target);
        let consensus: Vec<I32F32> = trust
            .iter()
            .map(|t: &I32F32| sigmoid_safe(*t, I32F32::min_value(), I32F32::min_value()))
            .collect();
        let target: Vec<I32F32> = vec_to_fixed(&vec![
            0.5,
            0.0000000019,
            0.0000000019,
            0.0000000019,
            0.0000000019,
            0.0000000019,
            0.0000000019,
        ]);
        assert_eq!(&consensus, &target);
        let consensus: Vec<I32F32> = trust
            .iter()
            .map(|t: &I32F32| sigmoid_safe(*t, I32F32::from_num(30), I32F32::from_num(0.5)))
            .collect();
        let target: Vec<f64> = vec![
            0.0000000019,
            0.0000003057,
            0.0474258729,
            0.5,
            0.952574127,
            0.9999996943,
            0.9999999981,
        ];
        let target: Vec<I32F32> = target.iter().map(|c: &f64| I32F32::from_num(*c)).collect();
        assert_eq!(&consensus, &target);
        let trust: Vec<I32F32> =
            vec_to_fixed(&vec![0., 0.1, 0.2, 0.3, 0.4, 0.5, 0.6, 0.7, 0.8, 0.9, 1.]);
        let consensus: Vec<I32F32> = trust
            .iter()
            .map(|t: &I32F32| sigmoid_safe(*t, I32F32::from_num(40), I32F32::from_num(0.5)))
            .collect();
        let target: Vec<f64> = vec![
            0.0000000019,
            0.0000001125,
            0.0000061442,
            0.0003353502,
            0.017986214,
            0.5,
            0.9820138067,
            0.9996646498,
            0.9999938558,
            0.9999998875,
            0.9999999981,
        ];
        let target: Vec<I32F32> = target.iter().map(|c: &f64| I32F32::from_num(*c)).collect();
        assert_eq!(&consensus, &target);
    }

    #[test]
    fn test_math_is_topk() {
        let vector: Vec<I32F32> = vec_to_fixed(&vec![]);
        let result = is_topk(&vector, 5);
        let target: Vec<bool> = vec![];
        assert_eq!(&result, &target);
        let vector: Vec<I32F32> = vec_to_fixed(&vec![0., 1., 2., 3., 4., 5., 6., 7., 8., 9.]);
        let result = is_topk(&vector, 0);
        let target: Vec<bool> = vec![
            false, false, false, false, false, false, false, false, false, false,
        ];
        assert_eq!(&result, &target);
        let result = is_topk(&vector, 5);
        let target: Vec<bool> = vec![
            false, false, false, false, false, true, true, true, true, true,
        ];
        assert_eq!(&result, &target);
        let result = is_topk(&vector, 10);
        let target: Vec<bool> = vec![true, true, true, true, true, true, true, true, true, true];
        assert_eq!(&result, &target);
        let result = is_topk(&vector, 100);
        assert_eq!(&result, &target);
        let vector: Vec<I32F32> = vec_to_fixed(&vec![9., 8., 7., 6., 5., 4., 3., 2., 1., 0.]);
        let result = is_topk(&vector, 5);
        let target: Vec<bool> = vec![
            true, true, true, true, true, false, false, false, false, false,
        ];
        assert_eq!(&result, &target);
        let vector: Vec<I32F32> = vec_to_fixed(&vec![9., 0., 8., 1., 7., 2., 6., 3., 5., 4.]);
        let result = is_topk(&vector, 5);
        let target: Vec<bool> = vec![
            true, false, true, false, true, false, true, false, true, false,
        ];
        assert_eq!(&result, &target);
        let vector: Vec<I32F32> =
            vec_to_fixed(&vec![0.9, 0., 0.8, 0.1, 0.7, 0.2, 0.6, 0.3, 0.5, 0.4]);
        let result = is_topk(&vector, 5);
        let target: Vec<bool> = vec![
            true, false, true, false, true, false, true, false, true, false,
        ];
        assert_eq!(&result, &target);
        let vector: Vec<I32F32> = vec_to_fixed(&vec![0., 1., 2., 3., 4., 5., 5., 5., 5., 6.]);
        let result = is_topk(&vector, 5);
        let target: Vec<bool> = vec![
            false, false, false, false, false, true, true, true, true, true,
        ];
        assert_eq!(&result, &target);
    }

    #[test]
    fn test_math_sum() {
        assert!(sum(&vec![]) == I32F32::from_num(0));
        assert!(
            sum(&vec![
                I32F32::from_num(1.0),
                I32F32::from_num(10.0),
                I32F32::from_num(30.0)
            ]) == I32F32::from_num(41)
        );
        assert!(
            sum(&vec![
                I32F32::from_num(-1.0),
                I32F32::from_num(10.0),
                I32F32::from_num(30.0)
            ]) == I32F32::from_num(39)
        );
    }

    #[test]
    fn test_math_normalize() {
        let epsilon: I32F32 = I32F32::from_num(0.0001);
        let x: Vec<I32F32> = vec![];
        let y: Vec<I32F32> = normalize(&x);
        assert_vec_compare(&x, &y, epsilon);
        let x: Vec<I32F32> = vec![
            I32F32::from_num(1.0),
            I32F32::from_num(10.0),
            I32F32::from_num(30.0),
        ];
        let y: Vec<I32F32> = normalize(&x);
        assert_vec_compare(
            &y,
            &vec![
                I32F32::from_num(0.0243902437),
                I32F32::from_num(0.243902439),
                I32F32::from_num(0.7317073171),
            ],
            epsilon,
        );
        assert_float_compare(sum(&y), I32F32::from_num(1.0), epsilon);
        let x: Vec<I32F32> = vec![
            I32F32::from_num(-1.0),
            I32F32::from_num(10.0),
            I32F32::from_num(30.0),
        ];
        let y: Vec<I32F32> = normalize(&x);
        assert_vec_compare(
            &y,
            &vec![
                I32F32::from_num(-0.0256410255),
                I32F32::from_num(0.2564102563),
                I32F32::from_num(0.769230769),
            ],
            epsilon,
        );
        assert_float_compare(sum(&y), I32F32::from_num(1.0), epsilon);
    }

    #[test]
    fn test_math_inplace_normalize() {
        let epsilon: I32F32 = I32F32::from_num(0.0001);
        let mut x1: Vec<I32F32> = vec![
            I32F32::from_num(1.0),
            I32F32::from_num(10.0),
            I32F32::from_num(30.0),
        ];
        inplace_normalize(&mut x1);
        assert_vec_compare(
            &x1,
            &vec![
                I32F32::from_num(0.0243902437),
                I32F32::from_num(0.243902439),
                I32F32::from_num(0.7317073171),
            ],
            epsilon,
        );
        let mut x2: Vec<I32F32> = vec![
            I32F32::from_num(-1.0),
            I32F32::from_num(10.0),
            I32F32::from_num(30.0),
        ];
        inplace_normalize(&mut x2);
        assert_vec_compare(
            &x2,
            &vec![
                I32F32::from_num(-0.0256410255),
                I32F32::from_num(0.2564102563),
                I32F32::from_num(0.769230769),
            ],
            epsilon,
        );
    }

    #[test]
    fn test_math_inplace_normalize_64() {
        let epsilon: I64F64 = I64F64::from_num(0.0001);
        let mut x1: Vec<I64F64> = vec![
            I64F64::from_num(1.0),
            I64F64::from_num(10.0),
            I64F64::from_num(30.0),
        ];
        inplace_normalize_64(&mut x1);
        assert_vec_compare_64(
            &x1,
            &vec![
                I64F64::from_num(0.0243902437),
                I64F64::from_num(0.243902439),
                I64F64::from_num(0.7317073171),
            ],
            epsilon,
        );
        let mut x2: Vec<I64F64> = vec![
            I64F64::from_num(-1.0),
            I64F64::from_num(10.0),
            I64F64::from_num(30.0),
        ];
        inplace_normalize_64(&mut x2);
        assert_vec_compare_64(
            &x2,
            &vec![
                I64F64::from_num(-0.0256410255),
                I64F64::from_num(0.2564102563),
                I64F64::from_num(0.769230769),
            ],
            epsilon,
        );
    }

    #[test]
    fn test_math_vecdiv() {
        let x: Vec<I32F32> = vec_to_fixed(&vec![]);
        let y: Vec<I32F32> = vec_to_fixed(&vec![]);
        let result: Vec<I32F32> = vec_to_fixed(&vec![]);
        assert_eq!(result, vecdiv(&x, &y));

        let x: Vec<I32F32> = vec_to_fixed(&vec![0., 1., 0., 1.]);
        let y: Vec<I32F32> = vec_to_fixed(&vec![0., 1., 1., 0.]);
        let result: Vec<I32F32> = vec_to_fixed(&vec![0., 1., 0., 0.]);
        assert_eq!(result, vecdiv(&x, &y));

        let x: Vec<I32F32> = vec_to_fixed(&vec![1., 1., 10.]);
        let y: Vec<I32F32> = vec_to_fixed(&vec![2., 3., 2.]);
        let result: Vec<I32F32> = vec![fixed(1.) / fixed(2.), fixed(1.) / fixed(3.), fixed(5.)];
        assert_eq!(result, vecdiv(&x, &y));
    }

    #[test]
    fn test_math_inplace_row_normalize() {
        let epsilon: I32F32 = I32F32::from_num(0.0001);
        let vector: Vec<f32> = vec![
            0., 1., 2., 3., 4., 0., 10., 100., 1000., 10000., 0., 0., 0., 0., 0., 1., 1., 1., 1.,
            1.,
        ];
        let mut mat = vec_to_mat_fixed(&vector, 4, false);
        inplace_row_normalize(&mut mat);
        let target: Vec<f32> = vec![
            0., 0.1, 0.2, 0.3, 0.4, 0., 0.0009, 0.009, 0.09, 0.9, 0., 0., 0., 0., 0., 0.2, 0.2,
            0.2, 0.2, 0.2,
        ];
        assert_mat_compare(&mat, &vec_to_mat_fixed(&target, 4, false), epsilon);
    }

    #[test]
    fn test_math_inplace_row_normalize_sparse() {
        let epsilon: I32F32 = I32F32::from_num(0.0001);
        let vector: Vec<f32> = vec![
            0., 1., 0., 2., 0., 3., 4., 0., 1., 0., 2., 0., 3., 0., 1., 0., 0., 2., 0., 3., 4., 0.,
            10., 0., 100., 1000., 0., 10000., 0., 0., 0., 0., 0., 0., 0., 1., 1., 1., 1., 1., 1.,
            1.,
        ];
        let mut mat = vec_to_sparse_mat_fixed(&vector, 6, false);
        inplace_row_normalize_sparse(&mut mat);
        let target: Vec<f32> = vec![
            0., 0.1, 0., 0.2, 0., 0.3, 0.4, 0., 0.166666, 0., 0.333333, 0., 0.5, 0., 0.1, 0., 0.,
            0.2, 0., 0.3, 0.4, 0., 0.0009, 0., 0.009, 0.09, 0., 0.9, 0., 0., 0., 0., 0., 0., 0.,
            0.142857, 0.142857, 0.142857, 0.142857, 0.142857, 0.142857, 0.142857,
        ];
        assert_sparse_mat_compare(&mat, &vec_to_sparse_mat_fixed(&target, 6, false), epsilon);
        let vector: Vec<f32> = vec![0., 0., 0., 0., 0., 0., 0., 0., 0., 0., 0., 0.];
        let target: Vec<f32> = vec![0., 0., 0., 0., 0., 0., 0., 0., 0., 0., 0., 0.];
        let mut mat = vec_to_sparse_mat_fixed(&vector, 3, false);
        inplace_row_normalize_sparse(&mut mat);
        assert_sparse_mat_compare(
            &mat,
            &vec_to_sparse_mat_fixed(&target, 3, false),
            I32F32::from_num(0),
        );
    }

    #[test]
    fn test_math_inplace_col_normalize() {
        let epsilon: I32F32 = I32F32::from_num(0.0001);
        let vector: Vec<f32> = vec![
            0., 1., 2., 3., 4., 0., 10., 100., 1000., 10000., 0., 0., 0., 0., 0., 1., 1., 1., 1.,
            1.,
        ];
        let mut mat = vec_to_mat_fixed(&vector, 4, true);
        inplace_col_normalize(&mut mat);
        let target: Vec<f32> = vec![
            0., 0.1, 0.2, 0.3, 0.4, 0., 0.0009, 0.009, 0.09, 0.9, 0., 0., 0., 0., 0., 0.2, 0.2,
            0.2, 0.2, 0.2,
        ];
        assert_mat_compare(&mat, &vec_to_mat_fixed(&target, 4, true), epsilon);
    }

    #[test]
    fn test_math_inplace_col_normalize_sparse() {
        let epsilon: I32F32 = I32F32::from_num(0.0001);
        let vector: Vec<f32> = vec![
            0., 1., 0., 2., 0., 3., 4., 0., 1., 0., 2., 0., 3., 0., 1., 0., 0., 2., 0., 3., 4., 0.,
            10., 0., 100., 1000., 0., 10000., 0., 0., 0., 0., 0., 0., 0., 1., 1., 1., 1., 1., 1.,
            1.,
        ];
        let mut mat = vec_to_sparse_mat_fixed(&vector, 6, true);
        inplace_col_normalize_sparse(&mut mat, 6);
        let target: Vec<f32> = vec![
            0., 0.1, 0., 0.2, 0., 0.3, 0.4, 0., 0.166666, 0., 0.333333, 0., 0.5, 0., 0.1, 0., 0.,
            0.2, 0., 0.3, 0.4, 0., 0.0009, 0., 0.009, 0.09, 0., 0.9, 0., 0., 0., 0., 0., 0., 0.,
            0.142857, 0.142857, 0.142857, 0.142857, 0.142857, 0.142857, 0.142857,
        ];
        assert_sparse_mat_compare(&mat, &vec_to_sparse_mat_fixed(&target, 6, true), epsilon);
        let vector: Vec<f32> = vec![0., 0., 0., 0., 0., 0., 0., 0., 0., 0., 0., 0.];
        let target: Vec<f32> = vec![0., 0., 0., 0., 0., 0., 0., 0., 0., 0., 0., 0.];
        let mut mat = vec_to_sparse_mat_fixed(&vector, 3, false);
        inplace_col_normalize_sparse(&mut mat, 6);
        assert_sparse_mat_compare(
            &mat,
            &vec_to_sparse_mat_fixed(&target, 3, false),
            I32F32::from_num(0),
        );
        let mut mat: Vec<Vec<(u16, I32F32)>> = vec![];
        let target: Vec<Vec<(u16, I32F32)>> = vec![];
        inplace_col_normalize_sparse(&mut mat, 0);
        assert_sparse_mat_compare(&mat, &target, epsilon);
    }

    #[test]
    fn test_math_inplace_col_max_upscale() {
        let mut mat: Vec<Vec<I32F32>> = vec![vec![]];
        let target: Vec<Vec<I32F32>> = vec![vec![]];
        inplace_col_max_upscale(&mut mat);
        assert_eq!(&mat, &target);
        let mut mat: Vec<Vec<I32F32>> = vec![vec![I32F32::from_num(0)]];
        let target: Vec<Vec<I32F32>> = vec![vec![I32F32::from_num(0)]];
        inplace_col_max_upscale(&mut mat);
        assert_eq!(&mat, &target);
        let epsilon: I32F32 = I32F32::from_num(0.0001);
        let vector: Vec<f32> = vec![
            0., 1., 2., 3., 4., 0., 10., 100., 1000., 10000., 0., 0., 0., 0., 0., 1., 1., 1., 1.,
            1.,
        ];
        let mut mat: Vec<Vec<I32F32>> = vec_to_mat_fixed(&vector, 4, true);
        inplace_col_max_upscale(&mut mat);
        let target: Vec<f32> = vec![
            0., 0.25, 0.5, 0.75, 1., 0., 0.001, 0.01, 0.1, 1., 0., 0., 0., 0., 0., 1., 1., 1., 1.,
            1.,
        ];
        assert_mat_compare(&mat, &vec_to_mat_fixed(&target, 4, true), epsilon);
    }

    #[test]
    fn test_math_inplace_col_max_upscale_sparse() {
        let mut mat: Vec<Vec<(u16, I32F32)>> = vec![vec![]];
        let target: Vec<Vec<(u16, I32F32)>> = vec![vec![]];
        inplace_col_max_upscale_sparse(&mut mat, 0);
        assert_eq!(&mat, &target);
        let mut mat: Vec<Vec<(u16, I32F32)>> = vec![vec![(0, I32F32::from_num(0))]];
        let target: Vec<Vec<(u16, I32F32)>> = vec![vec![(0, I32F32::from_num(0))]];
        inplace_col_max_upscale_sparse(&mut mat, 1);
        assert_eq!(&mat, &target);
        let epsilon: I32F32 = I32F32::from_num(0.0001);
        let vector: Vec<f32> = vec![
            0., 1., 0., 2., 0., 3., 4., 0., 1., 0., 2., 0., 3., 0., 1., 0., 0., 2., 0., 3., 4., 0.,
            10., 0., 100., 1000., 0., 10000., 0., 0., 0., 0., 0., 0., 0., 1., 1., 1., 1., 1., 1.,
            1.,
        ];
        let mut mat = vec_to_sparse_mat_fixed(&vector, 6, true);
        inplace_col_max_upscale_sparse(&mut mat, 6);
        let target: Vec<f32> = vec![
            0., 0.25, 0., 0.5, 0., 0.75, 1., 0., 0.333333, 0., 0.666666, 0., 1., 0., 0.25, 0., 0.,
            0.5, 0., 0.75, 1., 0., 0.001, 0., 0.01, 0.1, 0., 1., 0., 0., 0., 0., 0., 0., 0., 1.,
            1., 1., 1., 1., 1., 1.,
        ];
        assert_sparse_mat_compare(&mat, &vec_to_sparse_mat_fixed(&target, 6, true), epsilon);
        let vector: Vec<f32> = vec![0., 0., 0., 0., 0., 0., 0., 0., 0., 0., 0., 0.];
        let target: Vec<f32> = vec![0., 0., 0., 0., 0., 0., 0., 0., 0., 0., 0., 0.];
        let mut mat = vec_to_sparse_mat_fixed(&vector, 3, false);
        inplace_col_max_upscale_sparse(&mut mat, 6);
        assert_sparse_mat_compare(
            &mat,
            &vec_to_sparse_mat_fixed(&target, 3, false),
            I32F32::from_num(0),
        );
        let mut mat: Vec<Vec<(u16, I32F32)>> = vec![];
        let target: Vec<Vec<(u16, I32F32)>> = vec![];
        inplace_col_max_upscale_sparse(&mut mat, 0);
        assert_sparse_mat_compare(&mat, &target, epsilon);
    }

    #[test]
    fn test_math_inplace_mask_vector() {
        let mask: Vec<bool> = vec![false, false, false];
        let mut vector: Vec<I32F32> = vec_to_fixed(&vec![0., 1., 2.]);
        let target: Vec<I32F32> = vec_to_fixed(&vec![0., 1., 2.]);
        inplace_mask_vector(&mask, &mut vector);
        assert_vec_compare(&vector, &target, I32F32::from_num(0));
        let mask: Vec<bool> = vec![false, true, false];
        let mut vector: Vec<I32F32> = vec_to_fixed(&vec![0., 1., 2.]);
        let target: Vec<I32F32> = vec_to_fixed(&vec![0., 0., 2.]);
        inplace_mask_vector(&mask, &mut vector);
        assert_vec_compare(&vector, &target, I32F32::from_num(0));
        let mask: Vec<bool> = vec![true, true, true];
        let mut vector: Vec<I32F32> = vec_to_fixed(&vec![0., 1., 2.]);
        let target: Vec<I32F32> = vec_to_fixed(&vec![0., 0., 0.]);
        inplace_mask_vector(&mask, &mut vector);
        assert_vec_compare(&vector, &target, I32F32::from_num(0));
    }

    #[test]
    fn test_math_inplace_mask_matrix() {
        let mask: Vec<Vec<bool>> = vec![
            vec![false, false, false],
            vec![false, false, false],
            vec![false, false, false],
        ];
        let vector: Vec<f32> = vec![0., 1., 2., 3., 4., 5., 6., 7., 8.];
        let mut mat = vec_to_mat_fixed(&vector, 3, false);
        inplace_mask_matrix(&mask, &mut mat);
        assert_mat_compare(
            &mat,
            &vec_to_mat_fixed(&vector, 3, false),
            I32F32::from_num(0),
        );
        let mask: Vec<Vec<bool>> = vec![
            vec![true, false, false],
            vec![false, true, false],
            vec![false, false, true],
        ];
        let target: Vec<f32> = vec![0., 1., 2., 3., 0., 5., 6., 7., 0.];
        let mut mat = vec_to_mat_fixed(&vector, 3, false);
        inplace_mask_matrix(&mask, &mut mat);
        assert_mat_compare(
            &mat,
            &vec_to_mat_fixed(&target, 3, false),
            I32F32::from_num(0),
        );
        let mask: Vec<Vec<bool>> = vec![
            vec![true, true, true],
            vec![true, true, true],
            vec![true, true, true],
        ];
        let target: Vec<f32> = vec![0., 0., 0., 0., 0., 0., 0., 0., 0.];
        let mut mat = vec_to_mat_fixed(&vector, 3, false);
        inplace_mask_matrix(&mask, &mut mat);
        assert_mat_compare(
            &mat,
            &vec_to_mat_fixed(&target, 3, false),
            I32F32::from_num(0),
        );
    }

    #[test]
    fn test_math_inplace_mask_rows() {
        let input: Vec<f32> = vec![1., 2., 3., 4., 5., 6., 7., 8., 9.];
        let mask: Vec<bool> = vec![false, false, false];
        let target: Vec<f32> = vec![1., 2., 3., 4., 5., 6., 7., 8., 9.];
        let mut mat = vec_to_mat_fixed(&input, 3, false);
        inplace_mask_rows(&mask, &mut mat);
        assert_mat_compare(
            &mat,
            &vec_to_mat_fixed(&target, 3, false),
            I32F32::from_num(0),
        );
        let mask: Vec<bool> = vec![true, true, true];
        let target: Vec<f32> = vec![0., 0., 0., 0., 0., 0., 0., 0., 0.];
        let mut mat = vec_to_mat_fixed(&input, 3, false);
        inplace_mask_rows(&mask, &mut mat);
        assert_mat_compare(
            &mat,
            &vec_to_mat_fixed(&target, 3, false),
            I32F32::from_num(0),
        );
        let mask: Vec<bool> = vec![true, false, true];
        let target: Vec<f32> = vec![0., 0., 0., 4., 5., 6., 0., 0., 0.];
        let mut mat = vec_to_mat_fixed(&input, 3, false);
        inplace_mask_rows(&mask, &mut mat);
        assert_mat_compare(
            &mat,
            &vec_to_mat_fixed(&target, 3, false),
            I32F32::from_num(0),
        );
        let input: Vec<f32> = vec![0., 0., 0., 0., 0., 0., 0., 0., 0.];
        let mut mat = vec_to_mat_fixed(&input, 3, false);
        let mask: Vec<bool> = vec![false, false, false];
        let target: Vec<f32> = vec![0., 0., 0., 0., 0., 0., 0., 0., 0.];
        inplace_mask_rows(&mask, &mut mat);
        assert_mat_compare(
            &mat,
            &vec_to_mat_fixed(&target, 3, false),
            I32F32::from_num(0),
        );
    }

    #[test]
    fn test_math_inplace_mask_diag() {
        let vector: Vec<f32> = vec![1., 2., 3., 4., 5., 6., 7., 8., 9.];
        let target: Vec<f32> = vec![0., 2., 3., 4., 0., 6., 7., 8., 0.];
        let mut mat = vec_to_mat_fixed(&vector, 3, false);
        inplace_mask_diag(&mut mat);
        assert_mat_compare(
            &mat,
            &vec_to_mat_fixed(&target, 3, false),
            I32F32::from_num(0),
        );
    }

    #[test]
    fn test_math_mask_rows_sparse() {
        let input: Vec<f32> = vec![1., 2., 3., 4., 5., 6., 7., 8., 9.];
        let mat = vec_to_sparse_mat_fixed(&input, 3, false);
        let mask: Vec<bool> = vec![false, false, false];
        let target: Vec<f32> = vec![1., 2., 3., 4., 5., 6., 7., 8., 9.];
        let result = mask_rows_sparse(&mask, &mat);
        assert_sparse_mat_compare(
            &result,
            &vec_to_sparse_mat_fixed(&target, 3, false),
            I32F32::from_num(0),
        );
        let mask: Vec<bool> = vec![true, true, true];
        let target: Vec<f32> = vec![0., 0., 0., 0., 0., 0., 0., 0., 0.];
        let result = mask_rows_sparse(&mask, &mat);
        assert_sparse_mat_compare(
            &result,
            &vec_to_sparse_mat_fixed(&target, 3, false),
            I32F32::from_num(0),
        );
        let mask: Vec<bool> = vec![true, false, true];
        let target: Vec<f32> = vec![0., 0., 0., 4., 5., 6., 0., 0., 0.];
        let result = mask_rows_sparse(&mask, &mat);
        assert_sparse_mat_compare(
            &result,
            &vec_to_sparse_mat_fixed(&target, 3, false),
            I32F32::from_num(0),
        );
        let input: Vec<f32> = vec![0., 0., 0., 0., 0., 0., 0., 0., 0.];
        let mat = vec_to_sparse_mat_fixed(&input, 3, false);
        let mask: Vec<bool> = vec![false, false, false];
        let target: Vec<f32> = vec![0., 0., 0., 0., 0., 0., 0., 0., 0.];
        let result = mask_rows_sparse(&mask, &mat);
        assert_sparse_mat_compare(
            &result,
            &vec_to_sparse_mat_fixed(&target, 3, false),
            I32F32::from_num(0),
        );
    }

    #[test]
    fn test_math_mask_diag_sparse() {
        let vector: Vec<f32> = vec![1., 2., 3., 4., 5., 6., 7., 8., 9.];
        let target: Vec<f32> = vec![0., 2., 3., 4., 0., 6., 7., 8., 0.];
        let mat = vec_to_sparse_mat_fixed(&vector, 3, false);
        let result = mask_diag_sparse(&mat);
        assert_sparse_mat_compare(
            &result,
            &vec_to_sparse_mat_fixed(&target, 3, false),
            I32F32::from_num(0),
        );
        let vector: Vec<f32> = vec![1., 0., 0., 0., 5., 0., 0., 0., 9.];
        let target: Vec<f32> = vec![0., 0., 0., 0., 0., 0., 0., 0., 0.];
        let mat = vec_to_sparse_mat_fixed(&vector, 3, false);
        let result = mask_diag_sparse(&mat);
        assert_sparse_mat_compare(
            &result,
            &vec_to_sparse_mat_fixed(&target, 3, false),
            I32F32::from_num(0),
        );
        let vector: Vec<f32> = vec![0., 0., 0., 0., 0., 0., 0., 0., 0.];
        let target: Vec<f32> = vec![0., 0., 0., 0., 0., 0., 0., 0., 0.];
        let mat = vec_to_sparse_mat_fixed(&vector, 3, false);
        let result = mask_diag_sparse(&mat);
        assert_sparse_mat_compare(
            &result,
            &vec_to_sparse_mat_fixed(&target, 3, false),
            I32F32::from_num(0),
        );
    }

    #[test]
    fn test_math_vec_mask_sparse_matrix() {
        let vector: Vec<f32> = vec![1., 2., 3., 4., 5., 6., 7., 8., 9.];
        let target: Vec<f32> = vec![0., 2., 3., 4., 0., 6., 7., 8., 0.];
        let mat = vec_to_sparse_mat_fixed(&vector, 3, false);
        let first_vector: Vec<u64> = vec![1, 2, 3];
        let second_vector: Vec<u64> = vec![1, 2, 3];
        let result = vec_mask_sparse_matrix(&mat, &first_vector, &second_vector, &|a, b| a == b);
        assert_sparse_mat_compare(
            &result,
            &vec_to_sparse_mat_fixed(&target, 3, false),
            I32F32::from_num(0),
        );
        let target: Vec<f32> = vec![1., 0., 0., 4., 5., 0., 7., 8., 9.];
        let mat = vec_to_sparse_mat_fixed(&vector, 3, false);
        let first_vector: Vec<u64> = vec![1, 2, 3];
        let second_vector: Vec<u64> = vec![1, 2, 3];
        let result = vec_mask_sparse_matrix(&mat, &first_vector, &second_vector, &|a, b| a < b);
        assert_sparse_mat_compare(
            &result,
            &vec_to_sparse_mat_fixed(&target, 3, false),
            I32F32::from_num(0),
        );
        let vector: Vec<f32> = vec![0., 0., 0., 0., 0., 0., 0., 0., 0.];
        let target: Vec<f32> = vec![0., 0., 0., 0., 0., 0., 0., 0., 0.];
        let mat = vec_to_sparse_mat_fixed(&vector, 3, false);
        let first_vector: Vec<u64> = vec![1, 2, 3];
        let second_vector: Vec<u64> = vec![1, 2, 3];
        let result = vec_mask_sparse_matrix(&mat, &first_vector, &second_vector, &|a, b| a == b);
        assert_sparse_mat_compare(
            &result,
            &vec_to_sparse_mat_fixed(&target, 3, false),
            I32F32::from_num(0),
        );
    }

    #[test]
    fn test_math_row_hadamard() {
        let vector: Vec<I32F32> = vec_to_fixed(&vec![1., 2., 3., 4.]);
        let matrix: Vec<f32> = vec![1., 2., 3., 4., 5., 6., 7., 8., 9., 10., 11., 12.];
        let matrix = vec_to_mat_fixed(&matrix, 4, false);
        let result = row_hadamard(&matrix, &vector);
        let target: Vec<f32> = vec![1., 2., 3., 8., 10., 12., 21., 24., 27., 40., 44., 48.];
        let target = vec_to_mat_fixed(&target, 4, false);
        assert_mat_compare(&result, &target, I32F32::from_num(0));
    }

    #[test]
    fn test_math_row_hadamard_sparse() {
        let vector: Vec<I32F32> = vec_to_fixed(&vec![1., 2., 3., 4.]);
        let matrix: Vec<f32> = vec![1., 2., 3., 4., 5., 6., 7., 8., 9., 10., 11., 12.];
        let matrix = vec_to_sparse_mat_fixed(&matrix, 4, false);
        let result = row_hadamard_sparse(&matrix, &vector);
        let target: Vec<f32> = vec![1., 2., 3., 8., 10., 12., 21., 24., 27., 40., 44., 48.];
        let target = vec_to_sparse_mat_fixed(&target, 4, false);
        assert_sparse_mat_compare(&result, &target, I32F32::from_num(0));
        let matrix: Vec<f32> = vec![0., 2., 3., 4., 0., 6., 7., 8., 0., 10., 11., 12.];
        let matrix = vec_to_sparse_mat_fixed(&matrix, 4, false);
        let result = row_hadamard_sparse(&matrix, &vector);
        let target: Vec<f32> = vec![0., 2., 3., 8., 0., 12., 21., 24., 0., 40., 44., 48.];
        let target = vec_to_sparse_mat_fixed(&target, 4, false);
        assert_sparse_mat_compare(&result, &target, I32F32::from_num(0));
        let matrix: Vec<f32> = vec![0., 0., 0., 0., 0., 0., 0., 0., 0., 0., 0., 0.];
        let matrix = vec_to_sparse_mat_fixed(&matrix, 4, false);
        let result = row_hadamard_sparse(&matrix, &vector);
        let target: Vec<f32> = vec![0., 0., 0., 0., 0., 0., 0., 0., 0., 0., 0., 0.];
        let target = vec_to_sparse_mat_fixed(&target, 4, false);
        assert_sparse_mat_compare(&result, &target, I32F32::from_num(0));
    }

    #[test]
    fn test_math_row_sum() {
        let matrix: Vec<f32> = vec![1., 2., 3., 4., 5., 6., 7., 8., 9., 10., 11., 12.];
        let matrix = vec_to_mat_fixed(&matrix, 4, false);
        let result = row_sum(&matrix);
        let target: Vec<I32F32> = vec_to_fixed(&vec![6., 15., 24., 33.]);
        assert_vec_compare(&result, &target, I32F32::from_num(0));
    }

    #[test]
    fn test_math_row_sum_sparse() {
        let matrix: Vec<f32> = vec![1., 2., 3., 4., 5., 6., 7., 8., 9., 10., 11., 12.];
        let matrix = vec_to_sparse_mat_fixed(&matrix, 4, false);
        let result = row_sum_sparse(&matrix);
        let target: Vec<I32F32> = vec_to_fixed(&vec![6., 15., 24., 33.]);
        assert_vec_compare(&result, &target, I32F32::from_num(0));
        let matrix: Vec<f32> = vec![0., 2., 3., 4., 0., 6., 7., 8., 0., 10., 11., 12.];
        let matrix = vec_to_sparse_mat_fixed(&matrix, 4, false);
        let result = row_sum_sparse(&matrix);
        let target: Vec<I32F32> = vec_to_fixed(&vec![5., 10., 15., 33.]);
        assert_vec_compare(&result, &target, I32F32::from_num(0));
        let matrix: Vec<f32> = vec![1., 2., 3., 0., 0., 0., 7., 8., 9., 10., 11., 12.];
        let matrix = vec_to_sparse_mat_fixed(&matrix, 4, false);
        let result = row_sum_sparse(&matrix);
        let target: Vec<I32F32> = vec_to_fixed(&vec![6., 0., 24., 33.]);
        assert_vec_compare(&result, &target, I32F32::from_num(0));
        let matrix: Vec<f32> = vec![0., 0., 0., 0., 0., 0., 0., 0., 0., 0., 0., 0.];
        let matrix = vec_to_sparse_mat_fixed(&matrix, 4, false);
        let result = row_sum_sparse(&matrix);
        let target: Vec<I32F32> = vec_to_fixed(&vec![0., 0., 0., 0.]);
        assert_vec_compare(&result, &target, I32F32::from_num(0));
    }

    #[test]
    fn test_math_col_sum() {
        let matrix: Vec<f32> = vec![1., 2., 3., 4., 5., 6., 7., 8., 9., 10., 11., 12.];
        let matrix = vec_to_mat_fixed(&matrix, 4, false);
        let result = col_sum(&matrix);
        let target: Vec<I32F32> = vec_to_fixed(&vec![22., 26., 30.]);
        assert_vec_compare(&result, &target, I32F32::from_num(0));
    }

    #[test]
    fn test_math_col_sum_sparse() {
        let matrix: Vec<f32> = vec![1., 2., 3., 4., 5., 6., 7., 8., 9., 10., 11., 12.];
        let matrix = vec_to_sparse_mat_fixed(&matrix, 4, false);
        let result = col_sum_sparse(&matrix, 3);
        let target: Vec<I32F32> = vec_to_fixed(&vec![22., 26., 30.]);
        assert_vec_compare(&result, &target, I32F32::from_num(0));
        let matrix: Vec<f32> = vec![0., 2., 3., 4., 0., 6., 7., 8., 0., 10., 11., 12.];
        let matrix = vec_to_sparse_mat_fixed(&matrix, 4, false);
        let result = col_sum_sparse(&matrix, 3);
        let target: Vec<I32F32> = vec_to_fixed(&vec![21., 21., 21.]);
        assert_vec_compare(&result, &target, I32F32::from_num(0));
        let matrix: Vec<f32> = vec![1., 0., 3., 4., 0., 6., 7., 0., 9., 10., 0., 12.];
        let matrix = vec_to_sparse_mat_fixed(&matrix, 4, false);
        let result = col_sum_sparse(&matrix, 3);
        let target: Vec<I32F32> = vec_to_fixed(&vec![22., 0., 30.]);
        assert_vec_compare(&result, &target, I32F32::from_num(0));
        let matrix: Vec<f32> = vec![0., 0., 0., 0., 0., 0., 0., 0., 0., 0., 0., 0.];
        let matrix = vec_to_sparse_mat_fixed(&matrix, 4, false);
        let result = col_sum_sparse(&matrix, 3);
        let target: Vec<I32F32> = vec_to_fixed(&vec![0., 0., 0.]);
        assert_vec_compare(&result, &target, I32F32::from_num(0));
    }

    #[test]
    fn test_math_matmul() {
        let vector: Vec<I32F32> = vec_to_fixed(&vec![1., 2., 3., 4.]);
        let matrix: Vec<f32> = vec![1., 2., 3., 4., 5., 6., 7., 8., 9., 10., 11., 12.];
        let matrix = vec_to_mat_fixed(&matrix, 4, false);
        let result = matmul(&matrix, &vector);
        let target: Vec<I32F32> = vec_to_fixed(&vec![70., 80., 90.]);
        assert_vec_compare(&result, &target, I32F32::from_num(0));
    }

    #[test]
    fn test_math_matmul_transpose() {
        let vector: Vec<I32F32> = vec_to_fixed(&vec![1., 2., 3.]);
        let matrix: Vec<f32> = vec![1., 2., 3., 4., 5., 6., 7., 8., 9., 10., 11., 12.];
        let matrix = vec_to_mat_fixed(&matrix, 4, false);
        let result = matmul_transpose(&matrix, &vector);
        let target: Vec<I32F32> = vec_to_fixed(&vec![14., 32., 50., 68.]);
        assert_vec_compare(&result, &target, I32F32::from_num(0));
    }

    #[test]
    fn test_math_sparse_matmul() {
        let vector: Vec<I32F32> = vec_to_fixed(&vec![1., 2., 3., 4.]);
        let matrix: Vec<f32> = vec![1., 2., 3., 4., 5., 6., 7., 8., 9., 10., 11., 12.];
        let matrix = vec_to_sparse_mat_fixed(&matrix, 4, false);
        let result = matmul_sparse(&matrix, &vector, 3);
        let target: Vec<I32F32> = vec_to_fixed(&vec![70., 80., 90.]);
        assert_vec_compare(&result, &target, I32F32::from_num(0));
        let matrix: Vec<f32> = vec![0., 2., 3., 4., 0., 6., 7., 8., 0., 10., 11., 12.];
        let matrix = vec_to_sparse_mat_fixed(&matrix, 4, false);
        let result = matmul_sparse(&matrix, &vector, 3);
        let target: Vec<I32F32> = vec_to_fixed(&vec![69., 70., 63.]);
        assert_vec_compare(&result, &target, I32F32::from_num(0));
        let matrix: Vec<f32> = vec![0., 0., 0., 0., 0., 0., 0., 0., 0., 0., 0., 0.];
        let matrix = vec_to_sparse_mat_fixed(&matrix, 4, false);
        let result = matmul_sparse(&matrix, &vector, 3);
        let target: Vec<I32F32> = vec_to_fixed(&vec![0., 0., 0.]);
        assert_vec_compare(&result, &target, I32F32::from_num(0));
    }

    #[test]
    fn test_math_sparse_matmul_transpose() {
        let vector: Vec<I32F32> = vec_to_fixed(&vec![1., 2., 3.]);
        let matrix: Vec<f32> = vec![1., 2., 3., 4., 5., 6., 7., 8., 9., 10., 11., 12.];
        let matrix = vec_to_sparse_mat_fixed(&matrix, 4, false);
        let result = matmul_transpose_sparse(&matrix, &vector);
        let target: Vec<I32F32> = vec_to_fixed(&vec![14., 32., 50., 68.]);
        assert_vec_compare(&result, &target, I32F32::from_num(0));
        let matrix: Vec<f32> = vec![0., 2., 3., 4., 0., 6., 7., 8., 0., 10., 11., 12.];
        let matrix = vec_to_sparse_mat_fixed(&matrix, 4, false);
        let result = matmul_transpose_sparse(&matrix, &vector);
        let target: Vec<I32F32> = vec_to_fixed(&vec![13., 22., 23., 68.]);
        assert_vec_compare(&result, &target, I32F32::from_num(0));
        let matrix: Vec<f32> = vec![0., 0., 0., 0., 0., 0., 0., 0., 0., 0., 0., 0.];
        let matrix = vec_to_sparse_mat_fixed(&matrix, 4, false);
        let result = matmul_transpose_sparse(&matrix, &vector);
        let target: Vec<I32F32> = vec_to_fixed(&vec![0., 0., 0., 0.]);
        assert_vec_compare(&result, &target, I32F32::from_num(0));
    }

    #[test]
    fn test_math_inplace_col_clip() {
        let vector: Vec<I32F32> = vec_to_fixed(&vec![0., 5., 12.]);
        let matrix: Vec<f32> = vec![0., 2., 3., 4., 5., 6., 7., 8., 9., 10., 11., 12.];
        let mut matrix = vec_to_mat_fixed(&matrix, 4, false);
        let target: Vec<f32> = vec![0., 2., 3., 0., 5., 6., 0., 5., 9., 0., 5., 12.];
        let target = vec_to_mat_fixed(&target, 4, false);
        inplace_col_clip(&mut matrix, &vector);
        assert_mat_compare(&matrix, &target, I32F32::from_num(0));
    }

    #[test]
    fn test_math_col_clip_sparse() {
        let vector: Vec<I32F32> = vec_to_fixed(&vec![0., 5., 12.]);
        let matrix: Vec<f32> = vec![0., 2., 3., 4., 5., 6., 7., 8., 9., 10., 11., 12.];
        let matrix = vec_to_sparse_mat_fixed(&matrix, 4, false);
        let target: Vec<f32> = vec![0., 2., 3., 0., 5., 6., 0., 5., 9., 0., 5., 12.];
        let target = vec_to_sparse_mat_fixed(&target, 4, false);
        let result = col_clip_sparse(&matrix, &vector);
        assert_sparse_mat_compare(&result, &target, I32F32::from_num(0));
        let matrix: Vec<f32> = vec![0., 2., 3., 4., 5., 6., 0., 0., 0., 10., 11., 12.];
        let matrix = vec_to_sparse_mat_fixed(&matrix, 4, false);
        let target: Vec<f32> = vec![0., 2., 3., 0., 5., 6., 0., 0., 0., 0., 5., 12.];
        let target = vec_to_sparse_mat_fixed(&target, 4, false);
        let result = col_clip_sparse(&matrix, &vector);
        assert_sparse_mat_compare(&result, &target, I32F32::from_num(0));
        let matrix: Vec<f32> = vec![0., 0., 0., 0., 0., 0., 0., 0., 0., 0., 0., 0.];
        let matrix = vec_to_sparse_mat_fixed(&matrix, 4, false);
        let target: Vec<f32> = vec![0., 0., 0., 0., 0., 0., 0., 0., 0., 0., 0., 0.];
        let target = vec_to_sparse_mat_fixed(&target, 4, false);
        let result = col_clip_sparse(&matrix, &vector);
        assert_sparse_mat_compare(&result, &target, I32F32::from_num(0));
    }

    #[test]
    fn test_math_clip_sparse() {
        let matrix: Vec<f32> = vec![0., 2., 3., 4., 5., 6., 7., 8., 9., 10., 11., 12.];
        let matrix = vec_to_sparse_mat_fixed(&matrix, 4, false);
        let target: Vec<f32> = vec![0., 1., 1., 1., 1., 1., 1., 100., 100., 100., 100., 100.];
        let target = vec_to_sparse_mat_fixed(&target, 4, false);
        let result = clip_sparse(
            &matrix,
            I32F32::from_num(8),
            I32F32::from_num(100),
            I32F32::from_num(1),
        );
        assert_sparse_mat_compare(&result, &target, I32F32::from_num(0));
    }

    #[test]
    fn test_math_clip() {
        let matrix: Vec<f32> = vec![0., 2., 3., 4., 5., 6., 7., 8., 9., 10., 11., 12.];
        let matrix = vec_to_mat_fixed(&matrix, 4, false);
        let target: Vec<f32> = vec![1., 1., 1., 1., 1., 1., 1., 100., 100., 100., 100., 100.];
        let target = vec_to_mat_fixed(&target, 4, false);
        let result = clip(
            &matrix,
            I32F32::from_num(8),
            I32F32::from_num(100),
            I32F32::from_num(1),
        );
        assert_mat_compare(&result, &target, I32F32::from_num(0));
    }

    #[test]
    fn test_math_inplace_clip() {
        let matrix: Vec<f32> = vec![0., 2., 3., 4., 5., 6., 7., 8., 9., 10., 11., 12.];
        let mut matrix = vec_to_mat_fixed(&matrix, 4, false);
        let target: Vec<f32> = vec![1., 1., 1., 1., 1., 1., 1., 100., 100., 100., 100., 100.];
        let target = vec_to_mat_fixed(&target, 4, false);
        inplace_clip(
            &mut matrix,
            I32F32::from_num(8),
            I32F32::from_num(100),
            I32F32::from_num(1),
        );
        assert_mat_compare(&matrix, &target, I32F32::from_num(0));
    }

    #[test]
    fn test_math_weighted_median() {
        let mut rng = thread_rng();
        let zero: I32F32 = fixed(0.);
        let one: I32F32 = fixed(1.);
        for _ in 0..100 {
            let stake: Vec<I32F32> = vec_to_fixed(&vec![]);
            let score: Vec<I32F32> = vec_to_fixed(&vec![]);
            let majority: I32F32 = fixed(0.51);
            assert_eq!(
                zero,
                weighted_median(
                    &stake,
                    &score,
                    &(0..stake.len()).collect(),
                    one - majority,
                    zero,
                    stake.iter().sum()
                )
            );

            let stake: Vec<I32F32> = normalize(&vec_to_fixed(&vec![0.51]));
            let score: Vec<I32F32> = vec_to_fixed(&vec![1.]);
            let majority: I32F32 = fixed(0.51);
            assert_eq!(
                one,
                weighted_median(
                    &stake,
                    &score,
                    &(0..stake.len()).collect(),
                    one - majority,
                    zero,
                    stake.iter().sum()
                )
            );

            let stake: Vec<I32F32> = vec_to_fixed(&vec![0.49, 0.51]);
            let score: Vec<I32F32> = vec_to_fixed(&vec![0.5, 1.]);
            let majority: I32F32 = fixed(0.51);
            assert_eq!(
                one,
                weighted_median(
                    &stake,
                    &score,
                    &(0..stake.len()).collect(),
                    one - majority,
                    zero,
                    stake.iter().sum()
                )
            );

            let stake: Vec<I32F32> = vec_to_fixed(&vec![0.51, 0.49]);
            let score: Vec<I32F32> = vec_to_fixed(&vec![0.5, 1.]);
            let majority: I32F32 = fixed(0.51);
            assert_eq!(
                fixed(0.5),
                weighted_median(
                    &stake,
                    &score,
                    &(0..stake.len()).collect(),
                    one - majority,
                    zero,
                    stake.iter().sum()
                )
            );

            let stake: Vec<I32F32> = vec_to_fixed(&vec![0.49, 0., 0.51]);
            let score: Vec<I32F32> = vec_to_fixed(&vec![0.5, 0.7, 1.]);
            let majority: I32F32 = fixed(0.51);
            assert_eq!(
                one,
                weighted_median(
                    &stake,
                    &score,
                    &(0..stake.len()).collect(),
                    one - majority,
                    zero,
                    stake.iter().sum()
                )
            );

            let stake: Vec<I32F32> = vec_to_fixed(&vec![0.49, 0.01, 0.5]);
            let score: Vec<I32F32> = vec_to_fixed(&vec![0.5, 0.7, 1.]);
            let majority: I32F32 = fixed(0.51);
            assert_eq!(
                fixed(0.7),
                weighted_median(
                    &stake,
                    &score,
                    &(0..stake.len()).collect(),
                    one - majority,
                    zero,
                    stake.iter().sum()
                )
            );

            let stake: Vec<I32F32> = vec_to_fixed(&vec![0.49, 0.51, 0.0]);
            let score: Vec<I32F32> = vec_to_fixed(&vec![0.5, 0.7, 1.]);
            let majority: I32F32 = fixed(0.51);
            assert_eq!(
                fixed(0.7),
                weighted_median(
                    &stake,
                    &score,
                    &(0..stake.len()).collect(),
                    one - majority,
                    zero,
                    stake.iter().sum()
                )
            );

            let stake: Vec<I32F32> = vec_to_fixed(&vec![0.0, 0.49, 0.51]);
            let score: Vec<I32F32> = vec_to_fixed(&vec![0.5, 0.7, 1.]);
            let majority: I32F32 = fixed(0.51);
            assert_eq!(
                one,
                weighted_median(
                    &stake,
                    &score,
                    &(0..stake.len()).collect(),
                    one - majority,
                    zero,
                    stake.iter().sum()
                )
            );

            let stake: Vec<I32F32> = vec_to_fixed(&vec![0.0, 0.49, 0.0, 0.51]);
            let score: Vec<I32F32> = vec_to_fixed(&vec![0.5, 0.5, 1., 1.]);
            let majority: I32F32 = fixed(0.51);
            assert_eq!(
                one,
                weighted_median(
                    &stake,
                    &score,
                    &(0..stake.len()).collect(),
                    one - majority,
                    zero,
                    stake.iter().sum()
                )
            );

            let stake: Vec<I32F32> = vec_to_fixed(&vec![0.0, 0.49, 0.0, 0.51, 0.0]);
            let score: Vec<I32F32> = vec_to_fixed(&vec![0.5, 0.5, 1., 1., 0.5]);
            let majority: I32F32 = fixed(0.51);
            assert_eq!(
                one,
                weighted_median(
                    &stake,
                    &score,
                    &(0..stake.len()).collect(),
                    one - majority,
                    zero,
                    stake.iter().sum()
                )
            );

            let stake: Vec<I32F32> = vec_to_fixed(&vec![0.2, 0.2, 0.2, 0.2, 0.2]);
            let score: Vec<I32F32> = vec_to_fixed(&vec![0.8, 0.2, 1., 0.6, 0.4]);
            let majority: I32F32 = fixed(0.51);
            assert_eq!(
                fixed(0.6),
                weighted_median(
                    &stake,
                    &score,
                    &(0..stake.len()).collect(),
                    one - majority,
                    zero,
                    stake.iter().sum()
                )
            );

            let stake: Vec<I32F32> =
                vec_to_fixed(&vec![0.1, 0.1, 0.1, 0.1, 0.1, 0.1, 0.1, 0.1, 0.1, 0.1]);
            let score: Vec<I32F32> =
                vec_to_fixed(&vec![0.8, 0.8, 0.2, 0.2, 1.0, 1.0, 0.6, 0.6, 0.4, 0.4]);
            let majority: I32F32 = fixed(0.51);
            assert_eq!(
                fixed(0.6),
                weighted_median(
                    &stake,
                    &score,
                    &(0..stake.len()).collect(),
                    one - majority,
                    zero,
                    stake.iter().sum()
                )
            );

            let n: usize = 100;
            for majority in vec_to_fixed(&vec![
                0.,
                0.0000001,
                0.25,
                0.49,
                0.49,
                0.49,
                0.5,
                0.51,
                0.51,
                0.51,
                0.9999999,
                1.,
            ]) {
                for allow_equal in [false, true] {
                    let mut stake: Vec<I32F32> = vec![];
                    let mut score: Vec<I32F32> = vec![];
                    let mut last_score: I32F32 = zero;
                    for i in 0..n {
                        if allow_equal {
                            match rng.gen_range(0..2) {
                                1 => stake.push(one),
                                _ => stake.push(zero),
                            }
                            match rng.gen_range(0..2) {
                                1 => last_score += one,
                                _ => (),
                            }
                            score.push(last_score);
                        } else {
                            stake.push(one);
                            score.push(I32F32::from_num(i));
                        }
                    }
                    inplace_normalize(&mut stake);
                    let total_stake: I32F32 = stake.iter().sum();
                    let mut minority: I32F32 = total_stake - majority;
                    if minority < zero {
                        minority = zero;
                    }
                    let mut medians: Vec<I32F32> = vec![];
                    let mut median_stake: I32F32 = zero;
                    let mut median_set = false;
                    let mut stake_sum: I32F32 = zero;
                    for i in 0..n {
                        stake_sum += stake[i];
                        if !median_set && stake_sum >= minority {
                            median_stake = stake_sum;
                            median_set = true;
                        }
                        if median_set {
                            if median_stake < stake_sum {
                                if median_stake == minority && !medians.contains(&score[i]) {
                                    medians.push(score[i]);
                                }
                                break;
                            }
                            if !medians.contains(&score[i]) {
                                medians.push(score[i]);
                            }
                        }
                    }
                    if medians.is_empty() {
                        medians.push(zero);
                    }
                    let stake_idx: Vec<usize> = (0..stake.len()).collect();
                    let result: I32F32 =
                        weighted_median(&stake, &score, &stake_idx, minority, zero, total_stake);
                    assert!(medians.contains(&result));
                    for _ in 0..10 {
                        let mut permuted_uids: Vec<usize> = (0..n).collect();
                        permuted_uids.shuffle(&mut thread_rng());
                        stake = permuted_uids.iter().map(|&i| stake[i]).collect();
                        score = permuted_uids.iter().map(|&i| score[i]).collect();
                        let result: I32F32 = weighted_median(
                            &stake,
                            &score,
                            &stake_idx,
                            minority,
                            zero,
                            total_stake,
                        );
                        assert!(medians.contains(&result));
                    }
                }
            }
        }
    }

    #[test]
    fn test_math_weighted_median_col() {
        let stake: Vec<I32F32> = vec_to_fixed(&vec![]);
        let weights: Vec<Vec<I32F32>> = vec![vec![]];
        let median: Vec<I32F32> = vec_to_fixed(&vec![]);
        assert_eq!(median, weighted_median_col(&stake, &weights, fixed(0.5)));

        let stake: Vec<I32F32> = vec_to_fixed(&vec![0., 0.]);
        let weights: Vec<f32> = vec![0., 0., 0., 0.];
        let weights: Vec<Vec<I32F32>> = vec_to_mat_fixed(&weights, 2, false);
        let median: Vec<I32F32> = vec_to_fixed(&vec![0., 0.]);
        assert_eq!(median, weighted_median_col(&stake, &weights, fixed(0.5)));

        let stake: Vec<I32F32> = vec_to_fixed(&vec![0., 0.75, 0.25, 0.]);
        let weights: Vec<f32> = vec![0., 0.1, 0., 0., 0.2, 0.4, 0., 0.3, 0.1, 0., 0.4, 0.5];
        let weights: Vec<Vec<I32F32>> = vec_to_mat_fixed(&weights, 4, false);
        let median: Vec<I32F32> = vec_to_fixed(&vec![0., 0.3, 0.4]);
        assert_eq!(median, weighted_median_col(&stake, &weights, fixed(0.24)));
        let median: Vec<I32F32> = vec_to_fixed(&vec![0., 0.2, 0.4]);
        assert_eq!(median, weighted_median_col(&stake, &weights, fixed(0.26)));
        let median: Vec<I32F32> = vec_to_fixed(&vec![0., 0.2, 0.1]);
        assert_eq!(median, weighted_median_col(&stake, &weights, fixed(0.76)));

        let stake: Vec<I32F32> = vec_to_fixed(&vec![0., 0.3, 0.2, 0.5]);
        let weights: Vec<f32> = vec![0., 0.1, 0., 0., 0.2, 0.4, 0., 0.3, 0.1, 0., 0., 0.5];
        let weights: Vec<Vec<I32F32>> = vec_to_mat_fixed(&weights, 4, false);
        let median: Vec<I32F32> = vec_to_fixed(&vec![0., 0., 0.4]);
        assert_eq!(median, weighted_median_col(&stake, &weights, fixed(0.51)));
    }

    #[test]
    fn test_math_weighted_median_col_sparse() {
        let stake: Vec<I32F32> = vec_to_fixed(&vec![]);
        let weights: Vec<Vec<(u16, I32F32)>> = vec![vec![]];
        let median: Vec<I32F32> = vec_to_fixed(&vec![]);
        assert_eq!(
            median,
            weighted_median_col_sparse(&stake, &weights, 0, fixed(0.5))
        );

        let stake: Vec<I32F32> = vec_to_fixed(&vec![0., 0.]);
        let weights: Vec<f32> = vec![0., 0., 0., 0.];
        let weights: Vec<Vec<(u16, I32F32)>> = vec_to_sparse_mat_fixed(&weights, 2, false);
        let median: Vec<I32F32> = vec_to_fixed(&vec![0., 0.]);
        assert_eq!(
            median,
            weighted_median_col_sparse(&stake, &weights, 2, fixed(0.5))
        );

        let stake: Vec<I32F32> = vec_to_fixed(&vec![0., 0.75, 0.25, 0.]);
        let weights: Vec<f32> = vec![0., 0.1, 0., 0., 0.2, 0.4, 0., 0.3, 0.1, 0., 0.4, 0.5];
        let weights: Vec<Vec<(u16, I32F32)>> = vec_to_sparse_mat_fixed(&weights, 4, false);
        let median: Vec<I32F32> = vec_to_fixed(&vec![0., 0.3, 0.4]);
        assert_eq!(
            median,
            weighted_median_col_sparse(&stake, &weights, 3, fixed(0.24))
        );
        let median: Vec<I32F32> = vec_to_fixed(&vec![0., 0.2, 0.4]);
        assert_eq!(
            median,
            weighted_median_col_sparse(&stake, &weights, 3, fixed(0.26))
        );
        let median: Vec<I32F32> = vec_to_fixed(&vec![0., 0.2, 0.1]);
        assert_eq!(
            median,
            weighted_median_col_sparse(&stake, &weights, 3, fixed(0.76))
        );

        let stake: Vec<I32F32> = vec_to_fixed(&vec![0., 0.3, 0.2, 0.5]);
        let weights: Vec<f32> = vec![0., 0.1, 0., 0., 0.2, 0.4, 0., 0.3, 0.1, 0., 0., 0.5];
        let weights: Vec<Vec<(u16, I32F32)>> = vec_to_sparse_mat_fixed(&weights, 4, false);
        let median: Vec<I32F32> = vec_to_fixed(&vec![0., 0., 0.4]);
        assert_eq!(
            median,
            weighted_median_col_sparse(&stake, &weights, 3, fixed(0.51))
        );
    }

    #[test]
    fn test_math_hadamard() {
        let mat2: Vec<f32> = vec![1., 2., 3., 4., 5., 6., 7., 8., 9., 10., 11., 12.];
        let mat1: Vec<f32> = vec![
            10., 20., 30., 40., 50., 60., 70., 80., 90., 100., 110., 120.,
        ];
        let target: Vec<f32> = vec![
            10., 40., 90., 160., 250., 360., 490., 640., 810., 1000., 1210., 1440.,
        ];
        let mat2 = vec_to_mat_fixed(&mat2, 4, false);
        let mat1 = vec_to_mat_fixed(&mat1, 4, false);
        let target = vec_to_mat_fixed(&target, 4, false);
        let result = hadamard(&mat1, &mat2);
        assert_mat_compare(&result, &target, I32F32::from_num(0.000001));
        let mat2: Vec<f32> = vec![0., 0., 0., 0., 0., 0., 0., 0., 0., 0., 0., 0.];
        let mat1: Vec<f32> = vec![0., 0., 0., 0., 0., 0., 0., 0., 0., 0., 0., 0.];
        let target: Vec<f32> = vec![0., 0., 0., 0., 0., 0., 0., 0., 0., 0., 0., 0.];
        let mat2 = vec_to_mat_fixed(&mat2, 4, false);
        let mat1 = vec_to_mat_fixed(&mat1, 4, false);
        let target = vec_to_mat_fixed(&target, 4, false);
        let result = hadamard(&mat1, &mat2);
        assert_mat_compare(&result, &target, I32F32::from_num(0.000001));
        let mat2: Vec<f32> = vec![1., 0., 0., 0., 2., 0., 0., 0., 3., 0., 0., 0.];
        let mat1: Vec<f32> = vec![0., 0., 4., 0., 5., 0., 6., 0., 0., 0., 0., 0.];
        let target: Vec<f32> = vec![0., 0., 0., 0., 10., 0., 0., 0., 0., 0., 0., 0.];
        let mat2 = vec_to_mat_fixed(&mat2, 4, false);
        let mat1 = vec_to_mat_fixed(&mat1, 4, false);
        let target = vec_to_mat_fixed(&target, 4, false);
        let result = hadamard(&mat1, &mat2);
        assert_mat_compare(&result, &target, I32F32::from_num(0.000001));
    }

    #[test]
    fn test_math_hadamard_sparse() {
        let mat2: Vec<f32> = vec![1., 2., 3., 4., 5., 6., 7., 8., 9., 10., 11., 12.];
        let mat1: Vec<f32> = vec![
            10., 20., 30., 40., 50., 60., 70., 80., 90., 100., 110., 120.,
        ];
        let target: Vec<f32> = vec![
            10., 40., 90., 160., 250., 360., 490., 640., 810., 1000., 1210., 1440.,
        ];
        let mat2 = vec_to_sparse_mat_fixed(&mat2, 4, false);
        let mat1 = vec_to_sparse_mat_fixed(&mat1, 4, false);
        let target = vec_to_sparse_mat_fixed(&target, 4, false);
        let result = hadamard_sparse(&mat1, &mat2, 3);
        assert_sparse_mat_compare(&result, &target, I32F32::from_num(0.000001));
        let mat2: Vec<f32> = vec![0., 0., 0., 0., 0., 0., 0., 0., 0., 0., 0., 0.];
        let mat1: Vec<f32> = vec![0., 0., 0., 0., 0., 0., 0., 0., 0., 0., 0., 0.];
        let target: Vec<f32> = vec![0., 0., 0., 0., 0., 0., 0., 0., 0., 0., 0., 0.];
        let mat2 = vec_to_sparse_mat_fixed(&mat2, 4, false);
        let mat1 = vec_to_sparse_mat_fixed(&mat1, 4, false);
        let target = vec_to_sparse_mat_fixed(&target, 4, false);
        let result = hadamard_sparse(&mat1, &mat2, 3);
        assert_sparse_mat_compare(&result, &target, I32F32::from_num(0.000001));
        let mat2: Vec<f32> = vec![1., 0., 0., 0., 2., 0., 0., 0., 3., 0., 0., 0.];
        let mat1: Vec<f32> = vec![0., 0., 4., 0., 5., 0., 6., 0., 0., 0., 0., 0.];
        let target: Vec<f32> = vec![0., 0., 0., 0., 10., 0., 0., 0., 0., 0., 0., 0.];
        let mat2 = vec_to_sparse_mat_fixed(&mat2, 4, false);
        let mat1 = vec_to_sparse_mat_fixed(&mat1, 4, false);
        let target = vec_to_sparse_mat_fixed(&target, 4, false);
        let result = hadamard_sparse(&mat1, &mat2, 3);
        assert_sparse_mat_compare(&result, &target, I32F32::from_num(0.000001));
    }

    #[test]
    fn test_math_mat_ema() {
        let old: Vec<f32> = vec![1., 2., 3., 4., 5., 6., 7., 8., 9., 10., 11., 12.];
        let new: Vec<f32> = vec![
            10., 20., 30., 40., 50., 60., 70., 80., 90., 100., 110., 120.,
        ];
        let target: Vec<f32> = vec![
            1.9, 3.8, 5.7, 7.6, 9.5, 11.4, 13.3, 15.2, 17.1, 19., 20.9, 22.8,
        ];
        let old = vec_to_mat_fixed(&old, 4, false);
        let new = vec_to_mat_fixed(&new, 4, false);
        let target = vec_to_mat_fixed(&target, 4, false);
        let result = mat_ema(&new, &old, I32F32::from_num(0.1));
        assert_mat_compare(&result, &target, I32F32::from_num(0.000001));
        let old: Vec<f32> = vec![1., 2., 3., 4., 5., 6., 7., 8., 9., 10., 11., 12.];
        let new: Vec<f32> = vec![
            10., 20., 30., 40., 50., 60., 70., 80., 90., 100., 110., 120.,
        ];
        let target: Vec<f32> = vec![1., 2., 3., 4., 5., 6., 7., 8., 9., 10., 11., 12.];
        let old = vec_to_mat_fixed(&old, 4, false);
        let new = vec_to_mat_fixed(&new, 4, false);
        let target = vec_to_mat_fixed(&target, 4, false);
        let result = mat_ema(&new, &old, I32F32::from_num(0));
        assert_mat_compare(&result, &target, I32F32::from_num(0.000001));
        let old: Vec<f32> = vec![1., 2., 3., 4., 5., 6., 7., 8., 9., 10., 11., 12.];
        let new: Vec<f32> = vec![
            10., 20., 30., 40., 50., 60., 70., 80., 90., 100., 110., 120.,
        ];
        let target: Vec<f32> = vec![
            10., 20., 30., 40., 50., 60., 70., 80., 90., 100., 110., 120.,
        ];
        let old = vec_to_mat_fixed(&old, 4, false);
        let new = vec_to_mat_fixed(&new, 4, false);
        let target = vec_to_mat_fixed(&target, 4, false);
        let result = mat_ema(&new, &old, I32F32::from_num(1));
        assert_mat_compare(&result, &target, I32F32::from_num(0.000001));
    }

    #[test]
    fn test_math_sparse_mat_ema() {
        let old: Vec<f32> = vec![1., 2., 3., 4., 5., 6., 7., 8., 9., 10., 11., 12.];
        let new: Vec<f32> = vec![
            10., 20., 30., 40., 50., 60., 70., 80., 90., 100., 110., 120.,
        ];
        let target: Vec<f32> = vec![
            1.9, 3.8, 5.7, 7.6, 9.5, 11.4, 13.3, 15.2, 17.1, 19., 20.9, 22.8,
        ];
        let old = vec_to_sparse_mat_fixed(&old, 4, false);
        let new = vec_to_sparse_mat_fixed(&new, 4, false);
        let target = vec_to_sparse_mat_fixed(&target, 4, false);
        let result = mat_ema_sparse(&new, &old, I32F32::from_num(0.1));
        assert_sparse_mat_compare(&result, &target, I32F32::from_num(0.000001));
        let old: Vec<f32> = vec![0., 2., 3., 4., 0., 6., 7., 8., 0., 10., 11., 12.];
        let new: Vec<f32> = vec![10., 20., 0., 40., 0., 60., 0., 80., 90., 100., 110., 120.];
        let target: Vec<f32> = vec![1., 3.8, 2.7, 7.6, 0., 11.4, 6.3, 15.2, 9., 19., 20.9, 22.8];
        let old = vec_to_sparse_mat_fixed(&old, 4, false);
        let new = vec_to_sparse_mat_fixed(&new, 4, false);
        let target = vec_to_sparse_mat_fixed(&target, 4, false);
        let result = mat_ema_sparse(&new, &old, I32F32::from_num(0.1));
        assert_sparse_mat_compare(&result, &target, I32F32::from_num(0.000001));
        let old: Vec<f32> = vec![0., 0., 0., 0., 0., 0., 0., 0., 0., 0., 0., 0.];
        let new: Vec<f32> = vec![10., 20., 0., 40., 0., 60., 0., 80., 90., 100., 110., 120.];
        let target: Vec<f32> = vec![1., 2., 0., 4., 0., 6., 0., 8., 9., 10., 11., 12.];
        let old = vec_to_sparse_mat_fixed(&old, 4, false);
        let new = vec_to_sparse_mat_fixed(&new, 4, false);
        let target = vec_to_sparse_mat_fixed(&target, 4, false);
        let result = mat_ema_sparse(&new, &old, I32F32::from_num(0.1));
        assert_sparse_mat_compare(&result, &target, I32F32::from_num(0.000001));
        let old: Vec<f32> = vec![0., 0., 0., 0., 0., 0., 0., 0., 0., 0., 0., 0.];
        let new: Vec<f32> = vec![0., 0., 0., 0., 0., 0., 0., 0., 0., 0., 0., 0.];
        let target: Vec<f32> = vec![0., 0., 0., 0., 0., 0., 0., 0., 0., 0., 0., 0.];
        let old = vec_to_sparse_mat_fixed(&old, 4, false);
        let new = vec_to_sparse_mat_fixed(&new, 4, false);
        let target = vec_to_sparse_mat_fixed(&target, 4, false);
        let result = mat_ema_sparse(&new, &old, I32F32::from_num(0.1));
        assert_sparse_mat_compare(&result, &target, I32F32::from_num(0.000001));
        let old: Vec<f32> = vec![1., 0., 0., 0., 0., 0., 0., 0., 0., 0., 0., 0.];
        let new: Vec<f32> = vec![0., 0., 0., 0., 2., 0., 0., 0., 0., 0., 0., 0.];
        let target: Vec<f32> = vec![0.9, 0., 0., 0., 0.2, 0., 0., 0., 0., 0., 0., 0.];
        let old = vec_to_sparse_mat_fixed(&old, 4, false);
        let new = vec_to_sparse_mat_fixed(&new, 4, false);
        let target = vec_to_sparse_mat_fixed(&target, 4, false);
        let result = mat_ema_sparse(&new, &old, I32F32::from_num(0.1));
        assert_sparse_mat_compare(&result, &target, I32F32::from_num(0.000001));
    }

    #[test]
    fn test_math_matmul2() {
        let epsilon: I32F32 = I32F32::from_num(0.0001);
        let w: Vec<Vec<I32F32>> = vec![vec![I32F32::from_num(1.0); 3]; 3];
        assert_vec_compare(
            &matmul(&w, &vec![I32F32::from_num(1.0); 3]),
            &vec![
                I32F32::from_num(3),
                I32F32::from_num(3),
                I32F32::from_num(3),
            ],
            epsilon,
        );
        assert_vec_compare(
            &matmul(&w, &vec![I32F32::from_num(2.0); 3]),
            &vec![
                I32F32::from_num(6),
                I32F32::from_num(6),
                I32F32::from_num(6),
            ],
            epsilon,
        );
        assert_vec_compare(
            &matmul(&w, &vec![I32F32::from_num(3.0); 3]),
            &vec![
                I32F32::from_num(9),
                I32F32::from_num(9),
                I32F32::from_num(9),
            ],
            epsilon,
        );
        assert_vec_compare(
            &matmul(&w, &vec![I32F32::from_num(-1.0); 3]),
            &vec![
                I32F32::from_num(-3),
                I32F32::from_num(-3),
                I32F32::from_num(-3),
            ],
            epsilon,
        );
        let w: Vec<Vec<I32F32>> = vec![vec![I32F32::from_num(-1.0); 3]; 3];
        assert_vec_compare(
            &matmul(&w, &vec![I32F32::from_num(1.0); 3]),
            &vec![
                I32F32::from_num(-3),
                I32F32::from_num(-3),
                I32F32::from_num(-3),
            ],
            epsilon,
        );
        assert_vec_compare(
            &matmul(&w, &vec![I32F32::from_num(2.0); 3]),
            &vec![
                I32F32::from_num(-6),
                I32F32::from_num(-6),
                I32F32::from_num(-6),
            ],
            epsilon,
        );
        assert_vec_compare(
            &matmul(&w, &vec![I32F32::from_num(3.0); 3]),
            &vec![
                I32F32::from_num(-9),
                I32F32::from_num(-9),
                I32F32::from_num(-9),
            ],
            epsilon,
        );
        assert_vec_compare(
            &matmul(&w, &vec![I32F32::from_num(-1.0); 3]),
            &vec![
                I32F32::from_num(3),
                I32F32::from_num(3),
                I32F32::from_num(3),
            ],
            epsilon,
        );
        let w: Vec<Vec<I32F32>> = vec![
            vec![I32F32::from_num(1.0); 3],
            vec![I32F32::from_num(2.0); 3],
            vec![I32F32::from_num(3.0); 3],
        ];
        assert_vec_compare(
            &matmul(&w, &vec![I32F32::from_num(0.0); 3]),
            &vec![
                I32F32::from_num(0.0),
                I32F32::from_num(0.0),
                I32F32::from_num(0.0),
            ],
            epsilon,
        );
        assert_vec_compare(
            &matmul(&w, &vec![I32F32::from_num(2.0); 3]),
            &vec![
                I32F32::from_num(12),
                I32F32::from_num(12),
                I32F32::from_num(12),
            ],
            epsilon,
        );
        let w: Vec<Vec<I32F32>> = vec![
            vec![
                I32F32::from_num(1),
                I32F32::from_num(2),
                I32F32::from_num(3)
            ];
            3
        ];
        assert_vec_compare(
            &matmul(&w, &vec![I32F32::from_num(0.0); 3]),
            &vec![
                I32F32::from_num(0.0),
                I32F32::from_num(0.0),
                I32F32::from_num(0.0),
            ],
            epsilon,
        );
        assert_vec_compare(
            &matmul(&w, &vec![I32F32::from_num(2.0); 3]),
            &vec![
                I32F32::from_num(6),
                I32F32::from_num(12),
                I32F32::from_num(18),
            ],
            epsilon,
        );
    }

    #[test]
    fn test_math_fixed_to_u16() {
        let expected = u16::MIN;
        assert_eq!(fixed_to_u16(I32F32::from_num(expected)), expected);

        let expected = u16::MAX / 2;
        assert_eq!(fixed_to_u16(I32F32::from_num(expected)), expected);

        let expected = u16::MAX;
        assert_eq!(fixed_to_u16(I32F32::from_num(expected)), expected);
    }

    #[test]
    #[should_panic(expected = "overflow")]
    fn test_math_fixed_to_u16_panics() {
        let bad_input = I32F32::from_num(u32::MAX);
        fixed_to_u16(bad_input);

        let bad_input = I32F32::from_num(-1);
        fixed_to_u16(bad_input);
    }

    // TODO: Investigate why `I32F32` and not `I64F64`
    #[test]
    fn test_math_fixed_to_u64() {
        let expected = u64::MIN;
        assert_eq!(fixed_to_u64(I32F32::from_num(expected)), expected);

        // let expected = u64::MAX / 2;
        // assert_eq!(fixed_to_u64(I32F32::from_num(expected)), expected);

        // let expected = u64::MAX;
        // assert_eq!(fixed_to_u64(I32F32::from_num(expected)), expected);
    }

    #[test]
    #[should_panic(expected = "-1 overflows")]
    fn test_math_fixed_to_u64_panics() {
        let bad_input = I32F32::from_num(-1);
        fixed_to_u64(bad_input);
    }

    #[test]
    fn test_math_fixed64_to_u64() {
        let expected = u64::MIN;
        assert_eq!(fixed64_to_u64(I64F64::from_num(expected)), expected);

        let input = i64::MAX / 2;
        let expected = u64::try_from(input).unwrap();
        assert_eq!(fixed64_to_u64(I64F64::from_num(input)), expected);

        let input = i64::MAX;
        let expected = u64::try_from(input).unwrap();
        assert_eq!(fixed64_to_u64(I64F64::from_num(input)), expected);
    }

    #[test]
    #[should_panic(expected = "-1 overflows")]
    fn test_math_fixed64_to_u64_panics() {
        let bad_input = I64F64::from_num(-1);
        fixed64_to_u64(bad_input);
    }

    /* @TODO: find the _true_ max, and half, input values */
    #[test]
    fn test_math_fixed64_to_fixed32() {
        let input = u64::MIN;
        let expected = u32::try_from(input).unwrap();
        assert_eq!(fixed64_to_fixed32(I64F64::from_num(expected)), expected);

        let expected = u32::MAX / 2;
        let input = u64::from(expected);
        assert_eq!(fixed64_to_fixed32(I64F64::from_num(input)), expected);
    }

    #[test]
    #[should_panic(expected = "overflow")]
    fn test_math_fixed64_to_fixed32_panics() {
        let bad_input = I64F64::from_num(u32::MAX);
        fixed64_to_fixed32(bad_input);
    }

    #[test]
    fn test_math_u16_to_fixed() {
        let input = u16::MIN;
        let expected = I32F32::from_num(input);
        assert_eq!(u16_to_fixed(input), expected);

        let input = u16::MAX / 2;
        let expected = I32F32::from_num(input);
        assert_eq!(u16_to_fixed(input), expected);

        let input = u16::MAX;
        let expected = I32F32::from_num(input);
        assert_eq!(u16_to_fixed(input), expected);
    }

    #[test]
    fn test_math_u16_proportion_to_fixed() {
        let input = u16::MIN;
        let expected = I32F32::from_num(input);
        assert_eq!(u16_proportion_to_fixed(input), expected);
    }

    #[test]
    fn test_fixed_proportion_to_u16() {
        let expected = u16::MIN;
        let input = I32F32::from_num(expected);
        assert_eq!(fixed_proportion_to_u16(input), expected);
    }

    #[test]
    #[should_panic(expected = "overflow")]
    fn test_fixed_proportion_to_u16_panics() {
        let expected = u16::MAX;
        let input = I32F32::from_num(expected);
        fixed_proportion_to_u16(input);
    }

    #[test]
    fn test_vec_fixed64_to_fixed32() {
        let input = vec![I64F64::from_num(i32::MIN)];
        let expected = vec![I32F32::from_num(i32::MIN)];
        assert_eq!(vec_fixed64_to_fixed32(input), expected);

        let input = vec![I64F64::from_num(i32::MAX)];
        let expected = vec![I32F32::from_num(i32::MAX)];
        assert_eq!(vec_fixed64_to_fixed32(input), expected);
    }

    #[test]
    #[should_panic(expected = "overflow")]
    fn test_vec_fixed64_to_fixed32_panics() {
        let bad_input = vec![I64F64::from_num(i64::MAX)];
        vec_fixed64_to_fixed32(bad_input);
    }

    #[test]
    #[allow(arithmetic_overflow)]
    fn test_checked_sum() {
        let overflowing_input = vec![1, 2, 3, 4, 5, 6, 7, 8, 9, 10, u64::MAX];
        // Expect None when overflow occurs
        assert_eq!(checked_sum(&overflowing_input), None);

        let normal_input = vec![1, 2, 3, 4, 5, 6, 7, 8, 9, 10];
        // Expect Some when no overflow occurs
        assert_eq!(checked_sum(&normal_input), Some(55));

        let empty_input: Vec<u16> = vec![];
        // Expect Some(u16::default()) when input is empty
        assert_eq!(checked_sum(&empty_input), Some(u16::default()));

        let single_input = vec![1];
        // Expect Some(...) when input is a single value
        assert_eq!(checked_sum(&single_input), Some(1));
    }
}<|MERGE_RESOLUTION|>--- conflicted
+++ resolved
@@ -135,18 +135,7 @@
     let mut vec_fixed: Vec<I32F32> = vec.iter().map(|e: &u16| I32F32::from_num(*e)).collect();
     inplace_normalize(&mut vec_fixed);
     let max_value: Option<&I32F32> = vec_fixed.iter().max();
-<<<<<<< HEAD
     max_value.map_or(true, |v| *v <= max_limit_fixed)
-=======
-    match max_value {
-        Some(val) => {
-            *val <= max_limit_fixed
-        }
-        None => {
-            true
-        }
-    }
->>>>>>> 487054c1
 }
 
 #[allow(dead_code)]
@@ -162,19 +151,12 @@
 where
     T: Copy + Default + CheckedAdd,
 {
-<<<<<<< HEAD
     let mut iter = x.iter();
     let Some(mut sum) = iter.next().copied() else {
-=======
-    if x.is_empty() {
->>>>>>> 487054c1
         return Some(T::default());
     };
     while let Some(i) = iter.next() {
-        match sum.checked_add(i) {
-            Some(val) => sum = val,
-            None => return None,
-        }
+        sum = sum.checked_add(i)?;
     }
     Some(sum)
 }
@@ -260,13 +242,7 @@
     if x_sum == I32F32::from_num(0.0_f32) {
         return;
     }
-<<<<<<< HEAD
-    x.into_iter().for_each(|elem| *elem /= x_sum);
-=======
-    for i in 0..x.len() {
-        x[i] /= x_sum;
-    }
->>>>>>> 487054c1
+    x.into_iter().for_each(|value| *value /= x_sum);
 }
 
 // Normalizes (sum to 1 except 0) the input vector directly in-place, using the sum arg.
@@ -275,13 +251,7 @@
     if x_sum == I32F32::from_num(0.0_f32) {
         return;
     }
-<<<<<<< HEAD
-    x.into_iter().for_each(|elem| *elem /= x_sum);
-=======
-    for i in 0..x.len() {
-        x[i] /= x_sum;
-    }
->>>>>>> 487054c1
+    x.into_iter().for_each(|value| *value /= x_sum);
 }
 
 // Normalizes (sum to 1 except 0) the I64F64 input vector directly in-place.
@@ -291,13 +261,7 @@
     if x_sum == I64F64::from_num(0) {
         return;
     }
-<<<<<<< HEAD
     x.into_iter().for_each(|value| *value /= x_sum);
-=======
-    for i in 0..x.len() {
-        x[i] /= x_sum;
-    }
->>>>>>> 487054c1
 }
 
 /// Returns x / y for input vectors x and y, if y == 0 return 0.
@@ -317,17 +281,10 @@
 // Normalizes (sum to 1 except 0) each row (dim=0) of a matrix in-place.
 #[allow(dead_code)]
 pub fn inplace_row_normalize(x: &mut Vec<Vec<I32F32>>) {
-<<<<<<< HEAD
     for row in x {
         let row_sum: I32F32 = row.iter().sum();
         if row_sum > I32F32::from_num(0.0 as f32) {
             row.into_iter()
-=======
-    for i in 0..x.len() {
-        let row_sum: I32F32 = x[i].iter().sum();
-        if row_sum > I32F32::from_num(0.0_f32) {
-            x[i].iter_mut()
->>>>>>> 487054c1
                 .for_each(|x_ij: &mut I32F32| *x_ij /= row_sum);
         }
     }
@@ -349,23 +306,9 @@
 // Sum across each row (dim=0) of a matrix.
 #[allow(dead_code)]
 pub fn row_sum(x: &Vec<Vec<I32F32>>) -> Vec<I32F32> {
-<<<<<<< HEAD
     if let Some(first_row) = x.first() {
         if first_row.is_empty() {
             return vec![];
-=======
-    if x.is_empty() {
-        return vec![];
-    }
-    if x[0].is_empty() {
-        return vec![];
-    }
-    let rows = x.len();
-    let mut result: Vec<I32F32> = vec![I32F32::from_num(0); rows];
-    for i in 0..x.len() {
-        for j in 0..x[i].len() {
-            result[i] += x[i][j];
->>>>>>> 487054c1
         }
     }
     x.into_iter().map(|row| row.into_iter().sum()).collect()
@@ -380,18 +323,11 @@
 // Sum across each column (dim=1) of a matrix.
 #[allow(dead_code)]
 pub fn col_sum(x: &Vec<Vec<I32F32>>) -> Vec<I32F32> {
-<<<<<<< HEAD
     let Some(first_row) = x.first() else {
         return vec![];
     };
     let cols = first_row.len();
     if cols == 0 {
-=======
-    if x.is_empty() {
-        return vec![];
-    }
-    if x[0].is_empty() {
->>>>>>> 487054c1
         return vec![];
     }
     x.into_iter().fold(vec![I32F32::from_num(0); cols], |acc, next_row| {
@@ -420,15 +356,9 @@
             col_sum[*j as usize] += value;
         }
     }
-<<<<<<< HEAD
     for sparse_row in sparse_matrix {
         for (j, value) in sparse_row {
-            if col_sum[*j as usize] == I32F32::from_num(0.0 as f32) {
-=======
-    for sparse_row in sparse_matrix.iter_mut() {
-        for (j, value) in sparse_row.iter_mut() {
             if col_sum[*j as usize] == I32F32::from_num(0.0_f32) {
->>>>>>> 487054c1
                 continue;
             }
             *value /= col_sum[*j as usize];
@@ -439,7 +369,6 @@
 // Normalizes (sum to 1 except 0) each column (dim=1) of a matrix in-place.
 #[allow(dead_code)]
 pub fn inplace_col_normalize(x: &mut Vec<Vec<I32F32>>) {
-<<<<<<< HEAD
     let Some(first_row) = x.first() else {
         return;
     };
@@ -454,34 +383,10 @@
         .collect()
     });
     x.into_iter().for_each(|row| {
-        row.into_iter().zip(&col_sums).filter(|(_, col_sum)| **col_sum != I32F32::from_num(0)).for_each(|(m_val, col_sum)| {
+        row.into_iter().zip(&col_sums).filter(|(_, col_sum)| **col_sum != I32F32::from_num(0_f32)).for_each(|(m_val, col_sum)| {
             *m_val /= col_sum;
         });
     });
-=======
-    if x.is_empty() {
-        return;
-    }
-    if x[0].is_empty() {
-        return;
-    }
-    let cols = x[0].len();
-    let mut col_sum: Vec<I32F32> = vec![I32F32::from_num(0.0); cols];
-    for i in 0..x.len() {
-        assert_eq!(x[i].len(), cols);
-        for j in 0..cols {
-            col_sum[j] += x[i][j];
-        }
-    }
-    for j in 0..cols {
-        if col_sum[j] == I32F32::from_num(0.0_f32) {
-            continue;
-        }
-        for i in 0..x.len() {
-            x[i][j] /= col_sum[j];
-        }
-    }
->>>>>>> 487054c1
 }
 
 // Max-upscale each column (dim=1) of a sparse matrix in-place.
@@ -495,15 +400,9 @@
             }
         }
     }
-<<<<<<< HEAD
     for sparse_row in sparse_matrix {
         for (j, value) in sparse_row {
-            if col_max[*j as usize] == I32F32::from_num(0.0 as f32) {
-=======
-    for sparse_row in sparse_matrix.iter_mut() {
-        for (j, value) in sparse_row.iter_mut() {
             if col_max[*j as usize] == I32F32::from_num(0.0_f32) {
->>>>>>> 487054c1
                 continue;
             }
             *value /= col_max[*j as usize];
@@ -514,7 +413,6 @@
 // Max-upscale each column (dim=1) of a matrix in-place.
 #[allow(dead_code)]
 pub fn inplace_col_max_upscale(x: &mut Vec<Vec<I32F32>>) {
-<<<<<<< HEAD
     let Some(first_row) = x.first() else {
         return;
     };
@@ -522,7 +420,7 @@
         return;
     }
     let cols = first_row.len();
-    let col_maxes = x.into_iter().fold(vec![I32F32::from_num(0); cols], |acc, row| {
+    let col_maxes = x.into_iter().fold(vec![I32F32::from_num(0_f32); cols], |acc, row| {
         row.into_iter().zip(acc).map(|(m_val, acc_val)| {
             acc_val.max(*m_val)
         })
@@ -533,32 +431,6 @@
             *m_val /= col_max;
         });
     });
-=======
-    if x.is_empty() {
-        return;
-    }
-    if x[0].is_empty() {
-        return;
-    }
-    let cols = x[0].len();
-    let mut col_max: Vec<I32F32> = vec![I32F32::from_num(0.0); cols];
-    for i in 0..x.len() {
-        assert_eq!(x[i].len(), cols);
-        for j in 0..cols {
-            if col_max[j] < x[i][j] {
-                col_max[j] = x[i][j];
-            }
-        }
-    }
-    for j in 0..cols {
-        if col_max[j] == I32F32::from_num(0.0_f32) {
-            continue;
-        }
-        for i in 0..x.len() {
-            x[i][j] /= col_max[j];
-        }
-    }
->>>>>>> 487054c1
 }
 
 // Apply mask to vector, mask=true will mask out, i.e. set to 0.
@@ -577,17 +449,10 @@
 // Apply mask to matrix, mask=true will mask out, i.e. set to 0.
 #[allow(dead_code)]
 pub fn inplace_mask_matrix(mask: &Vec<Vec<bool>>, matrix: &mut Vec<Vec<I32F32>>) {
-<<<<<<< HEAD
     let Some(first_row) = mask.first() else {
         return;
     };
     if first_row.is_empty() {
-=======
-    if mask.is_empty() {
-        return;
-    }
-    if mask[0].is_empty() {
->>>>>>> 487054c1
         return;
     }
     assert_eq!(mask.len(), matrix.len());
@@ -618,17 +483,10 @@
 // Mask out the diagonal of the input matrix in-place.
 #[allow(dead_code)]
 pub fn inplace_mask_diag(matrix: &mut Vec<Vec<I32F32>>) {
-<<<<<<< HEAD
     let Some(first_row) = matrix.first() else {
         return;
     };
     if first_row.is_empty() {
-=======
-    if matrix.is_empty() {
-        return;
-    }
-    if matrix[0].is_empty() {
->>>>>>> 487054c1
         return;
     }
     assert_eq!(matrix.len(), first_row.len());
@@ -691,18 +549,10 @@
 // Row-wise matrix-vector hadamard product.
 #[allow(dead_code)]
 pub fn row_hadamard(matrix: &Vec<Vec<I32F32>>, vector: &Vec<I32F32>) -> Vec<Vec<I32F32>> {
-<<<<<<< HEAD
     let Some(first_row) = matrix.first() else {
         return vec![vec![]];
     };
-    let cols = first_row.len();
-    if cols == 0 {
-=======
-    if matrix.is_empty() {
-        return vec![vec![]];
-    }
-    if matrix[0].is_empty() {
->>>>>>> 487054c1
+    if first_row.is_empty() {
         return vec![vec![]];
     }
     matrix.into_iter().zip(vector).map(|(row, vec_val)| {
@@ -726,22 +576,15 @@
 // Row-wise matrix-vector product, column-wise sum: result_j = SUM(i) vector_i * matrix_ij.
 #[allow(dead_code)]
 pub fn matmul(matrix: &Vec<Vec<I32F32>>, vector: &Vec<I32F32>) -> Vec<I32F32> {
-<<<<<<< HEAD
     let Some(first_row) = matrix.first() else {
         return vec![];
     };
     let cols = first_row.len();
     if cols == 0 {
-=======
-    if matrix.is_empty() {
         return vec![];
     }
-    if matrix[0].is_empty() {
->>>>>>> 487054c1
-        return vec![];
-    }
     assert!(matrix.len() == vector.len());
-    matrix.into_iter().zip(vector).fold(vec![I32F32::from_num(0); cols], |acc, (row, vec_val)| {
+    matrix.into_iter().zip(vector).fold(vec![I32F32::from_num(0_f32); cols], |acc, (row, vec_val)| {
         row.into_iter().zip(acc).map(|(m_val, acc_val)| {
             acc_val + vec_val * m_val
         })
@@ -752,18 +595,11 @@
 // Row-wise matrix-vector product, column-wise sum: result_j = SUM(i) vector_i * matrix_ij.
 #[allow(dead_code)]
 pub fn matmul_64(matrix: &Vec<Vec<I64F64>>, vector: &Vec<I64F64>) -> Vec<I64F64> {
-<<<<<<< HEAD
     let Some(first_row) = matrix.first() else {
         return vec![];
     };
     let cols = first_row.len();
     if cols == 0 {
-=======
-    if matrix.is_empty() {
-        return vec![];
-    }
-    if matrix[0].is_empty() {
->>>>>>> 487054c1
         return vec![];
     }
     assert!(matrix.len() == vector.len());
@@ -781,22 +617,15 @@
 // Column-wise matrix-vector product, row-wise sum: result_i = SUM(j) vector_j * matrix_ij.
 #[allow(dead_code)]
 pub fn matmul_transpose(matrix: &Vec<Vec<I32F32>>, vector: &Vec<I32F32>) -> Vec<I32F32> {
-<<<<<<< HEAD
     let Some(first_row) = matrix.first() else {
         return vec![];
     };
     if first_row.is_empty() {
-=======
-    if matrix.is_empty() {
-        return vec![];
-    }
-    if matrix[0].is_empty() {
->>>>>>> 487054c1
         return vec![];
     }
     assert!(first_row.len() == vector.len());
     matrix.into_iter().map(|row| {
-        row.into_iter().zip(vector).fold(I32F32::from_num(0), |acc, (velem, melem)| {
+        row.into_iter().zip(vector).fold(I32F32::from_num(0.0), |acc, (velem, melem)| {
             // Compute dividends: d_j = SUM(i) b_ji * inc_i
             // result_j = SUM(i) vector_i * matrix_ji
             // result_i = SUM(j) vector_j * matrix_ij
@@ -882,24 +711,12 @@
     upper: I32F32,
     lower: I32F32,
 ) -> Vec<Vec<I32F32>> {
-<<<<<<< HEAD
     x.into_iter().map(|row| {
         row.into_iter().map(|elem| {
             if *elem >= threshold {
                 upper
             } else {
                 lower
-=======
-    // Check Nill length.
-    if x.is_empty() {
-        return vec![vec![]];
-    }
-    let mut result: Vec<Vec<I32F32>> = vec![vec![lower; x[0].len()]; x.len()];
-    for i in 0..x.len() {
-        for j in 0..x[i].len() {
-            if x[i][j] >= threshold {
-                result[i][j] = upper;
->>>>>>> 487054c1
             }
         })
         .collect()
@@ -1111,18 +928,11 @@
 #[allow(dead_code)]
 pub fn hadamard(mat1: &Vec<Vec<I32F32>>, mat2: &Vec<Vec<I32F32>>) -> Vec<Vec<I32F32>> {
     assert!(mat1.len() == mat2.len());
-<<<<<<< HEAD
     let Some(first_row) = mat1.first() else {
-        return vec![vec![]; 1];
+        return vec![vec![]];
     };
     if first_row.is_empty() {
-=======
-    if mat1.is_empty() {
-        return vec![vec![]; 1];
-    }
-    if mat1[0].is_empty() {
->>>>>>> 487054c1
-        return vec![vec![]; 1];
+        return vec![vec![]];
     }
     mat1.iter().zip(mat2).map(|(row1, row2)| {
         assert!(row1.len() == row2.len());
@@ -1166,17 +976,10 @@
 // higher alpha discounts older observations faster.
 #[allow(dead_code)]
 pub fn mat_ema(new: &Vec<Vec<I32F32>>, old: &Vec<Vec<I32F32>>, alpha: I32F32) -> Vec<Vec<I32F32>> {
-<<<<<<< HEAD
     let Some(first_row) = new.first() else {
-        return vec![vec![]; 1];
+        return vec![vec![]];
     };
     if first_row.is_empty() {
-=======
-    if new.is_empty() {
-        return vec![vec![]; 1];
-    }
-    if new[0].is_empty() {
->>>>>>> 487054c1
         return vec![vec![]; 1];
     }
     let one_minus_alpha: I32F32 = I32F32::from_num(1.0) - alpha;
@@ -1223,22 +1026,10 @@
 // Return sparse matrix only with elements >= threshold of an input sparse matrix.
 #[allow(dead_code)]
 pub fn sparse_threshold(w: &Vec<Vec<(u16, I32F32)>>, threshold: I32F32) -> Vec<Vec<(u16, I32F32)>> {
-<<<<<<< HEAD
     w.into_iter().map(|row| {
         row.into_iter().filter(|(_, weight)| *weight >= threshold).copied().collect()
     })
     .collect()
-=======
-    let mut sparse_threshold_result: Vec<Vec<(u16, I32F32)>> = vec![vec![]; w.len()];
-    for (uid_i, weights_i) in w.iter().enumerate() {
-        for (uid_j, weight_ij) in weights_i.iter() {
-            if *weight_ij >= threshold {
-                sparse_threshold_result[uid_i].push((*uid_j, *weight_ij));
-            }
-        }
-    }
-    sparse_threshold_result
->>>>>>> 487054c1
 }
 
 #[cfg(test)]
