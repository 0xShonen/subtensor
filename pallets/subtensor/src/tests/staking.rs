#![allow(clippy::unwrap_used)]
#![allow(clippy::arithmetic_side_effects)]

use frame_support::{assert_err, assert_noop, assert_ok, traits::Currency};
use frame_system::RawOrigin;

use super::mock::*;
use crate::*;
use approx::assert_abs_diff_eq;
use frame_support::dispatch::{DispatchClass, DispatchInfo, GetDispatchInfo, Pays};
use frame_support::sp_runtime::DispatchError;
use sp_core::{H256, U256};

/***********************************************************
    staking::add_stake() tests
************************************************************/

#[test]
fn test_add_stake_dispatch_info_ok() {
    new_test_ext(1).execute_with(|| {
        let hotkey = U256::from(0);
        let amount_staked = 5000;
        let netuid = 1;
        let call = RuntimeCall::SubtensorModule(SubtensorCall::add_stake {
            hotkey,
            netuid,
            amount_staked,
        });
        assert_eq!(
            call.get_dispatch_info(),
            DispatchInfo {
                weight: frame_support::weights::Weight::from_parts(1_074_000_000, 0),
                class: DispatchClass::Normal,
                pays_fee: Pays::No
            }
        );
    });
}
#[test]
fn test_add_stake_ok_no_emission() {
    new_test_ext(1).execute_with(|| {
        let hotkey_account_id = U256::from(533453);
        let coldkey_account_id = U256::from(55453);
        let amount = 10_000;

        //add network
        let netuid: u16 = add_dynamic_network(&hotkey_account_id, &coldkey_account_id);

        println!("Created subnet {:?}", netuid);

        // Give it some $$$ in his coldkey balance
        SubtensorModule::add_balance_to_coldkey_account(&coldkey_account_id, amount);

        // Check we have zero staked before transfer
        assert_eq!(
            SubtensorModule::get_total_stake_for_hotkey(&hotkey_account_id),
            0
        );

        // Also total stake should be zero
        assert_eq!(SubtensorModule::get_total_stake(), 0);

        // Transfer to hotkey account, and check if the result is ok
        assert_ok!(SubtensorModule::add_stake(
            RuntimeOrigin::signed(coldkey_account_id),
            hotkey_account_id,
            netuid,
            amount
        ));

        // Check if stake has increased
        assert_abs_diff_eq!(
            SubtensorModule::get_total_stake_for_hotkey(&hotkey_account_id),
            amount,
            epsilon = 1,
        );

        // Check if balance has decreased
        assert_eq!(SubtensorModule::get_coldkey_balance(&coldkey_account_id), 1);

        // Check if total stake has increased accordingly.
<<<<<<< HEAD
        assert_eq!(SubtensorModule::get_total_stake(), 10000);
=======
        assert_abs_diff_eq!(SubtensorModule::get_total_stake(), amount, epsilon = 1,);
>>>>>>> e79a2ef8
    });
}

#[test]
fn test_dividends_with_run_to_block() {
    new_test_ext(1).execute_with(|| {
        let neuron_src_hotkey_id = U256::from(1);
        let neuron_dest_hotkey_id = U256::from(2);
        let coldkey_account_id = U256::from(667);
        let hotkey_account_id = U256::from(668);
        let initial_stake: u64 = 5000;

        //add network
        let netuid: u16 = add_dynamic_network(&hotkey_account_id, &coldkey_account_id);
        Tempo::<Test>::insert(netuid, 13);

        // Register neuron, this will set a self weight
        SubtensorModule::set_max_registrations_per_block(netuid, 3);
        SubtensorModule::set_max_allowed_uids(1, 5);

        register_ok_neuron(netuid, neuron_src_hotkey_id, coldkey_account_id, 192213123);
        register_ok_neuron(netuid, neuron_dest_hotkey_id, coldkey_account_id, 12323);

        // Add some stake to the hotkey account, so we can test for emission before the transfer takes place
        SubtensorModule::increase_stake_for_hotkey_and_coldkey_on_subnet(
            &neuron_src_hotkey_id,
            &coldkey_account_id,
            netuid,
            initial_stake,
        );

        // Check if the initial stake has arrived
        assert_eq!(
            SubtensorModule::get_total_stake_for_hotkey(&neuron_src_hotkey_id),
            initial_stake
        );

        // Check if all three neurons are registered
        assert_eq!(SubtensorModule::get_subnetwork_n(netuid), 3);

        // Run a couple of blocks to check if emission works
        run_to_block(2);

        // Check if the stake is equal to the inital stake + transfer
        assert_eq!(
            SubtensorModule::get_total_stake_for_hotkey(&neuron_src_hotkey_id),
            initial_stake
        );

        // Check if the stake is equal to the inital stake + transfer
        assert_eq!(
            SubtensorModule::get_total_stake_for_hotkey(&neuron_dest_hotkey_id),
            0
        );
    });
}

#[test]
fn test_add_stake_err_signature() {
    new_test_ext(1).execute_with(|| {
        let hotkey_account_id = U256::from(654); // bogus
        let amount = 20000; // Not used
        let netuid = 1;

        assert_err!(
            SubtensorModule::add_stake(RawOrigin::None.into(), hotkey_account_id, netuid, amount,),
            DispatchError::BadOrigin
        );
    });
}

#[test]
fn test_add_stake_not_registered_key_pair() {
    new_test_ext(1).execute_with(|| {
        let subnet_owner_coldkey = U256::from(1);
        let subnet_owner_hotkey = U256::from(2);
        let coldkey_account_id = U256::from(435445);
        let hotkey_account_id = U256::from(54544);
        let netuid = add_dynamic_network(&subnet_owner_hotkey, &subnet_owner_coldkey);
        let amount = 1337;
        SubtensorModule::add_balance_to_coldkey_account(&coldkey_account_id, 1800);
        assert_err!(
            SubtensorModule::add_stake(
                RuntimeOrigin::signed(coldkey_account_id),
                hotkey_account_id,
                netuid,
                amount
            ),
            Error::<Test>::HotKeyAccountNotExists
        );
    });
}

#[test]
fn test_add_stake_ok_neuron_does_not_belong_to_coldkey() {
    new_test_ext(1).execute_with(|| {
        let coldkey_id = U256::from(544);
        let hotkey_id = U256::from(54544);
        let other_cold_key = U256::from(99498);
        let netuid: u16 = add_dynamic_network(&hotkey_id, &coldkey_id);

        // Give it some $$$ in his coldkey balance
        SubtensorModule::add_balance_to_coldkey_account(&other_cold_key, 100000);

        // Perform the request which is signed by a different cold key
        assert_ok!(SubtensorModule::add_stake(
            RuntimeOrigin::signed(other_cold_key),
            hotkey_id,
            netuid,
            1000,
        ));
    });
}

#[test]
fn test_add_stake_err_not_enough_belance() {
    new_test_ext(1).execute_with(|| {
        let coldkey_id = U256::from(544);
        let hotkey_id = U256::from(54544);
        let stake = 60_000;
        let netuid: u16 = add_dynamic_network(&hotkey_id, &coldkey_id);

        // Lets try to stake with 0 balance in cold key account
        assert!(SubtensorModule::get_coldkey_balance(&coldkey_id) < stake);
        assert_err!(
            SubtensorModule::add_stake(
                RuntimeOrigin::signed(coldkey_id),
                hotkey_id,
                netuid,
                stake,
            ),
            Error::<Test>::NotEnoughBalanceToStake
        );
    });
}

#[test]
#[ignore]
fn test_add_stake_total_balance_no_change() {
    // When we add stake, the total balance of the coldkey account should not change
    //    this is because the stake should be part of the coldkey account balance (reserved/locked)
    new_test_ext(1).execute_with(|| {
        let hotkey_account_id = U256::from(551337);
        let coldkey_account_id = U256::from(51337);
        let netuid: u16 = add_dynamic_network(&hotkey_account_id, &coldkey_account_id);

        // Give it some $$$ in his coldkey balance
        let initial_balance = 10000;
        SubtensorModule::add_balance_to_coldkey_account(&coldkey_account_id, initial_balance);

        // Check we have zero staked before transfer
        let initial_stake = SubtensorModule::get_total_stake_for_hotkey(&hotkey_account_id);
        assert_eq!(initial_stake, 0);

        // Check total balance is equal to initial balance
        let initial_total_balance = Balances::total_balance(&coldkey_account_id);
        assert_eq!(initial_total_balance, initial_balance);

        // Also total stake should be zero
        assert_eq!(SubtensorModule::get_total_stake(), 0);

        // Stake to hotkey account, and check if the result is ok
        assert_ok!(SubtensorModule::add_stake(
            RuntimeOrigin::signed(coldkey_account_id),
            hotkey_account_id,
            netuid,
            10000
        ));

        // Check if stake has increased
        let new_stake = SubtensorModule::get_total_stake_for_hotkey(&hotkey_account_id);
        assert_eq!(new_stake, 10000);

        // Check if free balance has decreased
        let new_free_balance = SubtensorModule::get_coldkey_balance(&coldkey_account_id);
        assert_eq!(new_free_balance, 0);

        // Check if total stake has increased accordingly.
        assert_eq!(SubtensorModule::get_total_stake(), 10000);

        // Check if total balance has remained the same. (no fee, includes reserved/locked balance)
        let total_balance = Balances::total_balance(&coldkey_account_id);
        assert_eq!(total_balance, initial_total_balance);
    });
}

#[test]
#[ignore]
fn test_add_stake_total_issuance_no_change() {
    // When we add stake, the total issuance of the balances pallet should not change
    //    this is because the stake should be part of the coldkey account balance (reserved/locked)
    new_test_ext(1).execute_with(|| {
        let hotkey_account_id = U256::from(561337);
        let coldkey_account_id = U256::from(61337);
        let netuid: u16 = add_dynamic_network(&hotkey_account_id, &coldkey_account_id);

        // Give it some $$$ in his coldkey balance
        let initial_balance = 10000;
        SubtensorModule::add_balance_to_coldkey_account(&coldkey_account_id, initial_balance);

        // Check we have zero staked before transfer
        let initial_stake = SubtensorModule::get_total_stake_for_hotkey(&hotkey_account_id);
        assert_eq!(initial_stake, 0);

        // Check total balance is equal to initial balance
        let initial_total_balance = Balances::total_balance(&coldkey_account_id);
        assert_eq!(initial_total_balance, initial_balance);

        // Check total issuance is equal to initial balance
        let initial_total_issuance = Balances::total_issuance();
        assert_eq!(initial_total_issuance, initial_balance);

        // Also total stake should be zero
        assert_eq!(SubtensorModule::get_total_stake(), 0);

        // Stake to hotkey account, and check if the result is ok
        assert_ok!(SubtensorModule::add_stake(
            RuntimeOrigin::signed(coldkey_account_id),
            hotkey_account_id,
            netuid,
            10000
        ));

        // Check if stake has increased
        let new_stake = SubtensorModule::get_total_stake_for_hotkey(&hotkey_account_id);
        assert_eq!(new_stake, 10000);

        // Check if free balance has decreased
        let new_free_balance = SubtensorModule::get_coldkey_balance(&coldkey_account_id);
        assert_eq!(new_free_balance, 0);

        // Check if total stake has increased accordingly.
        assert_eq!(SubtensorModule::get_total_stake(), 10000);

        // Check if total issuance has remained the same. (no fee, includes reserved/locked balance)
        let total_issuance = Balances::total_issuance();
        assert_eq!(total_issuance, initial_total_issuance);
    });
}

#[test]
fn test_remove_stake_dispatch_info_ok() {
    new_test_ext(1).execute_with(|| {
        let hotkey = U256::from(0);
        let amount_unstaked = 5000;
        let netuid = 1;
        let call = RuntimeCall::SubtensorModule(SubtensorCall::remove_stake {
            hotkey,
            netuid,
            amount_unstaked,
        });
        assert_eq!(
            call.get_dispatch_info(),
            DispatchInfo {
                weight: frame_support::weights::Weight::from_parts(1_061_000_000, 0)
                    .add_proof_size(43991),
                class: DispatchClass::Normal,
                pays_fee: Pays::No
            }
        );
    });
}

#[test]
fn test_remove_stake_ok_no_emission() {
    new_test_ext(1).execute_with(|| {
        let subnet_owner_coldkey = U256::from(1);
        let subnet_owner_hotkey = U256::from(2);
        let coldkey_account_id = U256::from(4343);
        let hotkey_account_id = U256::from(4968585);
        let amount = 10000;
        let netuid: u16 = add_dynamic_network(&subnet_owner_hotkey, &subnet_owner_coldkey);
        register_ok_neuron(netuid, hotkey_account_id, coldkey_account_id, 192213123);

        // Some basic assertions
        assert_eq!(SubtensorModule::get_total_stake(), 0);
        assert_eq!(
            SubtensorModule::get_total_stake_for_hotkey(&hotkey_account_id),
            0
        );
        assert_eq!(SubtensorModule::get_coldkey_balance(&coldkey_account_id), 0);

        // Give the neuron some stake to remove
        SubtensorModule::increase_stake_for_hotkey_and_coldkey_on_subnet(
            &hotkey_account_id,
            &coldkey_account_id,
            netuid,
            amount,
        );

        // Do the magic
        assert_ok!(SubtensorModule::remove_stake(
            RuntimeOrigin::signed(coldkey_account_id),
            hotkey_account_id,
            netuid,
            amount
        ));

        // we do not expect the exact amount due to slippage
        assert!(SubtensorModule::get_coldkey_balance(&coldkey_account_id) > amount / 10 * 9,);
        assert_eq!(
            SubtensorModule::get_total_stake_for_hotkey(&hotkey_account_id),
            0
        );
        assert_eq!(SubtensorModule::get_total_stake(), 0);
    });
}

#[test]
fn test_remove_stake_amount_zero() {
    new_test_ext(1).execute_with(|| {
        let subnet_owner_coldkey = U256::from(1);
        let subnet_owner_hotkey = U256::from(2);
        let coldkey_account_id = U256::from(4343);
        let hotkey_account_id = U256::from(4968585);
        let amount = 10_000;
        let netuid: u16 = add_dynamic_network(&subnet_owner_hotkey, &subnet_owner_coldkey);
        register_ok_neuron(netuid, hotkey_account_id, coldkey_account_id, 192213123);

        // Some basic assertions
        assert_eq!(SubtensorModule::get_total_stake(), 0);
        assert_eq!(
            SubtensorModule::get_total_stake_for_hotkey(&hotkey_account_id),
            0
        );
        assert_eq!(SubtensorModule::get_coldkey_balance(&coldkey_account_id), 0);

        // Give the neuron some stake to remove
        SubtensorModule::increase_stake_for_hotkey_and_coldkey_on_subnet(
            &hotkey_account_id,
            &coldkey_account_id,
            netuid,
            amount,
        );

        // Do the magic
        assert_noop!(
            SubtensorModule::remove_stake(
                RuntimeOrigin::signed(coldkey_account_id),
                hotkey_account_id,
                netuid,
                0
            ),
            Error::<Test>::StakeToWithdrawIsZero
        );
    });
}

#[test]
fn test_remove_stake_err_signature() {
    new_test_ext(1).execute_with(|| {
        let hotkey_account_id = U256::from(4968585);
        let amount = 10000; // Amount to be removed
        let netuid = 1;

        assert_err!(
            SubtensorModule::remove_stake(
                RawOrigin::None.into(),
                hotkey_account_id,
                netuid,
                amount,
            ),
            DispatchError::BadOrigin
        );
    });
}

#[test]
fn test_remove_stake_ok_hotkey_does_not_belong_to_coldkey() {
    new_test_ext(1).execute_with(|| {
        let coldkey_id = U256::from(544);
        let hotkey_id = U256::from(54544);
        let other_cold_key = U256::from(99498);
        let amount = 1000;
        let netuid: u16 = add_dynamic_network(&hotkey_id, &coldkey_id);

        // Give the neuron some stake to remove
        SubtensorModule::increase_stake_for_hotkey_and_coldkey_on_subnet(
            &hotkey_id,
            &other_cold_key,
            netuid,
            amount,
        );

        assert_ok!(SubtensorModule::remove_stake(
            RuntimeOrigin::signed(other_cold_key),
            hotkey_id,
            netuid,
            amount,
        ));
    });
}

#[test]
fn test_remove_stake_no_enough_stake() {
    new_test_ext(1).execute_with(|| {
        let coldkey_id = U256::from(544);
        let hotkey_id = U256::from(54544);
        let amount = 10000;
        let netuid = add_dynamic_network(&hotkey_id, &coldkey_id);

        assert_eq!(SubtensorModule::get_total_stake_for_hotkey(&hotkey_id), 0);

        assert_err!(
            SubtensorModule::remove_stake(
                RuntimeOrigin::signed(coldkey_id),
                hotkey_id,
                netuid,
                amount,
            ),
            Error::<Test>::NotEnoughStakeToWithdraw
        );
    });
}

#[test]
fn test_remove_stake_total_balance_no_change() {
    // When we remove stake, the total balance of the coldkey account should not change
    //    this is because the stake should be part of the coldkey account balance (reserved/locked)
    //    then the removed stake just becomes free balance
    new_test_ext(1).execute_with(|| {
        let subnet_owner_coldkey = U256::from(1);
        let subnet_owner_hotkey = U256::from(2);
        let hotkey_account_id = U256::from(571337);
        let coldkey_account_id = U256::from(71337);
        let amount = 10_000;
        let netuid: u16 = add_dynamic_network(&subnet_owner_hotkey, &subnet_owner_coldkey);
        register_ok_neuron(netuid, hotkey_account_id, coldkey_account_id, 192213123);

        // Some basic assertions
        assert_eq!(SubtensorModule::get_total_stake(), 0);
        assert_eq!(
            SubtensorModule::get_total_stake_for_hotkey(&hotkey_account_id),
            0
        );
        assert_eq!(SubtensorModule::get_coldkey_balance(&coldkey_account_id), 0);
        let initial_total_balance = Balances::total_balance(&coldkey_account_id);
        assert_eq!(initial_total_balance, 0);

        // Give the neuron some stake to remove
        SubtensorModule::increase_stake_for_hotkey_and_coldkey_on_subnet(
            &hotkey_account_id,
            &coldkey_account_id,
            netuid,
            amount,
        );

        // Do the magic
        assert_ok!(SubtensorModule::remove_stake(
            RuntimeOrigin::signed(coldkey_account_id),
            hotkey_account_id,
            netuid,
            amount
        ));

        assert_abs_diff_eq!(
            SubtensorModule::get_coldkey_balance(&coldkey_account_id),
            amount,
            epsilon = 1,
        );
        assert_eq!(
            SubtensorModule::get_total_stake_for_hotkey(&hotkey_account_id),
            0
        );
        assert_eq!(SubtensorModule::get_total_stake(), 0);

        // Check total balance is equal to the added stake. Even after remove stake (no fee, includes reserved/locked balance)
        let total_balance = Balances::total_balance(&coldkey_account_id);
        assert_abs_diff_eq!(total_balance, amount, epsilon = 1,);
    });
}

#[test]
fn test_remove_stake_total_issuance_no_change() {
    // When we remove stake, the total issuance of the balances pallet should not change
    //    this is because the stake should be part of the coldkey account balance (reserved/locked)
    //    then the removed stake just becomes free balance
    new_test_ext(1).execute_with(|| {
        let subnet_owner_coldkey = U256::from(1);
        let subnet_owner_hotkey = U256::from(2);
        let hotkey_account_id = U256::from(581337);
        let coldkey_account_id = U256::from(81337);
        let amount = 10_000;
        let netuid: u16 = add_dynamic_network(&subnet_owner_hotkey, &subnet_owner_coldkey);
        register_ok_neuron(netuid, hotkey_account_id, coldkey_account_id, 192213123);

        // Give it some $$$ in his coldkey balance
        SubtensorModule::add_balance_to_coldkey_account(&coldkey_account_id, amount);

        // Some basic assertions
        assert_eq!(SubtensorModule::get_total_stake(), 0);
        assert_eq!(
            SubtensorModule::get_total_stake_for_hotkey(&hotkey_account_id),
            0
        );
        assert_eq!(
            SubtensorModule::get_coldkey_balance(&coldkey_account_id),
            amount
        );
        let initial_total_balance = Balances::total_balance(&coldkey_account_id);
        assert_eq!(initial_total_balance, amount);
        let inital_total_issuance = Balances::total_issuance();

        // Stake to hotkey account, and check if the result is ok
        assert_ok!(SubtensorModule::add_stake(
            RuntimeOrigin::signed(coldkey_account_id),
            hotkey_account_id,
            netuid,
            amount
        ));

        let total_issuance_after_stake = Balances::total_issuance();

        // Remove all stake
        let stake = SubtensorModule::get_total_stake_for_hotkey(&hotkey_account_id);
        assert_ok!(SubtensorModule::remove_stake(
            RuntimeOrigin::signed(coldkey_account_id),
            hotkey_account_id,
            netuid,
            stake
        ));

        let total_issuance_after_unstake = Balances::total_issuance();

        assert_abs_diff_eq!(
            SubtensorModule::get_coldkey_balance(&coldkey_account_id),
            amount,
            epsilon = 1,
        );
        assert_eq!(
            SubtensorModule::get_total_stake_for_hotkey(&hotkey_account_id),
            0
        );
        assert_abs_diff_eq!(SubtensorModule::get_total_stake(), 0, epsilon = 1,);

        // Check if total issuance is equal to the added stake, even after remove stake (no fee, includes reserved/locked balance)
        assert_abs_diff_eq!(
            inital_total_issuance,
            total_issuance_after_stake + amount,
            epsilon = 1,
        );
        assert_abs_diff_eq!(
            inital_total_issuance,
            total_issuance_after_unstake,
            epsilon = 1,
        );
    });
}

/***********************************************************
    staking::get_coldkey_balance() tests
************************************************************/
#[test]
fn test_get_coldkey_balance_no_balance() {
    new_test_ext(1).execute_with(|| {
        let coldkey_account_id = U256::from(5454); // arbitrary
        let result = SubtensorModule::get_coldkey_balance(&coldkey_account_id);

        // Arbitrary account should have 0 balance
        assert_eq!(result, 0);
    });
}

#[test]
fn test_get_coldkey_balance_with_balance() {
    new_test_ext(1).execute_with(|| {
        let coldkey_account_id = U256::from(5454); // arbitrary
        let amount = 1337;

        // Put the balance on the account
        SubtensorModule::add_balance_to_coldkey_account(&coldkey_account_id, amount);

        let result = SubtensorModule::get_coldkey_balance(&coldkey_account_id);

        // Arbitrary account should have 0 balance
        assert_eq!(result, amount);
    });
}

// /***********************************************************
// 	staking::increase_stake_for_hotkey_and_coldkey_on_subnet() tests
// ************************************************************/
#[test]
fn test_add_stake_to_hotkey_account_ok() {
    new_test_ext(1).execute_with(|| {
        let subnet_owner_coldkey = U256::from(1);
        let subnet_owner_hotkey = U256::from(2);
        let hotkey_id = U256::from(5445);
        let coldkey_id = U256::from(5443433);
        let amount = 10_000;
        let netuid: u16 = add_dynamic_network(&subnet_owner_hotkey, &subnet_owner_coldkey);
        register_ok_neuron(netuid, hotkey_id, coldkey_id, 192213123);

        // There is not stake in the system at first, so result should be 0;
        assert_eq!(SubtensorModule::get_total_stake(), 0);

        SubtensorModule::increase_stake_for_hotkey_and_coldkey_on_subnet(
            &hotkey_id,
            &coldkey_id,
            netuid,
            amount,
        );

        // The stake that is now in the account, should equal the amount
        assert_eq!(
            SubtensorModule::get_total_stake_for_hotkey(&hotkey_id),
            amount
        );
    });
}

/************************************************************
    staking::remove_stake_from_hotkey_account() tests
************************************************************/
#[test]
fn test_remove_stake_from_hotkey_account() {
    new_test_ext(1).execute_with(|| {
        let subnet_owner_coldkey = U256::from(1);
        let subnet_owner_hotkey = U256::from(2);
        let hotkey_id = U256::from(5445);
        let coldkey_id = U256::from(5443433);
        let amount = 10_000;
        let netuid: u16 = add_dynamic_network(&subnet_owner_hotkey, &subnet_owner_coldkey);
        register_ok_neuron(netuid, hotkey_id, coldkey_id, 192213123);

        // Add some stake that can be removed
        SubtensorModule::increase_stake_for_hotkey_and_coldkey_on_subnet(
            &hotkey_id,
            &coldkey_id,
            netuid,
            amount,
        );

        // Prelimiary checks
        assert_eq!(
            SubtensorModule::get_total_stake_for_hotkey(&hotkey_id),
            amount
        );

        // Remove stake
        SubtensorModule::decrease_stake_for_hotkey_and_coldkey_on_subnet(
            &hotkey_id,
            &coldkey_id,
            netuid,
            amount,
        );

        // The stake on the hotkey account should be 0
        assert_eq!(SubtensorModule::get_total_stake_for_hotkey(&hotkey_id), 0);
    });
}

#[test]
fn test_remove_stake_from_hotkey_account_registered_in_various_networks() {
    new_test_ext(1).execute_with(|| {
        let hotkey_id = U256::from(5445);
        let coldkey_id = U256::from(5443433);
        let amount: u64 = 10_000;
        let netuid = add_dynamic_network(&hotkey_id, &coldkey_id);
        let netuid_ex = add_dynamic_network(&hotkey_id, &coldkey_id);

        let neuron_uid = match SubtensorModule::get_uid_for_net_and_hotkey(netuid, &hotkey_id) {
            Ok(k) => k,
            Err(e) => panic!("Error: {:?}", e),
        };

        let neuron_uid_ex = match SubtensorModule::get_uid_for_net_and_hotkey(netuid_ex, &hotkey_id)
        {
            Ok(k) => k,
            Err(e) => panic!("Error: {:?}", e),
        };

        // Add some stake that can be removed
        SubtensorModule::increase_stake_for_hotkey_and_coldkey_on_subnet(
            &hotkey_id,
            &coldkey_id,
            netuid,
            amount,
        );

        assert_eq!(
            SubtensorModule::get_stake_for_uid_and_subnetwork(netuid, neuron_uid),
            amount
        );
        assert_eq!(
            SubtensorModule::get_stake_for_uid_and_subnetwork(netuid_ex, neuron_uid_ex),
            0
        );

        // Remove all stake
        SubtensorModule::decrease_stake_for_hotkey_and_coldkey_on_subnet(
            &hotkey_id,
            &coldkey_id,
            netuid,
            amount,
        );

        //
        assert_eq!(
            SubtensorModule::get_stake_for_uid_and_subnetwork(netuid, neuron_uid),
            0
        );
        assert_eq!(
            SubtensorModule::get_stake_for_uid_and_subnetwork(netuid_ex, neuron_uid_ex),
            0
        );
    });
}

// /************************************************************
// 	staking::increase_total_stake() tests
// ************************************************************/
#[test]
fn test_increase_total_stake_ok() {
    new_test_ext(1).execute_with(|| {
        let increment = 10000;
        assert_eq!(SubtensorModule::get_total_stake(), 0);
        SubtensorModule::increase_total_stake(increment);
        assert_eq!(SubtensorModule::get_total_stake(), increment);
    });
}

// /************************************************************
// 	staking::decrease_total_stake() tests
// ************************************************************/
#[test]
fn test_decrease_total_stake_ok() {
    new_test_ext(1).execute_with(|| {
        let initial_total_stake = 10000;
        let decrement = 5000;

        SubtensorModule::increase_total_stake(initial_total_stake);
        SubtensorModule::decrease_total_stake(decrement);

        // The total stake remaining should be the difference between the initial stake and the decrement
        assert_eq!(
            SubtensorModule::get_total_stake(),
            initial_total_stake - decrement
        );
    });
}

// /************************************************************
// 	staking::add_balance_to_coldkey_account() tests
// ************************************************************/
#[test]
fn test_add_balance_to_coldkey_account_ok() {
    new_test_ext(1).execute_with(|| {
        let coldkey_id = U256::from(4444322);
        let amount = 50000;
        SubtensorModule::add_balance_to_coldkey_account(&coldkey_id, amount);
        assert_eq!(SubtensorModule::get_coldkey_balance(&coldkey_id), amount);
    });
}

// /***********************************************************
// 	staking::remove_balance_from_coldkey_account() tests
// ************************************************************/
#[test]
fn test_remove_balance_from_coldkey_account_ok() {
    new_test_ext(1).execute_with(|| {
        let coldkey_account_id = U256::from(434324); // Random
        let ammount = 10000; // Arbitrary
                             // Put some $$ on the bank
        SubtensorModule::add_balance_to_coldkey_account(&coldkey_account_id, ammount);
        assert_eq!(
            SubtensorModule::get_coldkey_balance(&coldkey_account_id),
            ammount
        );
        // Should be able to withdraw without hassle
        let result =
            SubtensorModule::remove_balance_from_coldkey_account(&coldkey_account_id, ammount);
        assert!(result.is_ok());
    });
}

#[test]
fn test_remove_balance_from_coldkey_account_failed() {
    new_test_ext(1).execute_with(|| {
        let coldkey_account_id = U256::from(434324); // Random
        let ammount = 10000; // Arbitrary

        // Try to remove stake from the coldkey account. This should fail,
        // as there is no balance, nor does the account exist
        let result =
            SubtensorModule::remove_balance_from_coldkey_account(&coldkey_account_id, ammount);
        assert_eq!(result, Err(Error::<Test>::ZeroBalanceAfterWithdrawn.into()));
    });
}

//************************************************************
// 	staking::hotkey_belongs_to_coldkey() tests
// ************************************************************/
#[test]
fn test_hotkey_belongs_to_coldkey_ok() {
    new_test_ext(1).execute_with(|| {
        let hotkey_id = U256::from(4434334);
        let coldkey_id = U256::from(34333);
        let netuid: u16 = 1;
        let tempo: u16 = 13;
        let start_nonce: u64 = 0;
        add_network(netuid, tempo, 0);
        register_ok_neuron(netuid, hotkey_id, coldkey_id, start_nonce);
        assert_eq!(
            SubtensorModule::get_owning_coldkey_for_hotkey(&hotkey_id),
            coldkey_id
        );
    });
}
// /************************************************************
// 	staking::can_remove_balance_from_coldkey_account() tests
// ************************************************************/
#[test]
fn test_can_remove_balane_from_coldkey_account_ok() {
    new_test_ext(1).execute_with(|| {
        let coldkey_id = U256::from(87987984);
        let initial_amount = 10000;
        let remove_amount = 5000;
        SubtensorModule::add_balance_to_coldkey_account(&coldkey_id, initial_amount);
        assert!(SubtensorModule::can_remove_balance_from_coldkey_account(
            &coldkey_id,
            remove_amount
        ));
    });
}

#[test]
fn test_can_remove_balance_from_coldkey_account_err_insufficient_balance() {
    new_test_ext(1).execute_with(|| {
        let coldkey_id = U256::from(87987984);
        let initial_amount = 10000;
        let remove_amount = 20000;
        SubtensorModule::add_balance_to_coldkey_account(&coldkey_id, initial_amount);
        assert!(!SubtensorModule::can_remove_balance_from_coldkey_account(
            &coldkey_id,
            remove_amount
        ));
    });
}
/************************************************************
    staking::has_enough_stake() tests
************************************************************/
#[test]
fn test_has_enough_stake_yes() {
    new_test_ext(1).execute_with(|| {
        let hotkey_id = U256::from(4334);
        let coldkey_id = U256::from(87989);
        let intial_amount = 10_000;
        let netuid = add_dynamic_network(&hotkey_id, &coldkey_id);
        SubtensorModule::increase_stake_for_hotkey_and_coldkey_on_subnet(
            &hotkey_id,
            &coldkey_id,
            netuid,
            intial_amount,
        );

        assert_eq!(
            SubtensorModule::get_total_stake_for_hotkey(&hotkey_id),
            intial_amount
        );
        assert_eq!(
            SubtensorModule::get_stake_for_hotkey_and_coldkey_on_subnet(
                &hotkey_id,
                &coldkey_id,
                netuid
            ),
            intial_amount
        );
        assert!(SubtensorModule::has_enough_stake_on_subnet(
            &hotkey_id,
            &coldkey_id,
            netuid,
            intial_amount / 2
        ));
    });
}

#[test]
fn test_has_enough_stake_no() {
    new_test_ext(1).execute_with(|| {
        let hotkey_id = U256::from(4334);
        let coldkey_id = U256::from(87989);
        let intial_amount = 10_000;
        let netuid = add_dynamic_network(&hotkey_id, &coldkey_id);
        SubtensorModule::increase_stake_for_hotkey_and_coldkey_on_subnet(
            &hotkey_id,
            &coldkey_id,
            netuid,
            intial_amount,
        );

        assert_eq!(
            SubtensorModule::get_total_stake_for_hotkey(&hotkey_id),
            intial_amount
        );
        assert_eq!(
            SubtensorModule::get_stake_for_hotkey_and_coldkey_on_subnet(
                &hotkey_id,
                &coldkey_id,
                netuid
            ),
            intial_amount
        );
        assert!(!SubtensorModule::has_enough_stake_on_subnet(
            &hotkey_id,
            &coldkey_id,
            netuid,
            intial_amount * 2
        ));
    });
}

#[test]
fn test_has_enough_stake_no_for_zero() {
    new_test_ext(1).execute_with(|| {
        let hotkey_id = U256::from(4334);
        let coldkey_id = U256::from(87989);
        let intial_amount = 0;
        let netuid = add_dynamic_network(&hotkey_id, &coldkey_id);

        assert_eq!(
            SubtensorModule::get_total_stake_for_hotkey(&hotkey_id),
            intial_amount
        );
        assert_eq!(
            SubtensorModule::get_stake_for_hotkey_and_coldkey_on_subnet(
                &hotkey_id,
                &coldkey_id,
                netuid
            ),
            intial_amount
        );
        assert!(!SubtensorModule::has_enough_stake_on_subnet(
            &hotkey_id,
            &coldkey_id,
            netuid,
            1_000
        ));
    });
}

#[test]
fn test_non_existent_account() {
    new_test_ext(1).execute_with(|| {
        let netuid = 1;
        SubtensorModule::increase_stake_for_hotkey_and_coldkey_on_subnet(
            &U256::from(0),
            &(U256::from(0)),
            netuid,
            10,
        );
        assert_eq!(
            SubtensorModule::get_stake_for_hotkey_and_coldkey_on_subnet(
                &U256::from(0),
                &U256::from(0),
                netuid
            ),
            10
        );
        // No subnets => no iteration => zero total stake
        assert_eq!(
            SubtensorModule::get_total_stake_for_hotkey(&(U256::from(0))),
            0
        );
    });
}

/************************************************************
    staking::delegating
************************************************************/

#[test]
fn test_delegate_stake_division_by_zero_check() {
    new_test_ext(1).execute_with(|| {
        let netuid: u16 = 1;
        let tempo: u16 = 1;
        let hotkey = U256::from(1);
        let coldkey = U256::from(3);
        add_network(netuid, tempo, 0);
        register_ok_neuron(netuid, hotkey, coldkey, 2341312);
        assert_ok!(SubtensorModule::become_delegate(
            RuntimeOrigin::signed(coldkey),
            hotkey
        ));
    });
}

#[test]
fn test_faucet_ok() {
    new_test_ext(1).execute_with(|| {
        let coldkey = U256::from(123560);

        log::info!("Creating work for submission to faucet...");

        let block_number = SubtensorModule::get_current_block_as_u64();
        let difficulty: U256 = U256::from(10_000_000);
        let mut nonce: u64 = 0;
        let mut work: H256 = SubtensorModule::create_seal_hash(block_number, nonce, &coldkey);
        while !SubtensorModule::hash_meets_difficulty(&work, difficulty) {
            nonce += 1;
            work = SubtensorModule::create_seal_hash(block_number, nonce, &coldkey);
        }
        let vec_work: Vec<u8> = SubtensorModule::hash_to_vec(work);

        log::info!("Faucet state: {}", cfg!(feature = "pow-faucet"));

        #[cfg(feature = "pow-faucet")]
        assert_ok!(SubtensorModule::do_faucet(
            RuntimeOrigin::signed(coldkey),
            block_number,
            nonce,
            vec_work
        ));

        #[cfg(not(feature = "pow-faucet"))]
        assert_ok!(SubtensorModule::do_faucet(
            RuntimeOrigin::signed(coldkey),
            block_number,
            nonce,
            vec_work
        ));
    });
}

/// This test ensures that the clear_small_nominations function works as expected.
/// It creates a network with two hotkeys and two coldkeys, and then registers a nominator account for each hotkey.
/// When we call set_nominator_min_required_stake, it should clear all small nominations that are below the minimum required stake.
/// Run this test using: cargo test --package pallet-subtensor --test staking test_clear_small_nominations
#[test]
fn test_clear_small_nominations() {
    new_test_ext(0).execute_with(|| {
        // Create subnet and accounts.
        let subnet_owner_coldkey = U256::from(10);
        let subnet_owner_hotkey = U256::from(20);
        let hot1 = U256::from(1);
        let hot2 = U256::from(2);
        let cold1 = U256::from(3);
        let cold2 = U256::from(4);
        let netuid: u16 = add_dynamic_network(&subnet_owner_hotkey, &subnet_owner_coldkey);

        // Register hot1.
        register_ok_neuron(netuid, hot1, cold1, 0);
        Delegates::<Test>::insert(hot1, SubtensorModule::get_min_delegate_take());
        assert_eq!(SubtensorModule::get_owning_coldkey_for_hotkey(&hot1), cold1);

        // Register hot2.
        register_ok_neuron(netuid, hot2, cold2, 0);
        Delegates::<Test>::insert(hot2, SubtensorModule::get_min_delegate_take());
        assert_eq!(SubtensorModule::get_owning_coldkey_for_hotkey(&hot2), cold2);

        // Add stake cold1 --> hot1 (non delegation.)
        SubtensorModule::add_balance_to_coldkey_account(&cold1, 5);
        assert_ok!(SubtensorModule::add_stake(
            RuntimeOrigin::signed(cold1),
            hot1,
            netuid,
            1
        ));
        assert_eq!(
            SubtensorModule::get_stake_for_hotkey_and_coldkey_on_subnet(&hot1, &cold1, netuid),
            1
        );
        assert_eq!(Balances::free_balance(cold1), 4);

        // Add stake cold2 --> hot1 (is delegation.)
        SubtensorModule::add_balance_to_coldkey_account(&cold2, 5);
        assert_ok!(SubtensorModule::add_stake(
            RuntimeOrigin::signed(cold2),
            hot1,
            netuid,
            1
        ));
        assert_eq!(
            SubtensorModule::get_stake_for_hotkey_and_coldkey_on_subnet(&hot1, &cold2, netuid),
            1
        );
        assert_eq!(Balances::free_balance(cold2), 4);

        // Add stake cold1 --> hot2 (non delegation.)
        SubtensorModule::add_balance_to_coldkey_account(&cold1, 5);
        assert_ok!(SubtensorModule::add_stake(
            RuntimeOrigin::signed(cold1),
            hot2,
            netuid,
            1
        ));
        assert_eq!(
            SubtensorModule::get_stake_for_hotkey_and_coldkey_on_subnet(&hot2, &cold1, netuid),
            1
        );
        assert_eq!(Balances::free_balance(cold1), 8);

        // Add stake cold2 --> hot2 (is delegation.)
        SubtensorModule::add_balance_to_coldkey_account(&cold2, 5);
        assert_ok!(SubtensorModule::add_stake(
            RuntimeOrigin::signed(cold2),
            hot2,
            netuid,
            1
        ));
        assert_eq!(
            SubtensorModule::get_stake_for_hotkey_and_coldkey_on_subnet(&hot2, &cold2, netuid),
            1
        );
        assert_eq!(Balances::free_balance(cold2), 8);

        // Run clear all small nominations when min stake is zero (noop)
        SubtensorModule::set_nominator_min_required_stake(0);
        assert_eq!(SubtensorModule::get_nominator_min_required_stake(), 0);
        SubtensorModule::clear_small_nominations();
        assert_eq!(
            SubtensorModule::get_stake_for_hotkey_and_coldkey_on_subnet(&hot1, &cold1, netuid),
            1
        );
        assert_eq!(
            SubtensorModule::get_stake_for_hotkey_and_coldkey_on_subnet(&hot2, &cold1, netuid),
            1
        );
        assert_eq!(
            SubtensorModule::get_stake_for_hotkey_and_coldkey_on_subnet(&hot1, &cold2, netuid),
            1
        );
        assert_eq!(
            SubtensorModule::get_stake_for_hotkey_and_coldkey_on_subnet(&hot2, &cold2, netuid),
            1
        );

        // Set min nomination to 10
        // let total_cold1_stake_before = TotalColdkeyAlpha::<Test>::get(cold1, netuid);
        // let total_cold2_stake_before = TotalColdkeyAlpha::<Test>::get(cold2, netuid); (DEPRECATED)
        let total_hot1_stake_before = TotalHotkeyAlpha::<Test>::get(hot1, netuid);
        let total_hot2_stake_before = TotalHotkeyAlpha::<Test>::get(hot2, netuid);
        let total_stake_before = TotalStake::<Test>::get();
        SubtensorModule::set_nominator_min_required_stake(10);

        // Run clear all small nominations (removes delegations under 10)
        SubtensorModule::clear_small_nominations();
        assert_eq!(
            SubtensorModule::get_stake_for_hotkey_and_coldkey_on_subnet(&hot1, &cold1, netuid),
            1
        );
        assert_eq!(
            SubtensorModule::get_stake_for_hotkey_and_coldkey_on_subnet(&hot2, &cold1, netuid),
            0
        );
        assert_eq!(
            SubtensorModule::get_stake_for_hotkey_and_coldkey_on_subnet(&hot1, &cold2, netuid),
            0
        );
        assert_eq!(
            SubtensorModule::get_stake_for_hotkey_and_coldkey_on_subnet(&hot2, &cold2, netuid),
            1
        );

        // Balances have been added back into accounts.
        assert_eq!(Balances::free_balance(cold1), 9);
        assert_eq!(Balances::free_balance(cold2), 9);

        assert_eq!(
            TotalHotkeyAlpha::<Test>::get(hot2, netuid),
            total_hot2_stake_before - 1
        );
        assert_eq!(
            TotalHotkeyAlpha::<Test>::get(hot1, netuid),
            total_hot1_stake_before - 1
        );
        assert_eq!(TotalStake::<Test>::get(), total_stake_before - 2);
    });
}

// Verify delegate take can be decreased
#[test]
fn test_delegate_take_can_be_decreased() {
    new_test_ext(1).execute_with(|| {
        // Make account
        let hotkey0 = U256::from(1);
        let coldkey0 = U256::from(3);

        // Add balance
        SubtensorModule::add_balance_to_coldkey_account(&coldkey0, 100000);

        // Register the neuron to a new network
        let netuid = 1;
        add_network(netuid, 0, 0);
        register_ok_neuron(netuid, hotkey0, coldkey0, 124124);

        // Coldkey / hotkey 0 become delegates with 9% take
        Delegates::<Test>::insert(hotkey0, SubtensorModule::get_min_delegate_take());
        assert_eq!(
            SubtensorModule::get_hotkey_take(&hotkey0),
            SubtensorModule::get_min_delegate_take()
        );

        // Coldkey / hotkey 0 decreases take to 5%. This should fail as the minimum take is 9%
        assert_err!(
            SubtensorModule::do_decrease_take(
                RuntimeOrigin::signed(coldkey0),
                hotkey0,
                u16::MAX / 20
            ),
            Error::<Test>::DelegateTakeTooLow
        );
    });
}

// Verify delegate take can be decreased
#[test]
fn test_can_set_min_take_ok() {
    new_test_ext(1).execute_with(|| {
        // Make account
        let hotkey0 = U256::from(1);
        let coldkey0 = U256::from(3);

        // Add balance
        SubtensorModule::add_balance_to_coldkey_account(&coldkey0, 100000);

        // Register the neuron to a new network
        let netuid = 1;
        add_network(netuid, 0, 0);
        register_ok_neuron(netuid, hotkey0, coldkey0, 124124);

        // Coldkey / hotkey 0 become delegates
        Delegates::<Test>::insert(hotkey0, u16::MAX / 10);

        // Coldkey / hotkey 0 decreases take to min
        assert_ok!(SubtensorModule::do_decrease_take(
            RuntimeOrigin::signed(coldkey0),
            hotkey0,
            SubtensorModule::get_min_delegate_take()
        ));
        assert_eq!(
            SubtensorModule::get_hotkey_take(&hotkey0),
            SubtensorModule::get_min_delegate_take()
        );
    });
}

// Verify delegate take can not be increased with do_decrease_take
#[test]
fn test_delegate_take_can_not_be_increased_with_decrease_take() {
    new_test_ext(1).execute_with(|| {
        // Make account
        let hotkey0 = U256::from(1);
        let coldkey0 = U256::from(3);

        // Add balance
        SubtensorModule::add_balance_to_coldkey_account(&coldkey0, 100000);

        // Register the neuron to a new network
        let netuid = 1;
        add_network(netuid, 0, 0);
        register_ok_neuron(netuid, hotkey0, coldkey0, 124124);

        // Set min take
        Delegates::<Test>::insert(hotkey0, SubtensorModule::get_min_delegate_take());

        // Coldkey / hotkey 0 tries to increase take to 12.5%
        assert_eq!(
            SubtensorModule::do_decrease_take(
                RuntimeOrigin::signed(coldkey0),
                hotkey0,
                SubtensorModule::get_max_delegate_take()
            ),
            Err(Error::<Test>::DelegateTakeTooLow.into())
        );
        assert_eq!(
            SubtensorModule::get_hotkey_take(&hotkey0),
            SubtensorModule::get_min_delegate_take()
        );
    });
}

// Verify delegate take can be increased
#[test]
fn test_delegate_take_can_be_increased() {
    new_test_ext(1).execute_with(|| {
        // Make account
        let hotkey0 = U256::from(1);
        let coldkey0 = U256::from(3);

        // Add balance
        SubtensorModule::add_balance_to_coldkey_account(&coldkey0, 100000);

        // Register the neuron to a new network
        let netuid = 1;
        add_network(netuid, 0, 0);
        register_ok_neuron(netuid, hotkey0, coldkey0, 124124);

        // Coldkey / hotkey 0 become delegates with 9% take
        Delegates::<Test>::insert(hotkey0, SubtensorModule::get_min_delegate_take());
        assert_eq!(
            SubtensorModule::get_hotkey_take(&hotkey0),
            SubtensorModule::get_min_delegate_take()
        );

        step_block(1 + InitialTxDelegateTakeRateLimit::get() as u16);

        // Coldkey / hotkey 0 decreases take to 12.5%
        assert_ok!(SubtensorModule::do_increase_take(
            RuntimeOrigin::signed(coldkey0),
            hotkey0,
            u16::MAX / 8
        ));
        assert_eq!(SubtensorModule::get_hotkey_take(&hotkey0), u16::MAX / 8);
    });
}

// Verify delegate take can not be decreased with increase_take
#[test]
fn test_delegate_take_can_not_be_decreased_with_increase_take() {
    new_test_ext(1).execute_with(|| {
        // Make account
        let hotkey0 = U256::from(1);
        let coldkey0 = U256::from(3);

        // Add balance
        SubtensorModule::add_balance_to_coldkey_account(&coldkey0, 100000);

        // Register the neuron to a new network
        let netuid = 1;
        add_network(netuid, 0, 0);
        register_ok_neuron(netuid, hotkey0, coldkey0, 124124);

        // Coldkey / hotkey 0 become delegates with 9% take
        Delegates::<Test>::insert(hotkey0, SubtensorModule::get_min_delegate_take());
        assert_eq!(
            SubtensorModule::get_hotkey_take(&hotkey0),
            SubtensorModule::get_min_delegate_take()
        );

        // Coldkey / hotkey 0 tries to decrease take to 5%
        assert_eq!(
            SubtensorModule::do_increase_take(
                RuntimeOrigin::signed(coldkey0),
                hotkey0,
                u16::MAX / 20
            ),
            Err(Error::<Test>::DelegateTakeTooLow.into())
        );
        assert_eq!(
            SubtensorModule::get_hotkey_take(&hotkey0),
            SubtensorModule::get_min_delegate_take()
        );
    });
}

// Verify delegate take can be increased up to InitialDefaultDelegateTake (18%)
#[test]
fn test_delegate_take_can_be_increased_to_limit() {
    new_test_ext(1).execute_with(|| {
        // Make account
        let hotkey0 = U256::from(1);
        let coldkey0 = U256::from(3);

        // Add balance
        SubtensorModule::add_balance_to_coldkey_account(&coldkey0, 100000);

        // Register the neuron to a new network
        let netuid = 1;
        add_network(netuid, 0, 0);
        register_ok_neuron(netuid, hotkey0, coldkey0, 124124);

        // Coldkey / hotkey 0 become delegates with 9% take
        Delegates::<Test>::insert(hotkey0, SubtensorModule::get_min_delegate_take());
        assert_eq!(
            SubtensorModule::get_hotkey_take(&hotkey0),
            SubtensorModule::get_min_delegate_take()
        );

        step_block(1 + InitialTxDelegateTakeRateLimit::get() as u16);

        // Coldkey / hotkey 0 tries to increase take to InitialDefaultDelegateTake+1
        assert_ok!(SubtensorModule::do_increase_take(
            RuntimeOrigin::signed(coldkey0),
            hotkey0,
            InitialDefaultDelegateTake::get()
        ));
        assert_eq!(
            SubtensorModule::get_hotkey_take(&hotkey0),
            InitialDefaultDelegateTake::get()
        );
    });
}

// Verify delegate take can not be increased above InitialDefaultDelegateTake (18%)
#[test]
fn test_delegate_take_can_not_be_increased_beyond_limit() {
    new_test_ext(1).execute_with(|| {
        // Make account
        let hotkey0 = U256::from(1);
        let coldkey0 = U256::from(3);

        // Add balance
        SubtensorModule::add_balance_to_coldkey_account(&coldkey0, 100000);

        // Register the neuron to a new network
        let netuid = 1;
        add_network(netuid, 0, 0);
        register_ok_neuron(netuid, hotkey0, coldkey0, 124124);

        // Coldkey / hotkey 0 become delegates with 9% take
        Delegates::<Test>::insert(hotkey0, SubtensorModule::get_min_delegate_take());
        assert_eq!(
            SubtensorModule::get_hotkey_take(&hotkey0),
            SubtensorModule::get_min_delegate_take()
        );

        // Coldkey / hotkey 0 tries to increase take to InitialDefaultDelegateTake+1
        // (Disable this check if InitialDefaultDelegateTake is u16::MAX)
        if InitialDefaultDelegateTake::get() != u16::MAX {
            assert_eq!(
                SubtensorModule::do_increase_take(
                    RuntimeOrigin::signed(coldkey0),
                    hotkey0,
                    InitialDefaultDelegateTake::get() + 1
                ),
                Err(Error::<Test>::DelegateTakeTooHigh.into())
            );
        }
        assert_eq!(
            SubtensorModule::get_hotkey_take(&hotkey0),
            SubtensorModule::get_min_delegate_take()
        );
    });
}

// Test rate-limiting on increase_take
#[test]
fn test_rate_limits_enforced_on_increase_take() {
    new_test_ext(1).execute_with(|| {
        // Make account
        let hotkey0 = U256::from(1);
        let coldkey0 = U256::from(3);

        // Add balance
        SubtensorModule::add_balance_to_coldkey_account(&coldkey0, 100000);

        // Register the neuron to a new network
        let netuid = 1;
        add_network(netuid, 0, 0);
        register_ok_neuron(netuid, hotkey0, coldkey0, 124124);

        // Coldkey / hotkey 0 become delegates with 9% take
        Delegates::<Test>::insert(hotkey0, SubtensorModule::get_min_delegate_take());
        assert_eq!(
            SubtensorModule::get_hotkey_take(&hotkey0),
            SubtensorModule::get_min_delegate_take()
        );

        // Increase take first time
        assert_ok!(SubtensorModule::do_increase_take(
            RuntimeOrigin::signed(coldkey0),
            hotkey0,
            SubtensorModule::get_min_delegate_take() + 1
        ));

        // Increase again
        assert_eq!(
            SubtensorModule::do_increase_take(
                RuntimeOrigin::signed(coldkey0),
                hotkey0,
                SubtensorModule::get_min_delegate_take() + 2
            ),
            Err(Error::<Test>::DelegateTxRateLimitExceeded.into())
        );
        assert_eq!(
            SubtensorModule::get_hotkey_take(&hotkey0),
            SubtensorModule::get_min_delegate_take() + 1
        );

        step_block(1 + InitialTxDelegateTakeRateLimit::get() as u16);

        // Can increase after waiting
        assert_ok!(SubtensorModule::do_increase_take(
            RuntimeOrigin::signed(coldkey0),
            hotkey0,
            SubtensorModule::get_min_delegate_take() + 2
        ));
        assert_eq!(
            SubtensorModule::get_hotkey_take(&hotkey0),
            SubtensorModule::get_min_delegate_take() + 2
        );
    });
}

#[test]
fn test_get_total_delegated_stake_after_unstaking() {
    new_test_ext(1).execute_with(|| {
        let subnet_owner_coldkey = U256::from(1001);
        let subnet_owner_hotkey = U256::from(1002);
        let delegate_coldkey = U256::from(1);
        let delegate_hotkey = U256::from(2);
        let delegator = U256::from(3);
        let initial_stake = 2_000;
        let unstake_amount = 500;
        let existential_deposit = ExistentialDeposit::get();
        let netuid = add_dynamic_network(&subnet_owner_hotkey, &subnet_owner_coldkey);

        register_ok_neuron(netuid, delegate_hotkey, delegate_coldkey, 0);

        // Add balance to delegator
        SubtensorModule::add_balance_to_coldkey_account(&delegator, initial_stake);

        // Delegate stake
        assert_ok!(SubtensorModule::add_stake(
            RuntimeOrigin::signed(delegator),
            delegate_hotkey,
            netuid,
            initial_stake
        ));

        // Check initial delegated stake
        assert_abs_diff_eq!(
            SubtensorModule::get_total_stake_for_coldkey(&delegator),
            initial_stake - existential_deposit,
            epsilon = 1,
        );
        assert_abs_diff_eq!(
            SubtensorModule::get_total_stake_for_hotkey(&delegate_hotkey),
            initial_stake - existential_deposit,
            epsilon = 1,
        );

        // Unstake part of the delegation
        assert_ok!(SubtensorModule::remove_stake(
            RuntimeOrigin::signed(delegator),
            delegate_hotkey,
            netuid,
            unstake_amount
        ));

        // Calculate the expected delegated stake
        let expected_delegated_stake = initial_stake - unstake_amount - existential_deposit;

        // Debug prints
        log::debug!("Initial stake: {}", initial_stake);
        log::debug!("Unstake amount: {}", unstake_amount);
        log::debug!("Existential deposit: {}", existential_deposit);
        log::debug!("Expected delegated stake: {}", expected_delegated_stake);
        log::debug!(
            "Actual delegated stake: {}",
            SubtensorModule::get_total_stake_for_coldkey(&delegate_coldkey)
        );

        // Check the total delegated stake after unstaking
        assert_abs_diff_eq!(
            SubtensorModule::get_total_stake_for_coldkey(&delegator),
            expected_delegated_stake,
            epsilon = 1,
        );
        assert_abs_diff_eq!(
            SubtensorModule::get_total_stake_for_hotkey(&delegate_hotkey),
            expected_delegated_stake,
            epsilon = 1,
        );
    });
}

#[test]
fn test_get_total_delegated_stake_no_delegations() {
    new_test_ext(1).execute_with(|| {
        let delegate = U256::from(1);
        let coldkey = U256::from(2);
        let netuid = 1u16;

        add_network(netuid, 0, 0);
        register_ok_neuron(netuid, delegate, coldkey, 0);

        // Make the delegate a delegate
        assert_ok!(SubtensorModule::become_delegate(
            RuntimeOrigin::signed(coldkey),
            delegate
        ));

        // Check that there's no delegated stake
        assert_eq!(SubtensorModule::get_total_stake_for_coldkey(&delegate), 0);
    });
}

#[test]
fn test_get_total_delegated_stake_single_delegator() {
    new_test_ext(1).execute_with(|| {
        let subnet_owner_coldkey = U256::from(1001);
        let subnet_owner_hotkey = U256::from(1002);
        let delegate_coldkey = U256::from(1);
        let delegate_hotkey = U256::from(2);
        let delegator = U256::from(3);
        let stake_amount = 999;
        let existential_deposit = ExistentialDeposit::get();
        let netuid = add_dynamic_network(&subnet_owner_hotkey, &subnet_owner_coldkey);

        register_ok_neuron(netuid, delegate_hotkey, delegate_coldkey, 0);

        // Add stake from delegator
        SubtensorModule::add_balance_to_coldkey_account(&delegator, stake_amount);
        assert_ok!(SubtensorModule::add_stake(
            RuntimeOrigin::signed(delegator),
            delegate_hotkey,
            netuid,
            stake_amount
        ));

        // Debug prints
        log::debug!("Delegate coldkey: {:?}", delegate_coldkey);
        log::debug!("Delegate hotkey: {:?}", delegate_hotkey);
        log::debug!("Delegator: {:?}", delegator);
        log::debug!("Stake amount: {}", stake_amount);
        log::debug!("Existential deposit: {}", existential_deposit);
        log::debug!(
            "Total stake for hotkey: {}",
            SubtensorModule::get_total_stake_for_hotkey(&delegate_hotkey)
        );
        log::debug!(
            "Delegated stake for coldkey: {}",
            SubtensorModule::get_total_stake_for_coldkey(&delegate_coldkey)
        );

        // Calculate expected delegated stake
        let expected_delegated_stake = stake_amount - existential_deposit;
        let actual_delegated_stake = SubtensorModule::get_total_stake_for_hotkey(&delegate_hotkey);
        let actual_delegator_stake = SubtensorModule::get_total_stake_for_coldkey(&delegator);

        assert_abs_diff_eq!(
            actual_delegated_stake,
            expected_delegated_stake,
            epsilon = 1,
        );
        assert_abs_diff_eq!(
            actual_delegator_stake,
            expected_delegated_stake,
            epsilon = 1,
        );
    });
}

#[test]
fn test_get_total_delegated_stake_multiple_delegators() {
    new_test_ext(1).execute_with(|| {
        assert!(false);

        // let netuid = 1u16;
        // let delegate_coldkey = U256::from(1);
        // let delegate_hotkey = U256::from(2);
        // let delegator1 = U256::from(3);
        // let delegator2 = U256::from(4);
        // let stake1 = 1000;
        // let stake2 = 1999;
        // let existential_deposit = 1; // Account for the existential deposit

        // add_network(netuid, 0, 0);
        // register_ok_neuron(netuid, delegate_hotkey, delegate_coldkey, 0);

        // // Make the account a delegate
        // assert_ok!(SubtensorModule::become_delegate(
        //     RuntimeOrigin::signed(delegate_coldkey),
        //     delegate_hotkey
        // ));

        // // Add stake from delegator1
        // SubtensorModule::add_balance_to_coldkey_account(&delegator1, stake1);
        // assert_ok!(SubtensorModule::add_stake(
        //     RuntimeOrigin::signed(delegator1),
        //     delegate_hotkey,
        //     stake1
        // ));

        // // Add stake from delegator2
        // SubtensorModule::add_balance_to_coldkey_account(&delegator2, stake2);
        // assert_ok!(SubtensorModule::add_stake(
        //     RuntimeOrigin::signed(delegator2),
        //     delegate_hotkey,
        //     stake2
        // ));

        // // Debug prints
        // println!("Delegator1 stake: {}", stake1);
        // println!("Delegator2 stake: {}", stake2);
        // println!("Existential deposit: {}", existential_deposit);
        // println!("Total stake for hotkey: {}", SubtensorModule::get_total_stake_for_hotkey(&delegate_hotkey));
        // println!("Delegated stake for coldkey: {}", SubtensorModule::get_total_stake_for_coldkey(&delegate_coldkey));

        // // Calculate expected total delegated stake
        // let expected_total_delegated = stake1 + stake2 - 2 * existential_deposit;
        // let actual_total_delegated = SubtensorModule::get_total_stake_for_coldkey(&delegate_coldkey);

        // assert_eq!(
        //     actual_total_delegated,
        //     expected_total_delegated,
        //     "Total delegated stake should match the sum of delegators' stakes minus existential deposits. Expected: {}, Actual: {}",
        //     expected_total_delegated,
        //     actual_total_delegated
        // );
    });
}

#[test]
fn test_get_total_delegated_stake_exclude_owner_stake() {
    new_test_ext(1).execute_with(|| {
        assert!(false);

        // let netuid = 1u16;
        // let delegate_coldkey = U256::from(1);
        // let delegate_hotkey = U256::from(2);
        // let delegator = U256::from(3);
        // let owner_stake = 1000;
        // let delegator_stake = 999;
        // let existential_deposit = 1; // Account for the existential deposit

        // add_network(netuid, 0, 0);
        // register_ok_neuron(netuid, delegate_hotkey, delegate_coldkey, 0);

        // // Make the account a delegate
        // assert_ok!(SubtensorModule::become_delegate(
        //     RuntimeOrigin::signed(delegate_coldkey),
        //     delegate_hotkey
        // ));

        // // Add owner stake
        // SubtensorModule::add_balance_to_coldkey_account(&delegate_coldkey, owner_stake);
        // assert_ok!(SubtensorModule::add_stake(
        //     RuntimeOrigin::signed(delegate_coldkey),
        //     delegate_hotkey,
        //     owner_stake
        // ));

        // // Add delegator stake
        // SubtensorModule::add_balance_to_coldkey_account(&delegator, delegator_stake);
        // assert_ok!(SubtensorModule::add_stake(
        //     RuntimeOrigin::signed(delegator),
        //     delegate_hotkey,
        //     delegator_stake
        // ));

        // // Debug prints
        // println!("Owner stake: {}", owner_stake);
        // println!("Delegator stake: {}", delegator_stake);
        // println!("Existential deposit: {}", existential_deposit);
        // println!(
        //     "Total stake for hotkey: {}",
        //     SubtensorModule::get_total_stake_for_hotkey(&delegate_hotkey)
        // );
        // println!(
        //     "Delegated stake for coldkey: {}",
        //     SubtensorModule::get_total_stake_for_coldkey(&delegate_coldkey)
        // );

        // // Check the total delegated stake (should exclude owner's stake)
        // let expected_delegated_stake = delegator_stake - existential_deposit;
        // let actual_delegated_stake = SubtensorModule::get_total_stake_for_coldkey(&delegate_coldkey);

        // assert_eq!(
        //     actual_delegated_stake, expected_delegated_stake,
        //     "Delegated stake should exclude owner's stake. Expected: {}, Actual: {}",
        //     expected_delegated_stake, actual_delegated_stake
        // );
    });
}

/// Test that emission is distributed correctly between one validator, one
/// vali-miner, and one miner
#[test]
fn test_mining_emission_distribution_validator_valiminer_miner() {
    new_test_ext(1).execute_with(|| {
        let coldkey = U256::from(1);
        let validator = 2;
        let validator_miner = 3;
        let miner = U256::from(4);
        let netuid: u16 = 1;
        let root_id: u16 = 0;
        let root_tempo = 9; // neet root epoch to happen before subnet tempo
        let subnet_tempo = 10;
        let stake = 100_000_000_000;

        // Add network, register hotkeys, and setup network parameters
        add_network(root_id, root_tempo, 0);
        add_network(netuid, subnet_tempo, 0);
        register_ok_neuron(netuid, validator.into(), coldkey, 0);
        register_ok_neuron(netuid, validator_miner.into(), coldkey, 1);
        register_ok_neuron(netuid, miner, coldkey, 2);
        SubtensorModule::add_balance_to_coldkey_account(
            &coldkey,
            3 * stake + ExistentialDeposit::get(),
        );
        SubtensorModule::set_weights_set_rate_limit(netuid, 0);
        step_block(subnet_tempo);
        crate::SubnetOwnerCut::<Test>::set(0);
        // All stake is active
        crate::ActivityCutoff::<Test>::set(netuid, u16::MAX);
        // There are two validators and three neurons
        crate::MaxAllowedUids::<Test>::set(netuid, 3);
        SubtensorModule::set_max_allowed_validators(netuid, 2);

        // Setup stakes:
        //   Stake from validator
        //   Stake from valiminer
        crate::Stake::<Test>::set(U256::from(validator), coldkey, stake);
        crate::Stake::<Test>::set(U256::from(validator_miner), coldkey, stake);

        // Setup YUMA so that it creates emissions:
        //   Validator 1 sets weight for valiminer       |- to achieve equal incentive for both miners
        //   Valiminer sets weights for the second miner |
        //   Validator registers on root and
        //   Sets root weights
        //   Last weight update is after block at registration
        crate::Weights::<Test>::insert(netuid, 0, vec![(1, 0xFFFF)]);
        crate::Weights::<Test>::insert(netuid, 1, vec![(2, 0xFFFF)]);
        assert_ok!(SubtensorModule::do_root_register(
            RuntimeOrigin::signed(coldkey),
            U256::from(validator),
        ));
        crate::Weights::<Test>::insert(root_id, 0, vec![(0, 0xFFFF), (1, 0xFFFF)]);
        crate::BlockAtRegistration::<Test>::set(netuid, 0, 1);
        crate::BlockAtRegistration::<Test>::set(netuid, 1, 1);
        crate::LastUpdate::<Test>::set(netuid, vec![2, 2, 2]);
        crate::Kappa::<Test>::set(netuid, u16::MAX / 5);

        // Run run_coinbase until emissions are drained
        step_block((subnet_tempo * 4) as u16);

        // Verify how emission is split between keys
        //   - 50% goes to miners and 50% goes to validators
        //   - Validator gets 25% because there are two validators
        //   - Valiminer gets 25% as a validator and 25% as miner
        //   - Miner gets 25% as miner
        let validator_emission = crate::Stake::<Test>::get(U256::from(validator), coldkey) - stake;
        let valiminer_emission =
            crate::Stake::<Test>::get(U256::from(validator_miner), coldkey) - stake;
        let miner_emission = crate::Stake::<Test>::get(miner, coldkey);
        let total_emission = validator_emission + valiminer_emission + miner_emission;

        assert_eq!(validator_emission, total_emission / 4);
        assert_eq!(valiminer_emission, total_emission / 2);
        assert_eq!(miner_emission, total_emission / 4);
    });
}<|MERGE_RESOLUTION|>--- conflicted
+++ resolved
@@ -79,11 +79,8 @@
         assert_eq!(SubtensorModule::get_coldkey_balance(&coldkey_account_id), 1);
 
         // Check if total stake has increased accordingly.
-<<<<<<< HEAD
         assert_eq!(SubtensorModule::get_total_stake(), 10000);
-=======
         assert_abs_diff_eq!(SubtensorModule::get_total_stake(), amount, epsilon = 1,);
->>>>>>> e79a2ef8
     });
 }
 
