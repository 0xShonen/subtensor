--- conflicted
+++ resolved
@@ -88,14 +88,10 @@
                 .saturating_add(migrations::migrate_remove_zero_total_hotkey_alpha::migrate_remove_zero_total_hotkey_alpha::<T>())
                 // Wipe existing items to prevent bad decoding for new type
                 .saturating_add(migrations::migrate_upgrade_revealed_commitments::migrate_upgrade_revealed_commitments::<T>())
-<<<<<<< HEAD
+                // Set subtoken enabled for all existed subnets
+                .saturating_add(migrations::migrate_set_subtoken_enabled::migrate_set_subtoken_enabled::<T>())
                 // Remove all entries in TotalHotkeyColdkeyStakesThisInterval
                 .saturating_add(migrations::migrate_remove_total_hotkey_coldkey_stakes_this_interval::migrate_remove_total_hotkey_coldkey_stakes_this_interval::<T>());
-=======
-                // Set subtoken enabled for all existed subnets
-                .saturating_add(migrations::migrate_set_subtoken_enabled::migrate_set_subtoken_enabled::<T>())
-                ;
->>>>>>> af842fb6
             weight
         }
 
