use core::marker::PhantomData;
use sp_core::{hashing::keccak_256, H160};
use sp_runtime::AccountId32;

use pallet_evm::{
    AddressMapping, BalanceConverter, ExitError, ExitSucceed, HashedAddressMapping,
    IsPrecompileResult, Precompile, PrecompileFailure, PrecompileHandle, PrecompileOutput,
    PrecompileResult, PrecompileSet,
};
use pallet_evm_precompile_modexp::Modexp;
use pallet_evm_precompile_sha3fips::Sha3FIPS256;
use pallet_evm_precompile_simple::{ECRecover, ECRecoverPublicKey, Identity, Ripemd160, Sha256};

use frame_system::RawOrigin;

use sp_core::crypto::Ss58Codec;
use sp_core::U256;
use sp_runtime::traits::Dispatchable;
use sp_runtime::traits::{BlakeTwo256, UniqueSaturatedInto};

use sp_std::vec;

use crate::{Runtime, RuntimeCall};

// Include custom precompiles
mod balance_transfer;
mod ed25519;
mod metagraph;
mod staking;
<<<<<<< HEAD
mod subnets;
=======
mod subnet;
>>>>>>> 2141e003

use balance_transfer::*;
use ed25519::*;
use metagraph::*;
use staking::*;
<<<<<<< HEAD
use subnets::*;
=======
use subnet::*;
>>>>>>> 2141e003

pub struct FrontierPrecompiles<R>(PhantomData<R>);

impl<R> Default for FrontierPrecompiles<R>
where
    R: pallet_evm::Config,
{
    fn default() -> Self {
        Self::new()
    }
}

impl<R> FrontierPrecompiles<R>
where
    R: pallet_evm::Config,
{
    pub fn new() -> Self {
        Self(Default::default())
    }
    pub fn used_addresses() -> [H160; 12] {
        [
            hash(1),
            hash(2),
            hash(3),
            hash(4),
            hash(5),
            hash(1024),
            hash(1025),
            hash(EDVERIFY_PRECOMPILE_INDEX),
            hash(BALANCE_TRANSFER_INDEX),
            hash(STAKING_PRECOMPILE_INDEX),
            hash(SUBNET_PRECOMPILE_INDEX),
            hash(METAGRAPH_PRECOMPILE_INDEX),
            hash(SUBNETS_PRECOMPILE_INDEX),
        ]
    }
}
impl<R> PrecompileSet for FrontierPrecompiles<R>
where
    R: pallet_evm::Config,
{
    fn execute(&self, handle: &mut impl PrecompileHandle) -> Option<PrecompileResult> {
        match handle.code_address() {
            // Ethereum precompiles :
            a if a == hash(1) => Some(ECRecover::execute(handle)),
            a if a == hash(2) => Some(Sha256::execute(handle)),
            a if a == hash(3) => Some(Ripemd160::execute(handle)),
            a if a == hash(4) => Some(Identity::execute(handle)),
            a if a == hash(5) => Some(Modexp::execute(handle)),
            // Non-Frontier specific nor Ethereum precompiles :
            a if a == hash(1024) => Some(Sha3FIPS256::execute(handle)),
            a if a == hash(1025) => Some(ECRecoverPublicKey::execute(handle)),
            a if a == hash(EDVERIFY_PRECOMPILE_INDEX) => Some(Ed25519Verify::execute(handle)),
            // Subtensor specific precompiles :
            a if a == hash(BALANCE_TRANSFER_INDEX) => {
                Some(BalanceTransferPrecompile::execute(handle))
            }
            a if a == hash(STAKING_PRECOMPILE_INDEX) => Some(StakingPrecompile::execute(handle)),
            a if a == hash(SUBNET_PRECOMPILE_INDEX) => Some(SubnetPrecompile::execute(handle)),
            a if a == hash(METAGRAPH_PRECOMPILE_INDEX) => {
                Some(MetagraphPrecompile::execute(handle))
            }
            a if a == hash(SUBNETS_PRECOMPILE_INDEX) => Some(SubnetsPrecompile::execute(handle)),

            _ => None,
        }
    }

    fn is_precompile(&self, address: H160, _gas: u64) -> IsPrecompileResult {
        IsPrecompileResult::Answer {
            is_precompile: Self::used_addresses().contains(&address),
            extra_cost: 0,
        }
    }
}

fn hash(a: u64) -> H160 {
    H160::from_low_u64_be(a)
}

/// Returns Ethereum method ID from an str method signature
///
pub fn get_method_id(method_signature: &str) -> [u8; 4] {
    // Calculate the full Keccak-256 hash of the method signature
    let hash = keccak_256(method_signature.as_bytes());

    // Extract the first 4 bytes to get the method ID
    [hash[0], hash[1], hash[2], hash[3]]
}

/// Convert bytes to AccountId32 with PrecompileFailure as Error
/// which consumes all gas
///
pub fn bytes_to_account_id(account_id_bytes: &[u8]) -> Result<AccountId32, PrecompileFailure> {
    AccountId32::try_from(account_id_bytes).map_err(|_| {
        log::info!("Error parsing account id bytes {:?}", account_id_bytes);
        PrecompileFailure::Error {
            exit_status: ExitError::InvalidRange,
        }
    })
}

/// Takes a slice from bytes with PrecompileFailure as Error
///
pub fn get_slice(data: &[u8], from: usize, to: usize) -> Result<&[u8], PrecompileFailure> {
    let maybe_slice = data.get(from..to);
    if let Some(slice) = maybe_slice {
        Ok(slice)
    } else {
        log::error!(
            "fail to get slice from data, {:?}, from {}, to {}",
            &data,
            from,
            to
        );
        Err(PrecompileFailure::Error {
            exit_status: ExitError::InvalidRange,
        })
    }
}

/// The function return the token to smart contract
fn transfer_back_to_caller(
    smart_contract_address: &str,
    account_id: &AccountId32,
    amount: U256,
) -> Result<(), PrecompileFailure> {
    // this is staking smart contract's(0x0000000000000000000000000000000000000801) sr25519 address
    let smart_contract_account_id = match AccountId32::from_ss58check(smart_contract_address) {
        // match AccountId32::from_ss58check("5CwnBK9Ack1mhznmCnwiibCNQc174pYQVktYW3ayRpLm4K2X") {
        Ok(addr) => addr,
        Err(_) => {
            return Err(PrecompileFailure::Error {
                exit_status: ExitError::Other("Invalid SS58 address".into()),
            });
        }
    };
    let amount_sub =
        <Runtime as pallet_evm::Config>::BalanceConverter::into_substrate_balance(amount)
            .ok_or(ExitError::OutOfFund)?;

    // Create a transfer call from the smart contract to the caller
    let transfer_call =
        RuntimeCall::Balances(pallet_balances::Call::<Runtime>::transfer_allow_death {
            dest: account_id.clone().into(),
            value: amount_sub.unique_saturated_into(),
        });

    // Execute the transfer
    let transfer_result =
        transfer_call.dispatch(RawOrigin::Signed(smart_contract_account_id).into());

    if let Err(dispatch_error) = transfer_result {
        log::error!(
            "Transfer back to caller failed. Error: {:?}",
            dispatch_error
        );
        return Err(PrecompileFailure::Error {
            exit_status: ExitError::Other("Transfer back to caller failed".into()),
        });
    }

    Ok(())
}

fn dispatch(
    handle: &mut impl PrecompileHandle,
    call: RuntimeCall,
    smart_contract_address: &str,
) -> PrecompileResult {
    let account_id =
        <HashedAddressMapping<BlakeTwo256> as AddressMapping<AccountId32>>::into_account_id(
            handle.context().caller,
        );

    // Transfer the amount back to the caller before executing the staking operation
    // let caller = handle.context().caller;
    let amount = handle.context().apparent_value;

    if !amount.is_zero() {
        transfer_back_to_caller(smart_contract_address, &account_id, amount)?;
    }

    let result = call.dispatch(RawOrigin::Signed(account_id.clone()).into());
    match &result {
        Ok(post_info) => log::info!("Dispatch succeeded. Post info: {:?}", post_info),
        Err(dispatch_error) => log::error!("Dispatch failed. Error: {:?}", dispatch_error),
    }
    match result {
        Ok(_) => Ok(PrecompileOutput {
            exit_status: ExitSucceed::Returned,
            output: vec![],
        }),
        Err(_) => Err(PrecompileFailure::Error {
            exit_status: ExitError::Other("Subtensor call failed".into()),
        }),
    }
}<|MERGE_RESOLUTION|>--- conflicted
+++ resolved
@@ -27,24 +27,16 @@
 mod ed25519;
 mod metagraph;
 mod staking;
-<<<<<<< HEAD
+mod subnet;
 mod subnets;
-=======
-mod subnet;
->>>>>>> 2141e003
 
 use balance_transfer::*;
 use ed25519::*;
 use metagraph::*;
 use staking::*;
-<<<<<<< HEAD
+use subnet::*;
 use subnets::*;
-=======
-use subnet::*;
->>>>>>> 2141e003
-
 pub struct FrontierPrecompiles<R>(PhantomData<R>);
-
 impl<R> Default for FrontierPrecompiles<R>
 where
     R: pallet_evm::Config,
@@ -61,7 +53,7 @@
     pub fn new() -> Self {
         Self(Default::default())
     }
-    pub fn used_addresses() -> [H160; 12] {
+    pub fn used_addresses() -> [H160; 13] {
         [
             hash(1),
             hash(2),
