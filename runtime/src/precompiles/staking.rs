// The goal of staking precompile is to allow interaction between EVM users and smart contracts and
// subtensor staking functionality, namely add_stake, and remove_stake extrinsicsk, as well as the
// staking state.
//
// Additional requirement is to preserve compatibility with Ethereum indexers, which requires
// no balance transfers from EVM accounts without a corresponding transaction that can be
// parsed by an indexer.
//
// Implementation of add_stake:
//   - User transfers balance that will be staked to the precompile address with a payable
//     method addStake. This method also takes hotkey public key (bytes32) of the hotkey
//     that the stake should be assigned to.
//   - Precompile transfers the balance back to the signing address, and then invokes
//     do_add_stake from subtensor pallet with signing origin that mmatches to HashedAddressMapping
//     of the message sender, which will effectively withdraw and stake balance from the message
//     sender.
//   - Precompile checks the result of do_add_stake and, in case of a failure, reverts the transaction,
//     and leaves the balance on the message sender account.
//
// Implementation of remove_stake:
//   - User involkes removeStake method and specifies hotkey public key (bytes32) of the hotkey
//     to remove stake from, and the amount to unstake.
//   - Precompile calls do_remove_stake method of the subtensor pallet with the signing origin of message
//     sender, which effectively unstakes the specified amount and credits it to the message sender
//   - Precompile checks the result of do_remove_stake and, in case of a failure, reverts the transaction.
//

use frame_system::RawOrigin;
use pallet_evm::{AddressMapping, BalanceConverter, HashedAddressMapping};
use pallet_evm::{
    ExitError, ExitSucceed, PrecompileFailure, PrecompileHandle, PrecompileOutput, PrecompileResult,
};
use sp_core::crypto::Ss58Codec;
use sp_core::{U256, H256};
use sp_runtime::traits::Dispatchable;
use sp_runtime::traits::{BlakeTwo256, UniqueSaturatedInto, StaticLookup};
use sp_runtime::AccountId32;

use crate::{
    precompiles::{get_method_id, get_slice},
    ProxyType,
};
use sp_std::vec;

use crate::{Runtime, RuntimeCall};
pub const STAKING_PRECOMPILE_INDEX: u64 = 2049;

pub struct StakingPrecompile;

impl StakingPrecompile {
    pub fn execute(handle: &mut impl PrecompileHandle) -> PrecompileResult {
        let txdata = handle.input();
        let method_id = get_slice(txdata, 0, 4)?;
        let method_input = txdata
            .get(4..)
            .map_or_else(vec::Vec::new, |slice| slice.to_vec()); // Avoiding borrowing conflicts

<<<<<<< HEAD
        if method_id == get_method_id("addStake(bytes32,uint16)") {
            Self::add_stake(handle, &method_input)
        } else if method_id == get_method_id("removeStake(bytes32,uint256,uint16)") {
            Self::remove_stake(handle, &method_input)
        } else if method_id == get_method_id("addProxy(bytes32)") {
            Self::add_proxy(handle, &method_input)
        } else if method_id == get_method_id("removeProxy(bytes32)") {
            Self::remove_proxy(handle, &method_input)
        } else {
            Err(PrecompileFailure::Error {
=======
        match method_id {
            id if id == get_method_id("addStake(bytes32,uint256)") => {
                Self::add_stake(handle, &method_input)
            }
            id if id == get_method_id("removeStake(bytes32,uint256,uint256)") => {
                Self::remove_stake(handle, &method_input)
            }
            id if id == get_method_id("getStake(bytes32,bytes32,uint256)") => {
                Self::get_stake(&method_input)
            }
            _ => Err(PrecompileFailure::Error {
>>>>>>> 7c67ab5f
                exit_status: ExitError::InvalidRange,
            })
        }
    }

    fn add_stake(handle: &mut impl PrecompileHandle, data: &[u8]) -> PrecompileResult {
        let hotkey = Self::parse_pub_key(data)?.into();
        let amount: U256 = handle.context().apparent_value;
        let netuid = Self::parse_netuid(data, 0x3E)?;

        let amount_sub =
            <Runtime as pallet_evm::Config>::BalanceConverter::into_substrate_balance(amount)
                .ok_or(ExitError::OutOfFund)?;

        // Create the add_stake call
        let call = RuntimeCall::SubtensorModule(pallet_subtensor::Call::<Runtime>::add_stake {
            hotkey,
            netuid,
            amount_staked: amount_sub.unique_saturated_into(),
        });
        // Dispatch the add_stake call
        Self::dispatch(handle, call)
    }

    fn remove_stake(handle: &mut impl PrecompileHandle, data: &[u8]) -> PrecompileResult {
<<<<<<< HEAD
        let hotkey = Self::parse_pub_key(data)?.into();
=======
        let hotkey = Self::parse_hotkey(data)?.into();
        let netuid = Self::parse_netuid(data, 0x5E)?;
>>>>>>> 7c67ab5f

        // We have to treat this as uint256 (because of Solidity ABI encoding rules, it pads uint64),
        // but this will never exceed 8 bytes, se we will ignore higher bytes and will only use lower
        // 8 bytes.
        let amount = data
            .get(56..64)
            .map(U256::from_big_endian)
            .ok_or(ExitError::OutOfFund)?;
        let amount_sub =
            <Runtime as pallet_evm::Config>::BalanceConverter::into_substrate_balance(amount)
                .ok_or(ExitError::OutOfFund)?;

        let call = RuntimeCall::SubtensorModule(pallet_subtensor::Call::<Runtime>::remove_stake {
            hotkey,
            netuid,
            amount_unstaked: amount_sub.unique_saturated_into(),
        });
        Self::dispatch(handle, call)
    }

<<<<<<< HEAD
    fn add_proxy(handle: &mut impl PrecompileHandle, data: &[u8]) -> PrecompileResult {
		let delegate = AccountId32::from(Self::parse_pub_key(data)?);
        let delegate = <Runtime as frame_system::Config>::Lookup::unlookup(delegate);
        let call = RuntimeCall::Proxy(pallet_proxy::Call::<Runtime>::add_proxy {
            delegate,
            proxy_type: ProxyType::Staking,
            delay: 0,
        });

        Self::dispatch(handle, call)
    }

    fn remove_proxy(handle: &mut impl PrecompileHandle, data: &[u8]) -> PrecompileResult {
		let delegate = AccountId32::from(Self::parse_pub_key(data)?);
        let delegate = <Runtime as frame_system::Config>::Lookup::unlookup(delegate);
        let call = RuntimeCall::Proxy(pallet_proxy::Call::<Runtime>::remove_proxy {
            delegate,
            proxy_type: ProxyType::Staking,
            delay: 0,
        });

        Self::dispatch(handle, call)
    }

    fn parse_pub_key(data: &[u8]) -> Result<[u8; 32], PrecompileFailure> {
=======
    fn get_stake(data: &[u8]) -> PrecompileResult {
        let (hotkey, coldkey) = Self::parse_hotkey_coldkey(data)?;
        let netuid = Self::parse_netuid(data, 0x5E)?;

        let stake = pallet_subtensor::Pallet::<Runtime>::get_stake_for_hotkey_and_coldkey_on_subnet(
            &hotkey.into(),
            &coldkey.into(),
            netuid,
        );

        // Convert to EVM decimals
        let stake_u256 = U256::from(stake);
        let stake_eth =
            <Runtime as pallet_evm::Config>::BalanceConverter::into_evm_balance(stake_u256)
                .ok_or(ExitError::InvalidRange)?;

        // Format output
        let mut result = [0_u8; 32];
        U256::to_big_endian(&stake_eth, &mut result);

        Ok(PrecompileOutput {
            exit_status: ExitSucceed::Returned,
            output: result.into(),
        })
    }

    fn parse_hotkey_coldkey(data: &[u8]) -> Result<([u8; 32], [u8; 32]), PrecompileFailure> {
        if data.len() < 64 {
            return Err(PrecompileFailure::Error {
                exit_status: ExitError::InvalidRange,
            });
        }
        let mut hotkey = [0u8; 32];
        hotkey.copy_from_slice(get_slice(data, 0, 32)?);
        let mut coldkey = [0u8; 32];
        coldkey.copy_from_slice(get_slice(data, 32, 64)?);
        Ok((hotkey, coldkey))
    }

    fn parse_hotkey(data: &[u8]) -> Result<[u8; 32], PrecompileFailure> {
>>>>>>> 7c67ab5f
        if data.len() < 32 {
            return Err(PrecompileFailure::Error {
                exit_status: ExitError::InvalidRange,
            });
        }
        let mut pubkey = [0u8; 32];
        pubkey.copy_from_slice(get_slice(data, 0, 32)?);
        Ok(pubkey)
    }

    fn parse_netuid(data: &[u8], offset: usize) -> Result<u16, PrecompileFailure> {
        if data.len() < offset + 2 {
            return Err(PrecompileFailure::Error {
                exit_status: ExitError::InvalidRange,
            });
        }

        let mut netuid_bytes = [0u8; 2];
        netuid_bytes.copy_from_slice(get_slice(data, offset, offset + 2)?);
        let netuid: u16 = netuid_bytes[1] as u16 | ((netuid_bytes[0] as u16) << 8u16);

        Ok(netuid)
    }

    fn dispatch(handle: &mut impl PrecompileHandle, call: RuntimeCall) -> PrecompileResult {
        let account_id =
            <HashedAddressMapping<BlakeTwo256> as AddressMapping<AccountId32>>::into_account_id(
                handle.context().caller,
            );

        // Transfer the amount back to the caller before executing the staking operation
        // let caller = handle.context().caller;
        let amount = handle.context().apparent_value;

        if !amount.is_zero() {
            Self::transfer_back_to_caller(&account_id, amount)?;
        }

        let result = call.dispatch(RawOrigin::Signed(account_id.clone()).into());
        match &result {
            Ok(post_info) => log::info!("Dispatch succeeded. Post info: {:?}", post_info),
            Err(dispatch_error) => log::error!("Dispatch failed. Error: {:?}", dispatch_error),
        }
        match result {
            Ok(_) => Ok(PrecompileOutput {
                exit_status: ExitSucceed::Returned,
                output: vec![],
            }),
            Err(_) => {
                log::warn!("Returning error PrecompileFailure::Error");
                Err(PrecompileFailure::Error {
                    exit_status: ExitError::Other("Subtensor call failed".into()),
                })
            }
        }
    }

    fn transfer_back_to_caller(
        account_id: &AccountId32,
        amount: U256,
    ) -> Result<(), PrecompileFailure> {
        // this is staking smart contract's(0x0000000000000000000000000000000000000801) sr25519 address
        let smart_contract_account_id =
            match AccountId32::from_ss58check("5CwnBK9Ack1mhznmCnwiibCNQc174pYQVktYW3ayRpLm4K2X") {
                Ok(addr) => addr,
                Err(_) => {
                    return Err(PrecompileFailure::Error {
                        exit_status: ExitError::Other("Invalid SS58 address".into()),
                    });
                }
            };
        let amount_sub =
            <Runtime as pallet_evm::Config>::BalanceConverter::into_substrate_balance(amount)
                .ok_or(ExitError::OutOfFund)?;

        // Create a transfer call from the smart contract to the caller
        let transfer_call =
            RuntimeCall::Balances(pallet_balances::Call::<Runtime>::transfer_allow_death {
                dest: account_id.clone().into(),
                value: amount_sub.unique_saturated_into(),
            });

        // Execute the transfer
        let transfer_result =
            transfer_call.dispatch(RawOrigin::Signed(smart_contract_account_id).into());

        if let Err(dispatch_error) = transfer_result {
            log::error!(
                "Transfer back to caller failed. Error: {:?}",
                dispatch_error
            );
            return Err(PrecompileFailure::Error {
                exit_status: ExitError::Other("Transfer back to caller failed".into()),
            });
        }

        Ok(())
    }
}<|MERGE_RESOLUTION|>--- conflicted
+++ resolved
@@ -31,9 +31,9 @@
     ExitError, ExitSucceed, PrecompileFailure, PrecompileHandle, PrecompileOutput, PrecompileResult,
 };
 use sp_core::crypto::Ss58Codec;
-use sp_core::{U256, H256};
+use sp_core::{H256, U256};
 use sp_runtime::traits::Dispatchable;
-use sp_runtime::traits::{BlakeTwo256, UniqueSaturatedInto, StaticLookup};
+use sp_runtime::traits::{BlakeTwo256, StaticLookup, UniqueSaturatedInto};
 use sp_runtime::AccountId32;
 
 use crate::{
@@ -55,30 +55,18 @@
             .get(4..)
             .map_or_else(vec::Vec::new, |slice| slice.to_vec()); // Avoiding borrowing conflicts
 
-<<<<<<< HEAD
-        if method_id == get_method_id("addStake(bytes32,uint16)") {
+        if method_id == get_method_id("addStake(bytes32,uint256)") {
             Self::add_stake(handle, &method_input)
-        } else if method_id == get_method_id("removeStake(bytes32,uint256,uint16)") {
+        } else if method_id == get_method_id("removeStake(bytes32,uint256,uint256)") {
             Self::remove_stake(handle, &method_input)
+        } else if method_id == get_method_id("getStake(bytes32,bytes32,uint256)") {
+            Self::get_stake(&method_input)
         } else if method_id == get_method_id("addProxy(bytes32)") {
             Self::add_proxy(handle, &method_input)
         } else if method_id == get_method_id("removeProxy(bytes32)") {
             Self::remove_proxy(handle, &method_input)
         } else {
             Err(PrecompileFailure::Error {
-=======
-        match method_id {
-            id if id == get_method_id("addStake(bytes32,uint256)") => {
-                Self::add_stake(handle, &method_input)
-            }
-            id if id == get_method_id("removeStake(bytes32,uint256,uint256)") => {
-                Self::remove_stake(handle, &method_input)
-            }
-            id if id == get_method_id("getStake(bytes32,bytes32,uint256)") => {
-                Self::get_stake(&method_input)
-            }
-            _ => Err(PrecompileFailure::Error {
->>>>>>> 7c67ab5f
                 exit_status: ExitError::InvalidRange,
             })
         }
@@ -104,12 +92,8 @@
     }
 
     fn remove_stake(handle: &mut impl PrecompileHandle, data: &[u8]) -> PrecompileResult {
-<<<<<<< HEAD
         let hotkey = Self::parse_pub_key(data)?.into();
-=======
-        let hotkey = Self::parse_hotkey(data)?.into();
         let netuid = Self::parse_netuid(data, 0x5E)?;
->>>>>>> 7c67ab5f
 
         // We have to treat this as uint256 (because of Solidity ABI encoding rules, it pads uint64),
         // but this will never exceed 8 bytes, se we will ignore higher bytes and will only use lower
@@ -130,9 +114,8 @@
         Self::dispatch(handle, call)
     }
 
-<<<<<<< HEAD
     fn add_proxy(handle: &mut impl PrecompileHandle, data: &[u8]) -> PrecompileResult {
-		let delegate = AccountId32::from(Self::parse_pub_key(data)?);
+        let delegate = AccountId32::from(Self::parse_pub_key(data)?);
         let delegate = <Runtime as frame_system::Config>::Lookup::unlookup(delegate);
         let call = RuntimeCall::Proxy(pallet_proxy::Call::<Runtime>::add_proxy {
             delegate,
@@ -144,7 +127,7 @@
     }
 
     fn remove_proxy(handle: &mut impl PrecompileHandle, data: &[u8]) -> PrecompileResult {
-		let delegate = AccountId32::from(Self::parse_pub_key(data)?);
+        let delegate = AccountId32::from(Self::parse_pub_key(data)?);
         let delegate = <Runtime as frame_system::Config>::Lookup::unlookup(delegate);
         let call = RuntimeCall::Proxy(pallet_proxy::Call::<Runtime>::remove_proxy {
             delegate,
@@ -155,8 +138,6 @@
         Self::dispatch(handle, call)
     }
 
-    fn parse_pub_key(data: &[u8]) -> Result<[u8; 32], PrecompileFailure> {
-=======
     fn get_stake(data: &[u8]) -> PrecompileResult {
         let (hotkey, coldkey) = Self::parse_hotkey_coldkey(data)?;
         let netuid = Self::parse_netuid(data, 0x5E)?;
@@ -196,8 +177,7 @@
         Ok((hotkey, coldkey))
     }
 
-    fn parse_hotkey(data: &[u8]) -> Result<[u8; 32], PrecompileFailure> {
->>>>>>> 7c67ab5f
+    fn parse_pub_key(data: &[u8]) -> Result<[u8; 32], PrecompileFailure> {
         if data.len() < 32 {
             return Err(PrecompileFailure::Error {
                 exit_status: ExitError::InvalidRange,
