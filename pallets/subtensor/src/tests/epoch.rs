--- conflicted
+++ resolved
@@ -3590,14 +3590,7 @@
         let (val_hot, val_cold) = (U256::from(100), U256::from(200));
         register_ok_neuron(netuid, val_hot, val_cold, 0);
         SubtensorModule::increase_stake_for_hotkey_and_coldkey_on_subnet(
-<<<<<<< HEAD
             &val_hot, &val_cold, netuid, 10_000,
-=======
-            &hot0,
-            &cold0,
-            netuid,
-            1_000.into(),
->>>>>>> a521e2f7
         );
         SubtensorModule::set_validator_permit_for_uid(netuid, 0, true);
 
@@ -3605,7 +3598,6 @@
         let (old_hot, old_cold) = (U256::from(101), U256::from(201));
         register_ok_neuron(netuid, old_hot, old_cold, 0);
         SubtensorModule::increase_stake_for_hotkey_and_coldkey_on_subnet(
-<<<<<<< HEAD
             &old_hot, &old_cold, netuid, 100,
         );
 
@@ -3614,12 +3606,6 @@
         register_ok_neuron(netuid, fill_hot, fill_cold, 0);
         SubtensorModule::increase_stake_for_hotkey_and_coldkey_on_subnet(
             &fill_hot, &fill_cold, netuid, 5_000,
-=======
-            &hot1,
-            &cold1,
-            netuid,
-            1_000.into(),
->>>>>>> a521e2f7
         );
         SubtensorModule::set_max_allowed_validators(netuid, 3);
 
@@ -3640,83 +3626,20 @@
             0
         ));
         SubtensorModule::set_commit_reveal_weights_enabled(netuid, true);
-<<<<<<< HEAD
         SubtensorModule::epoch(netuid, 1_000);
-=======
-
-        /* epoch inside first tempo: uid‑1 must get ZERO reward */
-        SubtensorModule::epoch(netuid, 1_000.into());
-        assert_eq!(SubtensorModule::get_rank_for_uid(netuid, 1), 0);
-        assert_eq!(SubtensorModule::get_incentive_for_uid(netuid, 1), 0);
-    });
-}
-
-#[test]
-fn test_epoch_masks_full_reveal_window() {
-    new_test_ext(1).execute_with(|| {
-        let netuid = NetUid::from(20);
-        let tempo: u16 = 10;
-        let reveal_period: u16 = 3;
-
-        add_network(netuid, tempo, 0);
-        SubtensorModule::set_reveal_period(netuid, reveal_period as u64);
-        SubtensorModule::set_commit_reveal_weights_enabled(netuid, true);
-
-        let (hot0, cold0) = (U256::from(400), U256::from(440));
-        let (hot1, cold1) = (U256::from(401), U256::from(441));
-        register_ok_neuron(netuid, hot0, cold0, 0);
-        SubtensorModule::increase_stake_for_hotkey_and_coldkey_on_subnet(
-            &hot0,
-            &cold0,
-            netuid,
-            1_000.into(),
-        );
-        SubtensorModule::set_validator_permit_for_uid(netuid, 0, true);
-        run_to_block(tempo as u64 + 1);
->>>>>>> a521e2f7
 
         /* register new miner (snipes) */
         let (new_hot, new_cold) = (U256::from(103), U256::from(203));
         register_ok_neuron(netuid, new_hot, new_cold, 0);
         SubtensorModule::increase_stake_for_hotkey_and_coldkey_on_subnet(
-<<<<<<< HEAD
             &new_hot, &new_cold, netuid, 10_000,
-=======
-            &hot1,
-            &cold1,
-            netuid,
-            1_000.into(),
->>>>>>> a521e2f7
         );
         let new_uid = SubtensorModule::get_uid_for_net_and_hotkey(netuid, &new_hot)
             .expect("new miner gets UID");
 
         run_to_block(System::block_number() + 1);
 
-<<<<<<< HEAD
         /* validator refreshes vote (still inside window) */
-=======
-        SubtensorModule::set_commit_reveal_weights_enabled(netuid, false);
-        SubtensorModule::set_weights_set_rate_limit(netuid, 0);
-        assert_ok!(SubtensorModule::set_weights(
-            RuntimeOrigin::signed(hot0),
-            netuid,
-            vec![1],
-            vec![u16::MAX],
-            0
-        ));
-        SubtensorModule::set_commit_reveal_weights_enabled(netuid, true);
-
-        /* inside the 2×reveal window uid‑1 must have rank 0 */
-        for _ in 0..(reveal_period * 2) {
-            SubtensorModule::epoch(netuid, 1.into());
-            assert_eq!(Rank::<Test>::get(netuid)[1], 0);
-            run_to_block(System::block_number() + tempo as u64 + 1);
-        }
-
-        /* boundary + sender refresh ⇒ mask lifts */
-        run_to_block(System::block_number() + tempo as u64 + 1);
->>>>>>> a521e2f7
         SubtensorModule::set_commit_reveal_weights_enabled(netuid, false);
         assert_ok!(SubtensorModule::set_weights(
             RuntimeOrigin::signed(val_hot),
@@ -3727,14 +3650,9 @@
         ));
         SubtensorModule::set_commit_reveal_weights_enabled(netuid, true);
 
-<<<<<<< HEAD
         SubtensorModule::epoch(netuid, 1_000);
         assert_eq!(SubtensorModule::get_rank_for_uid(netuid, new_uid), 0);
         assert_eq!(SubtensorModule::get_incentive_for_uid(netuid, new_uid), 0);
-=======
-        SubtensorModule::epoch(netuid, 1.into());
-        assert!(Rank::<Test>::get(netuid)[1] > 0);
->>>>>>> a521e2f7
     });
 }
 
@@ -3749,14 +3667,7 @@
         let (hot, cold) = (U256::from(1000), U256::from(1100));
         register_ok_neuron(netuid, hot, cold, 0);
         SubtensorModule::increase_stake_for_hotkey_and_coldkey_on_subnet(
-<<<<<<< HEAD
             &hot, &cold, netuid, 1_000,
-=======
-            &hot0,
-            &cold0,
-            netuid,
-            1_000.into(),
->>>>>>> a521e2f7
         );
         SubtensorModule::set_validator_permit_for_uid(netuid, 0, true);
 
@@ -3777,14 +3688,6 @@
             vec![u16::MAX],
             0
         ));
-<<<<<<< HEAD
-=======
-        SubtensorModule::set_commit_reveal_weights_enabled(netuid, true);
-
-        /* epoch 0 – masked */
-        SubtensorModule::epoch(netuid, 1.into());
-        assert_eq!(Rank::<Test>::get(netuid)[1], 0);
->>>>>>> a521e2f7
 
         for _ in 0..3 {
             SubtensorModule::epoch(netuid, 1);
@@ -3794,23 +3697,6 @@
             );
             run_to_block(System::block_number() + tempo as u64 + 1);
         }
-<<<<<<< HEAD
-=======
-
-        /* sender refreshes weights */
-        SubtensorModule::set_commit_reveal_weights_enabled(netuid, false);
-        assert_ok!(SubtensorModule::set_weights(
-            RuntimeOrigin::signed(hot0),
-            netuid,
-            vec![1],
-            vec![u16::MAX],
-            0
-        ));
-        SubtensorModule::set_commit_reveal_weights_enabled(netuid, true);
-
-        SubtensorModule::epoch(netuid, 1.into());
-        assert!(Rank::<Test>::get(netuid)[1] > 0);
->>>>>>> a521e2f7
     });
 }
 
@@ -3830,14 +3716,7 @@
         let (v_hot, v_cold) = (U256::from(2000), U256::from(2100));
         register_ok_neuron(netuid, v_hot, v_cold, 0);
         SubtensorModule::increase_stake_for_hotkey_and_coldkey_on_subnet(
-<<<<<<< HEAD
             &v_hot, &v_cold, netuid, 10_000,
-=======
-            &hot0,
-            &cold0,
-            netuid,
-            1_000.into(),
->>>>>>> a521e2f7
         );
         SubtensorModule::set_validator_permit_for_uid(netuid, 0, true);
         SubtensorModule::set_max_allowed_validators(netuid, 1);
@@ -3851,89 +3730,31 @@
         let (old_hot, old_cold) = (U256::from(2001), U256::from(2101));
         register_ok_neuron(netuid, old_hot, old_cold, 0);
         SubtensorModule::increase_stake_for_hotkey_and_coldkey_on_subnet(
-<<<<<<< HEAD
             &old_hot, &old_cold, netuid, 1_000,
         );
 
         /* let first commit expire for UID‑1 */
         for _ in 0..(reveal + 1) {
-=======
-            &hot1,
-            &cold1,
-            netuid,
-            1_000.into(),
-        );
-
-        run_to_block(System::block_number() + 1); // avoid out‑dated
-
-        SubtensorModule::set_commit_reveal_weights_enabled(netuid, false);
-        assert_ok!(SubtensorModule::set_weights(
-            RuntimeOrigin::signed(hot0),
-            netuid,
-            vec![1],
-            vec![u16::MAX],
-            0
-        ));
-        SubtensorModule::set_commit_reveal_weights_enabled(netuid, true);
-
-        /* uid‑1 must stay masked for two epochs */
-        for _ in 0..reveal {
-            SubtensorModule::epoch(netuid, 1.into());
-            assert_eq!(SubtensorModule::get_rank_for_uid(netuid, 1), 0);
->>>>>>> a521e2f7
             run_to_block(System::block_number() + tempo as u64 + 1);
         }
 
         /* second commit — will mask UID‑2 & UID‑3 */
         commit_dummy(v_hot, netuid);
 
-<<<<<<< HEAD
         /* ensure commit_block < reg_block for the new registrations */
         run_to_block(System::block_number() + 1);
-=======
-        add_network(netuid, tempo, 0);
-        SubtensorModule::set_reveal_period(netuid, reveal);
-        SubtensorModule::set_commit_reveal_weights_enabled(netuid, true);
-        SubtensorModule::set_max_allowed_uids(netuid, 3);
-        SubtensorModule::set_target_registrations_per_interval(netuid, u16::MAX);
-
-        /* validator uid‑0 */
-        let (val_hot, val_cold) = (U256::from(100), U256::from(200));
-        register_ok_neuron(netuid, val_hot, val_cold, 0);
-        SubtensorModule::increase_stake_for_hotkey_and_coldkey_on_subnet(
-            &val_hot,
-            &val_cold,
-            netuid,
-            10_000.into(),
-        );
-        SubtensorModule::set_validator_permit_for_uid(netuid, 0, true);
->>>>>>> a521e2f7
 
         /* UID‑2, UID‑3 — inside window */
         let (mid_hot, mid_cold) = (U256::from(2002), U256::from(2102));
         register_ok_neuron(netuid, mid_hot, mid_cold, 0);
         SubtensorModule::increase_stake_for_hotkey_and_coldkey_on_subnet(
-<<<<<<< HEAD
             &mid_hot, &mid_cold, netuid, 1_000,
-=======
-            &old_hot,
-            &old_cold,
-            netuid,
-            100.into(),
->>>>>>> a521e2f7
         );
 
         let (new_hot, new_cold) = (U256::from(2003), U256::from(2103));
         register_ok_neuron(netuid, new_hot, new_cold, 0);
         SubtensorModule::increase_stake_for_hotkey_and_coldkey_on_subnet(
-<<<<<<< HEAD
             &new_hot, &new_cold, netuid, 1_000,
-=======
-            &fill_hot,
-            &fill_cold,
-            netuid,
-            5_000.into(),
->>>>>>> a521e2f7
         );
 
         run_to_block(System::block_number() + 1); // avoid out‑dated
@@ -3949,7 +3770,6 @@
             0
         ));
         SubtensorModule::set_commit_reveal_weights_enabled(netuid, true);
-<<<<<<< HEAD
 
         SubtensorModule::epoch(netuid, 1_000);
 
@@ -3967,87 +3787,5 @@
             0,
             "UID-3 (inside window) masked"
         );
-=======
-        SubtensorModule::epoch(netuid, 1_000.into());
-
-        /* snipe uid‑1 */
-        let (new_hot, new_cold) = (U256::from(103), U256::from(203));
-        register_ok_neuron(netuid, new_hot, new_cold, 0);
-        SubtensorModule::increase_stake_for_hotkey_and_coldkey_on_subnet(
-            &new_hot,
-            &new_cold,
-            netuid,
-            10_000.into(),
-        );
-        assert_eq!(
-            SubtensorModule::get_uid_for_net_and_hotkey(netuid, &new_hot).unwrap(),
-            1
-        );
-
-        /* +1 block so out‑dated rule can’t help */
-        run_to_block(System::block_number() + 1);
-
-        /* validator refreshes vote (still inside window) */
-        SubtensorModule::set_commit_reveal_weights_enabled(netuid, false);
-        assert_ok!(SubtensorModule::set_weights(
-            RuntimeOrigin::signed(val_hot),
-            netuid,
-            vec![0, 1],
-            vec![u16::MAX / 2, u16::MAX / 2],
-            0
-        ));
-        SubtensorModule::set_commit_reveal_weights_enabled(netuid, true);
-
-        /* epoch inside window – new uid‑1 must NOT inherit */
-        SubtensorModule::epoch(netuid, 1_000.into());
-        assert_eq!(SubtensorModule::get_rank_for_uid(netuid, 1), 0);
-        assert_eq!(SubtensorModule::get_incentive_for_uid(netuid, 1), 0);
-    });
-}
-
-#[test]
-fn test_epoch_no_mask_when_commit_reveal_disabled() {
-    new_test_ext(1).execute_with(|| {
-        let netuid = NetUid::from(32);
-        let tempo: u16 = 5;
-
-        add_network(netuid, tempo, 0);
-        SubtensorModule::set_commit_reveal_weights_enabled(netuid, false);
-
-        let (hot, cold) = (U256::from(1000), U256::from(1100));
-        register_ok_neuron(netuid, hot, cold, 0);
-        SubtensorModule::increase_stake_for_hotkey_and_coldkey_on_subnet(
-            &hot,
-            &cold,
-            netuid,
-            1_000.into(),
-        );
-        SubtensorModule::set_validator_permit_for_uid(netuid, 0, true);
-
-        let (hot1, cold1) = (U256::from(1001), U256::from(1101));
-        register_ok_neuron(netuid, hot1, cold1, 0);
-        SubtensorModule::increase_stake_for_hotkey_and_coldkey_on_subnet(
-            &hot1,
-            &cold1,
-            netuid,
-            1_000.into(),
-        );
-
-        SubtensorModule::set_weights_set_rate_limit(netuid, 0);
-        assert_ok!(SubtensorModule::set_weights(
-            RuntimeOrigin::signed(hot),
-            netuid,
-            vec![1],
-            vec![u16::MAX],
-            0
-        ));
-
-        for _ in 0..3 {
-            SubtensorModule::epoch(netuid, 1.into());
-            let row = SubtensorModule::get_weights_sparse(netuid)[0].clone();
-            assert!(!row.is_empty(), "no mask when CR disabled");
-            run_to_block(System::block_number() + tempo as u64 + 1);
-        }
->>>>>>> a521e2f7
     });
 }