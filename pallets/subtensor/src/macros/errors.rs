use frame_support::pallet_macros::pallet_section;

/// A [`pallet_section`] that defines the errors for a pallet.
/// This can later be imported into the pallet using [`import_section`].
#[pallet_section]
mod errors {
    #[pallet::error]
    pub enum Error<T> {
        /// The subnet does not exist.
        SubNetworkDoesNotExist,
        /// The root network does not exist.
        RootNetworkDoesNotExist,
        /// The user is trying to serve an axon which is not of type 4 (IPv4) or 6 (IPv6).
        InvalidIpType,
        /// An invalid IP address is passed to the serve function.
        InvalidIpAddress,
        /// An invalid port is passed to the serve function.
        InvalidPort,
        /// The hotkey is not registered in subnet
        HotKeyNotRegisteredInSubNet,
        /// The hotkey does not exists
        HotKeyAccountNotExists,
        /// The hotkey is not registered in any subnet.
        HotKeyNotRegisteredInNetwork,
        /// Request to stake, unstake or subscribe is made by a coldkey that is not associated with
        /// the hotkey account.
        NonAssociatedColdKey,
        /// DEPRECATED: Stake amount to withdraw is zero.
        // StakeToWithdrawIsZero,
        /// The caller does not have enought stake to perform this action.
        NotEnoughStake,
        /// The caller is requesting removing more stake than there exists in the staking account.
        /// See: "[remove_stake()]".
        NotEnoughStakeToWithdraw,
        /// The caller is requesting to set weights but the caller has less than minimum stake
        /// required to set weights (less than WeightsMinStake).
        NotEnoughStakeToSetWeights,
        /// The parent hotkey doesn't have enough own stake to set childkeys.
        NotEnoughStakeToSetChildkeys,
        /// The caller is requesting adding more stake than there exists in the coldkey account.
        /// See: "[add_stake()]"
        NotEnoughBalanceToStake,
        /// The caller is trying to add stake, but for some reason the requested amount could not be
        /// withdrawn from the coldkey account.
        BalanceWithdrawalError,
        /// Unsuccessfully withdraw, balance could be zero (can not make account exist) after
        /// withdrawal.
        ZeroBalanceAfterWithdrawn,
        /// The caller is attempting to set non-self weights without being a permitted validator.
        NeuronNoValidatorPermit,
        /// The caller is attempting to set the weight keys and values but these vectors have
        /// different size.
        WeightVecNotEqualSize,
        /// The caller is attempting to set weights with duplicate UIDs in the weight matrix.
        DuplicateUids,
        /// The caller is attempting to set weight to at least one UID that does not exist in the
        /// metagraph.
        UidVecContainInvalidOne,
        /// The dispatch is attempting to set weights on chain with fewer elements than are allowed.
        WeightVecLengthIsLow,
        /// Number of registrations in this block exceeds the allowed number (i.e., exceeds the
        /// subnet hyperparameter "max_regs_per_block").
        TooManyRegistrationsThisBlock,
        /// The caller is requesting registering a neuron which already exists in the active set.
        HotKeyAlreadyRegisteredInSubNet,
        /// The new hotkey is the same as old one
        NewHotKeyIsSameWithOld,
        /// The supplied PoW hash block is in the future or negative.
        InvalidWorkBlock,
        /// The supplied PoW hash block does not meet the network difficulty.
        InvalidDifficulty,
        /// The supplied PoW hash seal does not match the supplied work.
        InvalidSeal,
        /// The dispatch is attempting to set weights on chain with weight value exceeding the
        /// MaxWeightLimit (max_weight_limit subnet hyperparameter).
        MaxWeightExceeded,
        /// The hotkey is attempting to become a delegate when the hotkey is already a delegate.
        HotKeyAlreadyDelegate,
        /// A transactor exceeded the rate limit for setting weights.
        SettingWeightsTooFast,
        /// A validator is attempting to set weights from a validator with incorrect weight version.
        IncorrectWeightVersionKey,
        /// An axon or prometheus serving exceeded the rate limit for a registered neuron.
        ServingRateLimitExceeded,
        /// The caller is attempting to set weights with more UIDs than allowed.
        UidsLengthExceedUidsInSubNet, // 32
        /// A transactor exceeded the rate limit for add network transaction.
        NetworkTxRateLimitExceeded,
        /// A transactor exceeded the rate limit for delegate transaction.
        DelegateTxRateLimitExceeded,
        /// A transactor exceeded the rate limit for setting or swapping hotkey.
        HotKeySetTxRateLimitExceeded,
        /// A transactor exceeded the rate limit for staking.
        StakingRateLimitExceeded,
        /// Registration is disabled.
        SubNetRegistrationDisabled,
        /// The number of registration attempts exceeded the allowed number in the interval.
        TooManyRegistrationsThisInterval,
        /// The hotkey is required to be the origin.
        TransactorAccountShouldBeHotKey,
        /// A hotkey is attempting to do something only senate members can do.
        NotSenateMember,
        /// Faucet is disabled.
        FaucetDisabled,
        /// Not a subnet owner.
        NotSubnetOwner,
        /// Operation is not permitted on the root subnet.
        RegistrationNotPermittedOnRootSubnet,
        /// A hotkey with too little stake is attempting to join the root subnet.
        StakeTooLowForRoot,
        /// All subnets are in the immunity period.
        AllNetworksInImmunity,
        /// Not enough balance to pay swapping hotkey.
        NotEnoughBalanceToPaySwapHotKey,
        /// Netuid does not match for setting root network weights.
        NotRootSubnet,
        /// Can not set weights for the root network.
        CanNotSetRootNetworkWeights,
        /// No neuron ID is available.
        NoNeuronIdAvailable,
        /// Delegate take is too low.
        DelegateTakeTooLow,
        /// Delegate take is too high.
        DelegateTakeTooHigh,
        /// No commit found for the provided hotkey+netuid combination when attempting to reveal the
        /// weights.
        NoWeightsCommitFound,
        /// Committed hash does not equal the hashed reveal data.
        InvalidRevealCommitHashNotMatch,
        /// Attempting to call set_weights when commit/reveal is enabled
        CommitRevealEnabled,
        /// Attemtping to commit/reveal weights when disabled.
        CommitRevealDisabled,
        /// Not able to join the senate.
        CouldNotJoinSenate,
        /// Attempting to set alpha high/low while disabled
        LiquidAlphaDisabled,
        /// Alpha high is too low: alpha_high > 0.8
        AlphaHighTooLow,
        /// Alpha low is out of range: alpha_low > 0 && alpha_low < 0.8
        AlphaLowOutOfRange,
        /// The coldkey has already been swapped
        ColdKeyAlreadyAssociated,
        /// The coldkey balance is not enough to pay for the swap
        NotEnoughBalanceToPaySwapColdKey,
        /// The coldkey is in arbitration
        ColdkeyIsInArbitration,
        /// Attempting to set an invalid child for a hotkey on a network.
        InvalidChild,
        /// Duplicate child when setting children.
        DuplicateChild,
        /// Proportion overflow when setting children.
        ProportionOverflow,
        /// Too many children MAX 5.
        TooManyChildren,
        /// Default transaction rate limit exceeded.
        TxRateLimitExceeded,
        /// Swap already scheduled.
        SwapAlreadyScheduled,
        /// failed to swap coldkey
        FailedToSchedule,
        /// New coldkey is hotkey
        NewColdKeyIsHotkey,
        /// Childkey take is invalid.
        InvalidChildkeyTake,
        /// Childkey take rate limit exceeded.
        TxChildkeyTakeRateLimitExceeded,
        /// Invalid identity.
        InvalidIdentity,
        /// Trying to register a subnet into a mechanism that does not exist.
        MechanismDoesNotExist,
        /// Trying to unstake your lock amount.
        CannotUnstakeLock,
        /// Trying to perform action on non-existent subnet.
        SubnetNotExists,
        /// Maximum commit limit reached
        TooManyUnrevealedCommits,
        /// Attempted to reveal weights that are expired.
        ExpiredWeightCommit,
        /// Attempted to reveal weights too early.
        RevealTooEarly,
        /// Attempted to batch reveal weights with mismatched vector input lenghts.
        InputLengthsUnequal,
        /// A transactor exceeded the rate limit for setting weights.
        CommittingWeightsTooFast,
        /// Stake amount is too low.
        AmountTooLow,
        /// Not enough liquidity.
        InsufficientLiquidity,
        /// Slippage is too high for the transaction.
        SlippageTooHigh,
        /// Subnet disallows transfer.
        TransferDisallowed,
        /// Activity cutoff is being set too low.
        ActivityCutoffTooLow,
        /// Call is disabled
        CallDisabled,
<<<<<<< HEAD
        /// LastEmissionBlockNumber is already set.
        LastEmissionBlockNumberAlreadySet,
        /// need wait for more blocks to accept the start call extrinsic.
        NeedMoreBlocksToStarCall,
=======
        /// Not enough AlphaOut on the subnet to recycle
        NotEnoughAlphaOutToRecycle,
>>>>>>> f3ccdf92
    }
}<|MERGE_RESOLUTION|>--- conflicted
+++ resolved
@@ -195,14 +195,11 @@
         ActivityCutoffTooLow,
         /// Call is disabled
         CallDisabled,
-<<<<<<< HEAD
         /// LastEmissionBlockNumber is already set.
         LastEmissionBlockNumberAlreadySet,
         /// need wait for more blocks to accept the start call extrinsic.
         NeedMoreBlocksToStarCall,
-=======
         /// Not enough AlphaOut on the subnet to recycle
         NotEnoughAlphaOutToRecycle,
->>>>>>> f3ccdf92
     }
 }