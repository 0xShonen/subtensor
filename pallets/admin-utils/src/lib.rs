--- conflicted
+++ resolved
@@ -1432,13 +1432,8 @@
         /// # Weight
         /// Weight is handled by the `#[pallet::weight]` attribute.
         #[pallet::call_index(57)]
-<<<<<<< HEAD
-        #[pallet::weight(Weight::from_parts(15_220_000, 0)
-        .saturating_add(<T as frame_system::Config>::DbWeight::get().reads(1_u64))
-=======
         #[pallet::weight(Weight::from_parts(26_950_000, 0)
         .saturating_add(<T as frame_system::Config>::DbWeight::get().reads(3_u64))
->>>>>>> e00abe3a
         .saturating_add(<T as frame_system::Config>::DbWeight::get().writes(1_u64)))]
         pub fn sudo_set_commit_reveal_weights_interval(
             origin: OriginFor<T>,
