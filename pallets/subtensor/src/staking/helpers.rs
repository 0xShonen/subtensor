--- conflicted
+++ resolved
@@ -184,18 +184,13 @@
         if !Self::coldkey_owns_hotkey(coldkey, hotkey) {
             // If the stake is below the minimum required, it's considered a small nomination and needs to be cleared.
             // Log if the stake is below the minimum required
-<<<<<<< HEAD
-            let stake = Self::get_stake_for_hotkey_and_coldkey_on_subnet(hotkey, coldkey, netuid);
-            if stake < Self::get_nominator_min_required_stake() {
-=======
-            let alpha_stake: u64 =
+            let alpha_stake =
                 Self::get_stake_for_hotkey_and_coldkey_on_subnet(hotkey, coldkey, netuid);
             let min_alpha_stake =
                 U96F32::saturating_from_num(Self::get_nominator_min_required_stake())
                     .safe_div(T::SwapInterface::current_alpha_price(netuid))
                     .saturating_to_num::<u64>();
-            if alpha_stake < min_alpha_stake {
->>>>>>> c545a78f
+            if alpha_stake < min_alpha_stake.into() {
                 // Log the clearing of a small nomination
                 // Remove the stake from the nominator account. (this is a more forceful unstake operation which )
                 // Actually deletes the staking account.
