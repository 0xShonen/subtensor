#![cfg_attr(not(feature = "std"), no_std)]
#![recursion_limit = "512"]
#![allow(clippy::too_many_arguments)]
// Edit this file to define custom logic or remove it if it is not needed.
// Learn more about FRAME and the core library of Substrate FRAME pallets:
// <https://docs.substrate.io/reference/frame-pallets/>

use frame_system::{self as system, ensure_signed};
pub use pallet::*;

use frame_support::{
    dispatch::{self, DispatchInfo, DispatchResult, DispatchResultWithPostInfo, PostDispatchInfo},
    ensure,
    pallet_macros::import_section,
    pallet_prelude::*,
    traits::{IsSubType, tokens::fungible},
};

use codec::{Decode, DecodeWithMemTracking, Encode};
use frame_support::sp_runtime::transaction_validity::InvalidTransaction;
use frame_support::sp_runtime::transaction_validity::ValidTransaction;
use pallet_balances::Call as BalancesCall;
// use pallet_scheduler as Scheduler;
use scale_info::TypeInfo;
use sp_core::Get;
use sp_runtime::{
    DispatchError,
    traits::{
        AsSystemOriginSigner, DispatchInfoOf, Dispatchable, Implication, PostDispatchInfoOf,
        TransactionExtension, ValidateResult,
    },
    transaction_validity::{TransactionValidity, TransactionValidityError},
};
use sp_std::marker::PhantomData;
use subtensor_runtime_common::{NetUid, Alpha as AlphaCurrency};

// ============================
//	==== Benchmark Imports =====
// ============================
mod benchmarks;

// =========================
//	==== Pallet Imports =====
// =========================
pub mod coinbase;
pub mod epoch;
pub mod macros;
pub mod migrations;
pub mod rpc_info;
pub mod staking;
pub mod subnets;
pub mod swap;
pub mod utils;
use crate::utils::rate_limiting::TransactionType;
use macros::{config, dispatches, errors, events, genesis, hooks};

#[cfg(test)]
mod tests;

// apparently this is stabilized since rust 1.36
extern crate alloc;

pub const MAX_CRV3_COMMIT_SIZE_BYTES: u32 = 5000;

#[deny(missing_docs)]
#[import_section(errors::errors)]
#[import_section(events::events)]
#[import_section(dispatches::dispatches)]
#[import_section(genesis::genesis)]
#[import_section(hooks::hooks)]
#[import_section(config::config)]
#[frame_support::pallet]
pub mod pallet {
    use crate::RateLimitKey;
    use crate::migrations;
    use frame_support::{
        BoundedVec,
        dispatch::GetDispatchInfo,
        pallet_prelude::{DispatchResult, StorageMap, ValueQuery, *},
        traits::{
            OriginTrait, QueryPreimage, StorePreimage, UnfilteredDispatchable, tokens::fungible,
        },
    };
    use frame_system::pallet_prelude::*;
    use pallet_drand::types::RoundNumber;
    use sp_core::{ConstU32, H160, H256};
    use sp_runtime::traits::{Dispatchable, TrailingZeroInput};
    use sp_std::collections::vec_deque::VecDeque;
    use sp_std::vec;
    use sp_std::vec::Vec;
    use substrate_fixed::types::{I96F32, U64F64};
    use subtensor_macros::freeze_struct;
    use subtensor_runtime_common::NetUid;

    #[cfg(not(feature = "std"))]
    use alloc::boxed::Box;
    #[cfg(feature = "std")]
    use sp_std::prelude::Box;

    /// Origin for the pallet
    pub type PalletsOriginOf<T> =
        <<T as frame_system::Config>::RuntimeOrigin as OriginTrait>::PalletsOrigin;

    /// Call type for the pallet
    pub type CallOf<T> = <T as frame_system::Config>::RuntimeCall;

    /// Tracks version for migrations. Should be monotonic with respect to the
    /// order of migrations. (i.e. always increasing)
    const STORAGE_VERSION: StorageVersion = StorageVersion::new(7);

    /// Minimum balance required to perform a coldkey swap
    pub const MIN_BALANCE_TO_PERFORM_COLDKEY_SWAP: u64 = 100_000_000; // 0.1 TAO in RAO

    #[pallet::pallet]
    #[pallet::without_storage_info]
    #[pallet::storage_version(STORAGE_VERSION)]
    pub struct Pallet<T>(_);

    /// Alias for the account ID.
    pub type AccountIdOf<T> = <T as frame_system::Config>::AccountId;

    /// Struct for Axon.
    pub type AxonInfoOf = AxonInfo;

    /// local one
    pub type LocalCallOf<T> = <T as Config>::RuntimeCall;

    /// Data structure for Axon information.
    #[crate::freeze_struct("3545cfb0cac4c1f5")]
    #[derive(Encode, Decode, Default, TypeInfo, Clone, PartialEq, Eq, Debug)]
    pub struct AxonInfo {
        ///  Axon serving block.
        pub block: u64,
        ///  Axon version
        pub version: u32,
        ///  Axon u128 encoded ip address of type v6 or v4.
        pub ip: u128,
        ///  Axon u16 encoded port.
        pub port: u16,
        ///  Axon ip type, 4 for ipv4 and 6 for ipv6.
        pub ip_type: u8,
        ///  Axon protocol. TCP, UDP, other.
        pub protocol: u8,
        ///  Axon proto placeholder 1.
        pub placeholder1: u8,
        ///  Axon proto placeholder 2.
        pub placeholder2: u8,
    }

    /// Struct for NeuronCertificate.
    pub type NeuronCertificateOf = NeuronCertificate;
    /// Data structure for NeuronCertificate information.
    #[freeze_struct("1c232be200d9ec6c")]
    #[derive(Decode, Encode, Default, TypeInfo, PartialEq, Eq, Clone, Debug)]
    pub struct NeuronCertificate {
        ///  The neuron TLS public key
        pub public_key: BoundedVec<u8, ConstU32<64>>,
        ///  The algorithm used to generate the public key
        pub algorithm: u8,
    }

    impl TryFrom<Vec<u8>> for NeuronCertificate {
        type Error = ();

        fn try_from(value: Vec<u8>) -> Result<Self, Self::Error> {
            if value.len() > 65 {
                return Err(());
            }
            // take the first byte as the algorithm
            let algorithm = value.first().ok_or(())?;
            // and the rest as the public_key
            let certificate = value.get(1..).ok_or(())?.to_vec();
            Ok(Self {
                public_key: BoundedVec::try_from(certificate).map_err(|_| ())?,
                algorithm: *algorithm,
            })
        }
    }

    ///  Struct for Prometheus.
    pub type PrometheusInfoOf = PrometheusInfo;

    /// Data structure for Prometheus information.
    #[crate::freeze_struct("5dde687e63baf0cd")]
    #[derive(Encode, Decode, Default, TypeInfo, Clone, PartialEq, Eq, Debug)]
    pub struct PrometheusInfo {
        /// Prometheus serving block.
        pub block: u64,
        /// Prometheus version.
        pub version: u32,
        ///  Prometheus u128 encoded ip address of type v6 or v4.
        pub ip: u128,
        ///  Prometheus u16 encoded port.
        pub port: u16,
        /// Prometheus ip type, 4 for ipv4 and 6 for ipv6.
        pub ip_type: u8,
    }

    ///  Struct for ChainIdentities. (DEPRECATED for V2)
    pub type ChainIdentityOf = ChainIdentity;

    /// Data structure for Chain Identities. (DEPRECATED for V2)
    #[crate::freeze_struct("bbfd00438dbe2b58")]
    #[derive(Encode, Decode, Default, TypeInfo, Clone, PartialEq, Eq, Debug)]
    pub struct ChainIdentity {
        /// The name of the chain identity
        pub name: Vec<u8>,
        /// The URL associated with the chain identity
        pub url: Vec<u8>,
        /// The image representation of the chain identity
        pub image: Vec<u8>,
        /// The Discord information for the chain identity
        pub discord: Vec<u8>,
        /// A description of the chain identity
        pub description: Vec<u8>,
        /// Additional information about the chain identity
        pub additional: Vec<u8>,
    }

    ///  Struct for ChainIdentities.
    pub type ChainIdentityOfV2 = ChainIdentityV2;

    /// Data structure for Chain Identities.
    #[crate::freeze_struct("ad72a270be7b59d7")]
    #[derive(Encode, Decode, Default, TypeInfo, Clone, PartialEq, Eq, Debug)]
    pub struct ChainIdentityV2 {
        /// The name of the chain identity
        pub name: Vec<u8>,
        /// The URL associated with the chain identity
        pub url: Vec<u8>,
        /// The github repository associated with the identity
        pub github_repo: Vec<u8>,
        /// The image representation of the chain identity
        pub image: Vec<u8>,
        /// The Discord information for the chain identity
        pub discord: Vec<u8>,
        /// A description of the chain identity
        pub description: Vec<u8>,
        /// Additional information about the chain identity
        pub additional: Vec<u8>,
    }

    ///  Struct for SubnetIdentities. (DEPRECATED for V2)
    pub type SubnetIdentityOf = SubnetIdentity;
    /// Data structure for Subnet Identities. (DEPRECATED for V2)
    #[crate::freeze_struct("f448dc3dad763108")]
    #[derive(Encode, Decode, Default, TypeInfo, Clone, PartialEq, Eq, Debug)]
    pub struct SubnetIdentity {
        /// The name of the subnet
        pub subnet_name: Vec<u8>,
        /// The github repository associated with the chain identity
        pub github_repo: Vec<u8>,
        /// The subnet's contact
        pub subnet_contact: Vec<u8>,
    }

    ///  Struct for SubnetIdentitiesV2. (DEPRECATED for V3)
    pub type SubnetIdentityOfV2 = SubnetIdentityV2;
    /// Data structure for Subnet Identities (DEPRECATED for V3)
    #[crate::freeze_struct("e002be4cd05d7b3e")]
    #[derive(Encode, Decode, Default, TypeInfo, Clone, PartialEq, Eq, Debug)]
    pub struct SubnetIdentityV2 {
        /// The name of the subnet
        pub subnet_name: Vec<u8>,
        /// The github repository associated with the subnet
        pub github_repo: Vec<u8>,
        /// The subnet's contact
        pub subnet_contact: Vec<u8>,
        /// The subnet's website
        pub subnet_url: Vec<u8>,
        /// The subnet's discord
        pub discord: Vec<u8>,
        /// The subnet's description
        pub description: Vec<u8>,
        /// Additional information about the subnet
        pub additional: Vec<u8>,
    }

    ///  Struct for SubnetIdentitiesV3.
    pub type SubnetIdentityOfV3 = SubnetIdentityV3;
    /// Data structure for Subnet Identities
    #[crate::freeze_struct("3618af6beb882a23")]
    #[derive(Encode, Decode, Default, TypeInfo, Clone, PartialEq, Eq, Debug)]
    pub struct SubnetIdentityV3 {
        /// The name of the subnet
        pub subnet_name: Vec<u8>,
        /// The github repository associated with the subnet
        pub github_repo: Vec<u8>,
        /// The subnet's contact
        pub subnet_contact: Vec<u8>,
        /// The subnet's website
        pub subnet_url: Vec<u8>,
        /// The subnet's discord
        pub discord: Vec<u8>,
        /// The subnet's description
        pub description: Vec<u8>,
        /// The subnet's logo
        pub logo_url: Vec<u8>,
        /// Additional information about the subnet
        pub additional: Vec<u8>,
    }

    /// ============================
    /// ==== Staking + Accounts ====
    /// ============================

    #[pallet::type_value]
    /// Default value for zero.
    pub fn DefaultZeroU64<T: Config>() -> u64 {
        0
    }
    #[pallet::type_value]
    /// Default value for zero.
    pub fn DefaultZeroU128<T: Config>() -> u128 {
        0
    }
    #[pallet::type_value]
    /// Default value for zero.
    pub fn DefaultZeroU16<T: Config>() -> u16 {
        0
    }
    #[pallet::type_value]
    /// Default value for false.
    pub fn DefaultFalse<T: Config>() -> bool {
        false
    }
    #[pallet::type_value]
    /// Default value for false.
    pub fn DefaultTrue<T: Config>() -> bool {
        true
    }
    #[pallet::type_value]
    /// Total Rao in circulation.
    pub fn TotalSupply<T: Config>() -> u64 {
        21_000_000_000_000_000
    }
    #[pallet::type_value]
    /// Default Delegate Take.
    pub fn DefaultDelegateTake<T: Config>() -> u16 {
        T::InitialDefaultDelegateTake::get()
    }

    #[pallet::type_value]
    /// Default childkey take.
    pub fn DefaultChildKeyTake<T: Config>() -> u16 {
        T::InitialDefaultChildKeyTake::get()
    }
    #[pallet::type_value]
    /// Default minimum delegate take.
    pub fn DefaultMinDelegateTake<T: Config>() -> u16 {
        T::InitialMinDelegateTake::get()
    }

    #[pallet::type_value]
    /// Default minimum childkey take.
    pub fn DefaultMinChildKeyTake<T: Config>() -> u16 {
        T::InitialMinChildKeyTake::get()
    }

    #[pallet::type_value]
    /// Default maximum childkey take.
    pub fn DefaultMaxChildKeyTake<T: Config>() -> u16 {
        T::InitialMaxChildKeyTake::get()
    }

    #[pallet::type_value]
    /// Default account take.
    pub fn DefaultAccountTake<T: Config>() -> u64 {
        0
    }
    #[pallet::type_value]
    /// Default value for global weight.
    pub fn DefaultTaoWeight<T: Config>() -> u64 {
        T::InitialTaoWeight::get()
    }
    #[pallet::type_value]
    /// Default emission per block.
    pub fn DefaultBlockEmission<T: Config>() -> u64 {
        1_000_000_000
    }
    #[pallet::type_value]
    /// Default allowed delegation.
    pub fn DefaultAllowsDelegation<T: Config>() -> bool {
        false
    }
    #[pallet::type_value]
    /// Default total issuance.
    pub fn DefaultTotalIssuance<T: Config>() -> u64 {
        T::InitialIssuance::get()
    }
    #[pallet::type_value]
    /// Default account, derived from zero trailing bytes.
    pub fn DefaultAccount<T: Config>() -> T::AccountId {
        T::AccountId::decode(&mut TrailingZeroInput::zeroes())
            .expect("trailing zeroes always produce a valid account ID; qed")
    }
    // pub fn DefaultStakeInterval<T: Config>() -> u64 {
    //     360
    // } (DEPRECATED)
    #[pallet::type_value]
    /// Default account linkage
    pub fn DefaultAccountLinkage<T: Config>() -> Vec<(u64, T::AccountId)> {
        vec![]
    }
    #[pallet::type_value]
    /// Default pending childkeys
    pub fn DefaultPendingChildkeys<T: Config>() -> (Vec<(u64, T::AccountId)>, u64) {
        (vec![], 0)
    }
    #[pallet::type_value]
    /// Default account linkage
    pub fn DefaultProportion<T: Config>() -> u64 {
        0
    }
    #[pallet::type_value]
    /// Default accumulated emission for a hotkey
    pub fn DefaultAccumulatedEmission<T: Config>() -> u64 {
        0
    }
    #[pallet::type_value]
    /// Default last adjustment block.
    pub fn DefaultLastAdjustmentBlock<T: Config>() -> u64 {
        0
    }
    #[pallet::type_value]
    /// Default last adjustment block.
    pub fn DefaultRegistrationsThisBlock<T: Config>() -> u16 {
        0
    }
    #[pallet::type_value]
    /// Default EMA price halving blocks
    pub fn DefaultEMAPriceMovingBlocks<T: Config>() -> u64 {
        T::InitialEmaPriceHalvingPeriod::get()
    }
    #[pallet::type_value]
    /// Default registrations this block.
    pub fn DefaultBurn<T: Config>() -> u64 {
        T::InitialBurn::get()
    }
    #[pallet::type_value]
    /// Default burn token.
    pub fn DefaultMinBurn<T: Config>() -> u64 {
        T::InitialMinBurn::get()
    }
    #[pallet::type_value]
    /// Default min burn token.
    pub fn DefaultMaxBurn<T: Config>() -> u64 {
        T::InitialMaxBurn::get()
    }
    #[pallet::type_value]
    /// Default max burn token.
    pub fn DefaultDifficulty<T: Config>() -> u64 {
        T::InitialDifficulty::get()
    }
    #[pallet::type_value]
    /// Default difficulty value.
    pub fn DefaultMinDifficulty<T: Config>() -> u64 {
        T::InitialMinDifficulty::get()
    }
    #[pallet::type_value]
    /// Default min difficulty value.
    pub fn DefaultMaxDifficulty<T: Config>() -> u64 {
        T::InitialMaxDifficulty::get()
    }
    #[pallet::type_value]
    /// Default max difficulty value.
    pub fn DefaultMaxRegistrationsPerBlock<T: Config>() -> u16 {
        T::InitialMaxRegistrationsPerBlock::get()
    }
    #[pallet::type_value]
    /// Default max registrations per block.
    pub fn DefaultRAORecycledForRegistration<T: Config>() -> u64 {
        T::InitialRAORecycledForRegistration::get()
    }
    #[pallet::type_value]
    /// Default number of networks.
    pub fn DefaultN<T: Config>() -> u16 {
        0
    }
    #[pallet::type_value]
    /// Default value for modality.
    pub fn DefaultModality<T: Config>() -> u16 {
        0
    }
    #[pallet::type_value]
    /// Default value for hotkeys.
    pub fn DefaultHotkeys<T: Config>() -> Vec<u16> {
        vec![]
    }
    #[pallet::type_value]
    /// Default value if network is added.
    pub fn DefaultNeworksAdded<T: Config>() -> bool {
        false
    }
    #[pallet::type_value]
    /// Default value for network member.
    pub fn DefaultIsNetworkMember<T: Config>() -> bool {
        false
    }
    #[pallet::type_value]
    /// Default value for registration allowed.
    pub fn DefaultRegistrationAllowed<T: Config>() -> bool {
        false
    }
    #[pallet::type_value]
    /// Default value for network registered at.
    pub fn DefaultNetworkRegisteredAt<T: Config>() -> u64 {
        0
    }
    #[pallet::type_value]
    /// Default value for network immunity period.
    pub fn DefaultNetworkImmunityPeriod<T: Config>() -> u64 {
        T::InitialNetworkImmunityPeriod::get()
    }
    #[pallet::type_value]
    /// Default value for network last registered.
    pub fn DefaultNetworkLastRegistered<T: Config>() -> u64 {
        0
    }
    #[pallet::type_value]
    /// Default value for network min allowed UIDs.
    pub fn DefaultNetworkMinAllowedUids<T: Config>() -> u16 {
        T::InitialNetworkMinAllowedUids::get()
    }
    #[pallet::type_value]
    /// Default value for network min lock cost.
    pub fn DefaultNetworkMinLockCost<T: Config>() -> u64 {
        T::InitialNetworkMinLockCost::get()
    }
    #[pallet::type_value]
    /// Default value for network lock reduction interval.
    pub fn DefaultNetworkLockReductionInterval<T: Config>() -> u64 {
        T::InitialNetworkLockReductionInterval::get()
    }
    #[pallet::type_value]
    /// Default value for subnet owner cut.
    pub fn DefaultSubnetOwnerCut<T: Config>() -> u16 {
        T::InitialSubnetOwnerCut::get()
    }
    #[pallet::type_value]
    /// Default value for network rate limit.
    pub fn DefaultNetworkRateLimit<T: Config>() -> u64 {
        if cfg!(feature = "pow-faucet") {
            return 0;
        }
        T::InitialNetworkRateLimit::get()
    }
    #[pallet::type_value]
    /// Default value for weights version key rate limit.
    /// In units of tempos.
    pub fn DefaultWeightsVersionKeyRateLimit<T: Config>() -> u64 {
        5 // 5 tempos
    }
    #[pallet::type_value]
    /// Default value for pending emission.
    pub fn DefaultPendingEmission<T: Config>() -> u64 {
        0
    }
    #[pallet::type_value]
    /// Default value for blocks since last step.
    pub fn DefaultBlocksSinceLastStep<T: Config>() -> u64 {
        0
    }
    #[pallet::type_value]
    /// Default value for last mechanism step block.
    pub fn DefaultLastMechanismStepBlock<T: Config>() -> u64 {
        0
    }
    #[pallet::type_value]
    /// Default value for subnet owner.
    pub fn DefaultSubnetOwner<T: Config>() -> T::AccountId {
        T::AccountId::decode(&mut sp_runtime::traits::TrailingZeroInput::zeroes())
            .expect("trailing zeroes always produce a valid account ID; qed")
    }
    #[pallet::type_value]
    /// Default value for subnet locked.
    pub fn DefaultSubnetLocked<T: Config>() -> u64 {
        0
    }
    #[pallet::type_value]
    /// Default value for network tempo
    pub fn DefaultTempo<T: Config>() -> u16 {
        T::InitialTempo::get()
    }
    #[pallet::type_value]
    /// Default value for weights set rate limit.
    pub fn DefaultWeightsSetRateLimit<T: Config>() -> u64 {
        100
    }
    #[pallet::type_value]
    /// Default block number at registration.
    pub fn DefaultBlockAtRegistration<T: Config>() -> u64 {
        0
    }
    #[pallet::type_value]
    /// Default value for rho parameter.
    pub fn DefaultRho<T: Config>() -> u16 {
        T::InitialRho::get()
    }
    #[pallet::type_value]
    /// Default value for alpha sigmoid steepness.
    pub fn DefaultAlphaSigmoidSteepness<T: Config>() -> i16 {
        T::InitialAlphaSigmoidSteepness::get()
    }
    #[pallet::type_value]
    /// Default value for kappa parameter.
    pub fn DefaultKappa<T: Config>() -> u16 {
        T::InitialKappa::get()
    }
    #[pallet::type_value]
    /// Default maximum allowed UIDs.
    pub fn DefaultMaxAllowedUids<T: Config>() -> u16 {
        T::InitialMaxAllowedUids::get()
    }
    #[pallet::type_value]
    /// Default immunity period.
    pub fn DefaultImmunityPeriod<T: Config>() -> u16 {
        T::InitialImmunityPeriod::get()
    }
    #[pallet::type_value]
    /// Default activity cutoff.
    pub fn DefaultActivityCutoff<T: Config>() -> u16 {
        T::InitialActivityCutoff::get()
    }
    #[pallet::type_value]
    /// Default maximum weights limit.
    pub fn DefaultMaxWeightsLimit<T: Config>() -> u16 {
        T::InitialMaxWeightsLimit::get()
    }
    #[pallet::type_value]
    /// Default weights version key.
    pub fn DefaultWeightsVersionKey<T: Config>() -> u64 {
        T::InitialWeightsVersionKey::get()
    }
    #[pallet::type_value]
    /// Default minimum allowed weights.
    pub fn DefaultMinAllowedWeights<T: Config>() -> u16 {
        T::InitialMinAllowedWeights::get()
    }
    #[pallet::type_value]
    /// Default maximum allowed validators.
    pub fn DefaultMaxAllowedValidators<T: Config>() -> u16 {
        T::InitialMaxAllowedValidators::get()
    }
    #[pallet::type_value]
    /// Default adjustment interval.
    pub fn DefaultAdjustmentInterval<T: Config>() -> u16 {
        T::InitialAdjustmentInterval::get()
    }
    #[pallet::type_value]
    /// Default bonds moving average.
    pub fn DefaultBondsMovingAverage<T: Config>() -> u64 {
        T::InitialBondsMovingAverage::get()
    }
    /// Default bonds penalty.
    #[pallet::type_value]
    pub fn DefaultBondsPenalty<T: Config>() -> u16 {
        T::InitialBondsPenalty::get()
    }
    /// Default value for bonds reset - will not reset bonds
    #[pallet::type_value]
    pub fn DefaultBondsResetOn<T: Config>() -> bool {
        T::InitialBondsResetOn::get()
    }
    /// Default validator prune length.
    #[pallet::type_value]
    pub fn DefaultValidatorPruneLen<T: Config>() -> u64 {
        T::InitialValidatorPruneLen::get()
    }
    #[pallet::type_value]
    /// Default scaling law power.
    pub fn DefaultScalingLawPower<T: Config>() -> u16 {
        T::InitialScalingLawPower::get()
    }
    #[pallet::type_value]
    /// Default target registrations per interval.
    pub fn DefaultTargetRegistrationsPerInterval<T: Config>() -> u16 {
        T::InitialTargetRegistrationsPerInterval::get()
    }
    #[pallet::type_value]
    /// Default adjustment alpha.
    pub fn DefaultAdjustmentAlpha<T: Config>() -> u64 {
        T::InitialAdjustmentAlpha::get()
    }
    #[pallet::type_value]
    /// Default minimum stake for weights.
    pub fn DefaultStakeThreshold<T: Config>() -> u64 {
        0
    }
    #[pallet::type_value]
    /// Default Reveal Period Epochs
    pub fn DefaultRevealPeriodEpochs<T: Config>() -> u64 {
        1
    }
    #[pallet::type_value]
    /// Value definition for vector of u16.
    pub fn EmptyU16Vec<T: Config>() -> Vec<u16> {
        vec![]
    }
    #[pallet::type_value]
    /// Value definition for vector of u64.
    pub fn EmptyU64Vec<T: Config>() -> Vec<u64> {
        vec![]
    }
    #[pallet::type_value]
    /// Value definition for vector of bool.
    pub fn EmptyBoolVec<T: Config>() -> Vec<bool> {
        vec![]
    }
    #[pallet::type_value]
    /// Value definition for bonds with type vector of (u16, u16).
    pub fn DefaultBonds<T: Config>() -> Vec<(u16, u16)> {
        vec![]
    }
    #[pallet::type_value]
    /// Value definition for weights with vector of (u16, u16).
    pub fn DefaultWeights<T: Config>() -> Vec<(u16, u16)> {
        vec![]
    }
    #[pallet::type_value]
    /// Default value for key with type T::AccountId derived from trailing zeroes.
    pub fn DefaultKey<T: Config>() -> T::AccountId {
        T::AccountId::decode(&mut sp_runtime::traits::TrailingZeroInput::zeroes())
            .expect("trailing zeroes always produce a valid account ID; qed")
    }
    // pub fn DefaultHotkeyEmissionTempo<T: Config>() -> u64 {
    //     T::InitialHotkeyEmissionTempo::get()
    // } (DEPRECATED)
    #[pallet::type_value]
    /// Default value for rate limiting
    pub fn DefaultTxRateLimit<T: Config>() -> u64 {
        T::InitialTxRateLimit::get()
    }
    #[pallet::type_value]
    /// Default value for delegate take rate limiting
    pub fn DefaultTxDelegateTakeRateLimit<T: Config>() -> u64 {
        T::InitialTxDelegateTakeRateLimit::get()
    }
    #[pallet::type_value]
    /// Default value for chidlkey take rate limiting
    pub fn DefaultTxChildKeyTakeRateLimit<T: Config>() -> u64 {
        T::InitialTxChildKeyTakeRateLimit::get()
    }
    #[pallet::type_value]
    /// Default value for last extrinsic block.
    pub fn DefaultLastTxBlock<T: Config>() -> u64 {
        0
    }
    #[pallet::type_value]
    /// Default value for serving rate limit.
    pub fn DefaultServingRateLimit<T: Config>() -> u64 {
        T::InitialServingRateLimit::get()
    }
    #[pallet::type_value]
    /// Default value for weight commit/reveal enabled.
    pub fn DefaultCommitRevealWeightsEnabled<T: Config>() -> bool {
        false
    }
    #[pallet::type_value]
    /// Senate requirements
    pub fn DefaultSenateRequiredStakePercentage<T: Config>() -> u64 {
        T::InitialSenateRequiredStakePercentage::get()
    }
    #[pallet::type_value]
    /// -- ITEM (switches liquid alpha on)
    pub fn DefaultLiquidAlpha<T: Config>() -> bool {
        false
    }
    #[pallet::type_value]
    /// -- ITEM (switches liquid alpha on)
    pub fn DefaultYuma3<T: Config>() -> bool {
        false
    }
    #[pallet::type_value]
    /// (alpha_low: 0.7, alpha_high: 0.9)
    pub fn DefaultAlphaValues<T: Config>() -> (u16, u16) {
        (45875, 58982)
    }
    #[pallet::type_value]
    /// Default value for coldkey swap schedule duration
    pub fn DefaultColdkeySwapScheduleDuration<T: Config>() -> BlockNumberFor<T> {
        T::InitialColdkeySwapScheduleDuration::get()
    }

    #[pallet::type_value]
    /// Default value for coldkey swap reschedule duration
    pub fn DefaultColdkeySwapRescheduleDuration<T: Config>() -> BlockNumberFor<T> {
        T::InitialColdkeySwapRescheduleDuration::get()
    }

    #[pallet::type_value]
    /// Default value for applying pending items (e.g. childkeys).
    pub fn DefaultPendingCooldown<T: Config>() -> u64 {
        if cfg!(feature = "fast-blocks") {
            return 15;
        }

        7_200
    }

    #[pallet::type_value]
    /// Default minimum stake.
    pub fn DefaultMinStake<T: Config>() -> u64 {
        500_000
    }

    #[pallet::type_value]
    /// Default unicode vector for tau symbol.
    pub fn DefaultUnicodeVecU8<T: Config>() -> Vec<u8> {
        b"\xF0\x9D\x9C\x8F".to_vec() // Unicode for tau (𝜏)
    }

    #[pallet::type_value]
    /// Default value for dissolve network schedule duration
    pub fn DefaultDissolveNetworkScheduleDuration<T: Config>() -> BlockNumberFor<T> {
        T::InitialDissolveNetworkScheduleDuration::get()
    }

    #[pallet::type_value]
    /// Default moving alpha for the moving price.
    pub fn DefaultMovingAlpha<T: Config>() -> I96F32 {
        // Moving average take 30 days to reach 50% of the price
        // and 3.5 months to reach 90%.
        I96F32::saturating_from_num(0.000003)
    }
    #[pallet::type_value]
    /// Default subnet moving price.
    pub fn DefaultMovingPrice<T: Config>() -> I96F32 {
        I96F32::saturating_from_num(0.0)
    }
    #[pallet::type_value]
    /// Default value for Share Pool variables
    pub fn DefaultSharePoolZero<T: Config>() -> U64F64 {
        U64F64::saturating_from_num(0)
    }

    #[pallet::type_value]
    /// Default value for minimum activity cutoff
    pub fn DefaultMinActivityCutoff<T: Config>() -> u16 {
        360
    }

    #[pallet::type_value]
    /// Default value for coldkey swap scheduled
    pub fn DefaultColdkeySwapScheduled<T: Config>() -> (BlockNumberFor<T>, T::AccountId) {
        let default_account = T::AccountId::decode(&mut TrailingZeroInput::zeroes())
            .expect("trailing zeroes always produce a valid account ID; qed");
        (BlockNumberFor::<T>::from(0_u32), default_account)
    }

    #[pallet::type_value]
    /// Default value for setting subnet owner hotkey rate limit
    pub fn DefaultSetSNOwnerHotkeyRateLimit<T: Config>() -> u64 {
        50400
    }

    #[pallet::storage]
    pub type MinActivityCutoff<T: Config> =
        StorageValue<_, u16, ValueQuery, DefaultMinActivityCutoff<T>>;

    #[pallet::storage]
    pub type ColdkeySwapScheduleDuration<T: Config> =
        StorageValue<_, BlockNumberFor<T>, ValueQuery, DefaultColdkeySwapScheduleDuration<T>>;

    #[pallet::storage]
    pub type ColdkeySwapRescheduleDuration<T: Config> =
        StorageValue<_, BlockNumberFor<T>, ValueQuery, DefaultColdkeySwapRescheduleDuration<T>>;

    #[pallet::storage]
    pub type DissolveNetworkScheduleDuration<T: Config> =
        StorageValue<_, BlockNumberFor<T>, ValueQuery, DefaultDissolveNetworkScheduleDuration<T>>;

    #[pallet::storage]
    pub type SenateRequiredStakePercentage<T> =
        StorageValue<_, u64, ValueQuery, DefaultSenateRequiredStakePercentage<T>>;

    #[pallet::storage]
    /// --- DMap ( netuid, coldkey ) --> blocknumber | last hotkey swap on network.
    pub type LastHotkeySwapOnNetuid<T: Config> = StorageDoubleMap<
        _,
        Identity,
        NetUid,
        Blake2_128Concat,
        T::AccountId,
        u64,
        ValueQuery,
        DefaultZeroU64<T>,
    >;

    #[pallet::storage]
    /// Ensures unique IDs for StakeJobs storage map
    pub type NextStakeJobId<T> = StorageValue<_, u64, ValueQuery, DefaultZeroU64<T>>;

    /// ============================
    /// ==== Staking Variables ====
    /// ============================
    /// The Subtensor [`TotalIssuance`] represents the total issuance of tokens on the Bittensor network.
    ///
    /// It is comprised of three parts:
    /// - The total amount of issued tokens, tracked in the TotalIssuance of the Balances pallet
    /// - The total amount of tokens staked in the system, tracked in [`TotalStake`]
    /// - The total amount of tokens locked up for subnet reg, tracked in [`TotalSubnetLocked`] attained by iterating over subnet lock.
    ///
    /// Eventually, Bittensor should migrate to using Holds afterwhich time we will not require this
    /// separate accounting.
    #[pallet::storage]
    /// --- ITEM --> Global weight
    pub type TaoWeight<T> = StorageValue<_, u64, ValueQuery, DefaultTaoWeight<T>>;
    #[pallet::storage]
    /// --- ITEM ( default_delegate_take )
    pub type MaxDelegateTake<T> = StorageValue<_, u16, ValueQuery, DefaultDelegateTake<T>>;
    #[pallet::storage]
    /// --- ITEM ( min_delegate_take )
    pub type MinDelegateTake<T> = StorageValue<_, u16, ValueQuery, DefaultMinDelegateTake<T>>;
    #[pallet::storage]
    /// --- ITEM ( default_childkey_take )
    pub type MaxChildkeyTake<T> = StorageValue<_, u16, ValueQuery, DefaultMaxChildKeyTake<T>>;
    #[pallet::storage]
    /// --- ITEM ( min_childkey_take )
    pub type MinChildkeyTake<T> = StorageValue<_, u16, ValueQuery, DefaultMinChildKeyTake<T>>;
    #[pallet::storage]
    /// MAP ( hot ) --> cold | Returns the controlling coldkey for a hotkey.
    pub type Owner<T: Config> =
        StorageMap<_, Blake2_128Concat, T::AccountId, T::AccountId, ValueQuery, DefaultAccount<T>>;
    #[pallet::storage]
    /// MAP ( hot ) --> take | Returns the hotkey delegation take. And signals that this key is open for delegation.
    pub type Delegates<T: Config> =
        StorageMap<_, Blake2_128Concat, T::AccountId, u16, ValueQuery, DefaultDelegateTake<T>>;
    #[pallet::storage]
    /// DMAP ( hot, netuid ) --> take | Returns the hotkey childkey take for a specific subnet
    pub type ChildkeyTake<T: Config> = StorageDoubleMap<
        _,
        Blake2_128Concat,
        T::AccountId, // First key: hotkey
        Identity,
        NetUid, // Second key: netuid
        u16,    // Value: take
        ValueQuery,
    >;
    #[pallet::storage]
    /// DMAP ( netuid, parent ) --> (Vec<(proportion,child)>, cool_down_block)
    pub type PendingChildKeys<T: Config> = StorageDoubleMap<
        _,
        Identity,
        NetUid,
        Blake2_128Concat,
        T::AccountId,
        (Vec<(u64, T::AccountId)>, u64),
        ValueQuery,
        DefaultPendingChildkeys<T>,
    >;
    #[pallet::storage]
    /// DMAP ( parent, netuid ) --> Vec<(proportion,child)>
    pub type ChildKeys<T: Config> = StorageDoubleMap<
        _,
        Blake2_128Concat,
        T::AccountId,
        Identity,
        NetUid,
        Vec<(u64, T::AccountId)>,
        ValueQuery,
        DefaultAccountLinkage<T>,
    >;
    #[pallet::storage]
    /// DMAP ( child, netuid ) --> Vec<(proportion,parent)>
    pub type ParentKeys<T: Config> = StorageDoubleMap<
        _,
        Blake2_128Concat,
        T::AccountId,
        Identity,
        NetUid,
        Vec<(u64, T::AccountId)>,
        ValueQuery,
        DefaultAccountLinkage<T>,
    >;
    #[pallet::storage] // --- DMAP ( netuid, hotkey ) --> u64 | Last total dividend this hotkey got on tempo.
    pub type AlphaDividendsPerSubnet<T: Config> = StorageDoubleMap<
        _,
        Identity,
        NetUid,
        Blake2_128Concat,
        T::AccountId,
        AlphaCurrency,
        ValueQuery,
        DefaultZeroU64<T>,
    >;
    #[pallet::storage] // --- DMAP ( netuid, hotkey ) --> u64 | Last total root dividend paid to this hotkey on this subnet.
    pub type TaoDividendsPerSubnet<T: Config> = StorageDoubleMap<
        _,
        Identity,
        NetUid,
        Blake2_128Concat,
        T::AccountId,
        u64,
        ValueQuery,
        DefaultZeroU64<T>,
    >;

    /// ==================
    /// ==== Coinbase ====
    /// ==================
    #[pallet::storage]
    /// --- ITEM ( global_block_emission )
    pub type BlockEmission<T> = StorageValue<_, u64, ValueQuery, DefaultBlockEmission<T>>;
    #[pallet::storage]
    /// --- DMap ( hot, netuid ) --> emission | last hotkey emission on network.
    pub type LastHotkeyEmissionOnNetuid<T: Config> = StorageDoubleMap<
        _,
        Blake2_128Concat,
        T::AccountId,
        Identity,
        NetUid,
        AlphaCurrency,
        ValueQuery,
        DefaultZeroU64<T>,
    >;

    /// ==========================
    /// ==== Staking Counters ====
    /// ==========================
    /// The Subtensor [`TotalIssuance`] represents the total issuance of tokens on the Bittensor network.
    ///
    /// It is comprised of three parts:
    /// - The total amount of issued tokens, tracked in the TotalIssuance of the Balances pallet
    /// - The total amount of tokens staked in the system, tracked in [`TotalStake`]
    /// - The total amount of tokens locked up for subnet reg, tracked in [`TotalSubnetLocked`] attained by iterating over subnet lock.
    ///
    /// Eventually, Bittensor should migrate to using Holds afterwhich time we will not require this
    /// separate accounting.
    #[pallet::storage] // --- ITEM ( total_issuance )
    pub type TotalIssuance<T> = StorageValue<_, u64, ValueQuery, DefaultTotalIssuance<T>>;
    #[pallet::storage] // --- ITEM ( total_stake )
    pub type TotalStake<T> = StorageValue<_, u64, ValueQuery>;
    #[pallet::storage] // --- ITEM ( moving_alpha ) -- subnet moving alpha.
    pub type SubnetMovingAlpha<T> = StorageValue<_, I96F32, ValueQuery, DefaultMovingAlpha<T>>;
    #[pallet::storage] // --- MAP ( netuid ) --> moving_price | The subnet moving price.
    pub type SubnetMovingPrice<T: Config> =
        StorageMap<_, Identity, NetUid, I96F32, ValueQuery, DefaultMovingPrice<T>>;
    #[pallet::storage] // --- MAP ( netuid ) --> total_volume | The total amount of TAO bought and sold since the start of the network.
    pub type SubnetVolume<T: Config> =
        StorageMap<_, Identity, NetUid, u128, ValueQuery, DefaultZeroU128<T>>;
    #[pallet::storage] // --- MAP ( netuid ) --> tao_in_subnet | Returns the amount of TAO in the subnet.
    pub type SubnetTAO<T: Config> =
        StorageMap<_, Identity, NetUid, u64, ValueQuery, DefaultZeroU64<T>>;
    #[pallet::storage] // --- MAP ( netuid ) --> tao_in_user_subnet | Returns the amount of TAO in the subnet reserve provided by users as liquidity.
    pub type SubnetTaoProvided<T: Config> =
        StorageMap<_, Identity, NetUid, u64, ValueQuery, DefaultZeroU64<T>>;
    #[pallet::storage] // --- MAP ( netuid ) --> alpha_in_emission | Returns the amount of alph in  emission into the pool per block.
    pub type SubnetAlphaInEmission<T: Config> =
        StorageMap<_, Identity, NetUid, u64, ValueQuery, DefaultZeroU64<T>>;
    #[pallet::storage] // --- MAP ( netuid ) --> alpha_out_emission | Returns the amount of alpha out emission into the network per block.
    pub type SubnetAlphaOutEmission<T: Config> =
        StorageMap<_, Identity, NetUid, AlphaCurrency, ValueQuery, DefaultZeroU64<T>>;
    #[pallet::storage] // --- MAP ( netuid ) --> tao_in_emission | Returns the amount of tao emitted into this subent on the last block.
    pub type SubnetTaoInEmission<T: Config> =
        StorageMap<_, Identity, NetUid, u64, ValueQuery, DefaultZeroU64<T>>;
    #[pallet::storage] // --- MAP ( netuid ) --> alpha_supply_in_pool | Returns the amount of alpha in the pool.
    pub type SubnetAlphaIn<T: Config> =
<<<<<<< HEAD
        StorageMap<_, Identity, NetUid, AlphaCurrency, ValueQuery, DefaultZeroU64<T>>;
    #[pallet::storage] // --- MAP ( netuid ) --> alpha_supply_in_subnet | Returns the amount of alpha in the subnet.
=======
        StorageMap<_, Identity, NetUid, u64, ValueQuery, DefaultZeroU64<T>>;
    #[pallet::storage] // --- MAP ( netuid ) --> alpha_supply_user_in_pool | Returns the amount of alpha in the pool provided by users as liquidity.
    pub type SubnetAlphaInProvided<T: Config> =
        StorageMap<_, Identity, NetUid, u64, ValueQuery, DefaultZeroU64<T>>;
    #[pallet::storage]
    /// --- MAP ( netuid ) --> alpha_supply_in_subnet | Returns the amount of alpha in the subnet.
    /// TODO: Deprecate, not accurate and not used in v3 anymore
>>>>>>> 35199c64
    pub type SubnetAlphaOut<T: Config> =
        StorageMap<_, Identity, NetUid, AlphaCurrency, ValueQuery, DefaultZeroU64<T>>;
    #[pallet::storage] // --- MAP ( cold ) --> Vec<hot> | Maps coldkey to hotkeys that stake to it
    pub type StakingHotkeys<T: Config> =
        StorageMap<_, Blake2_128Concat, T::AccountId, Vec<T::AccountId>, ValueQuery>;
    #[pallet::storage] // --- MAP ( cold ) --> Vec<hot> | Returns the vector of hotkeys controlled by this coldkey.
    pub type OwnedHotkeys<T: Config> =
        StorageMap<_, Blake2_128Concat, T::AccountId, Vec<T::AccountId>, ValueQuery>;

    #[pallet::storage] // --- DMAP ( cold ) --> (block_expected, new_coldkey) | Maps coldkey to the block to swap at and new coldkey.
    pub type ColdkeySwapScheduled<T: Config> = StorageMap<
        _,
        Blake2_128Concat,
        T::AccountId,
        (BlockNumberFor<T>, T::AccountId),
        ValueQuery,
        DefaultColdkeySwapScheduled<T>,
    >;

    #[pallet::storage] // --- DMAP ( hot, netuid ) --> alpha | Returns the total amount of alpha a hotkey owns.
    pub type TotalHotkeyAlpha<T: Config> = StorageDoubleMap<
        _,
        Blake2_128Concat,
        T::AccountId,
        Identity,
        NetUid,
        AlphaCurrency,
        ValueQuery,
        DefaultZeroU64<T>,
    >;
    #[pallet::storage] // --- DMAP ( hot, netuid ) --> alpha | Returns the total amount of alpha a hotkey owned in the last epoch.
    pub type TotalHotkeyAlphaLastEpoch<T: Config> = StorageDoubleMap<
        _,
        Blake2_128Concat,
        T::AccountId,
        Identity,
        NetUid,
        AlphaCurrency,
        ValueQuery,
        DefaultZeroU64<T>,
    >;
    #[pallet::storage]
    /// DMAP ( hot, netuid ) --> total_alpha_shares | Returns the number of alpha shares for a hotkey on a subnet.
    pub type TotalHotkeyShares<T: Config> = StorageDoubleMap<
        _,
        Blake2_128Concat,
        T::AccountId,
        Identity,
        NetUid,
        U64F64,
        ValueQuery,
        DefaultSharePoolZero<T>,
    >;
    #[pallet::storage] // --- NMAP ( hot, cold, netuid ) --> alpha | Returns the alpha shares for a hotkey, coldkey, netuid triplet.
    pub type Alpha<T: Config> = StorageNMap<
        _,
        (
            NMapKey<Blake2_128Concat, T::AccountId>, // hot
            NMapKey<Blake2_128Concat, T::AccountId>, // cold
            NMapKey<Identity, NetUid>,               // subnet
        ),
        U64F64, // Shares
        ValueQuery,
    >;
    #[pallet::storage] // --- MAP ( netuid ) --> token_symbol | Returns the token symbol for a subnet.
    pub type TokenSymbol<T: Config> =
        StorageMap<_, Identity, NetUid, Vec<u8>, ValueQuery, DefaultUnicodeVecU8<T>>;

    /// ============================
    /// ==== Global Parameters =====
    /// ============================
    #[pallet::storage]
    /// --- StorageItem Global Used Work.
    pub type UsedWork<T: Config> = StorageMap<_, Identity, Vec<u8>, u64, ValueQuery>;
    #[pallet::storage]
    /// --- ITEM( global_max_registrations_per_block )
    pub type MaxRegistrationsPerBlock<T> =
        StorageMap<_, Identity, NetUid, u16, ValueQuery, DefaultMaxRegistrationsPerBlock<T>>;
    #[pallet::storage]
    /// --- ITEM( total_number_of_existing_networks )
    pub type TotalNetworks<T> = StorageValue<_, u16, ValueQuery>;
    #[pallet::storage]
    /// ITEM( network_immunity_period )
    pub type NetworkImmunityPeriod<T> =
        StorageValue<_, u64, ValueQuery, DefaultNetworkImmunityPeriod<T>>;
    #[pallet::storage]
    /// ITEM( network_last_registered_block )
    pub type NetworkLastRegistered<T> =
        StorageValue<_, u64, ValueQuery, DefaultNetworkLastRegistered<T>>;
    #[pallet::storage]
    /// ITEM( min_network_lock_cost )
    pub type NetworkMinLockCost<T> = StorageValue<_, u64, ValueQuery, DefaultNetworkMinLockCost<T>>;
    #[pallet::storage]
    /// ITEM( last_network_lock_cost )
    pub type NetworkLastLockCost<T> =
        StorageValue<_, u64, ValueQuery, DefaultNetworkMinLockCost<T>>;
    #[pallet::storage]
    /// ITEM( network_lock_reduction_interval )
    pub type NetworkLockReductionInterval<T> =
        StorageValue<_, u64, ValueQuery, DefaultNetworkLockReductionInterval<T>>;
    #[pallet::storage]
    /// ITEM( subnet_owner_cut )
    pub type SubnetOwnerCut<T> = StorageValue<_, u16, ValueQuery, DefaultSubnetOwnerCut<T>>;
    #[pallet::storage]
    /// ITEM( network_rate_limit )
    pub type NetworkRateLimit<T> = StorageValue<_, u64, ValueQuery, DefaultNetworkRateLimit<T>>;
    #[pallet::storage] // --- ITEM( nominator_min_required_stake )
    pub type NominatorMinRequiredStake<T> = StorageValue<_, u64, ValueQuery, DefaultZeroU64<T>>;
    #[pallet::storage]
    /// ITEM( weights_version_key_rate_limit ) --- Rate limit in tempos.
    pub type WeightsVersionKeyRateLimit<T> =
        StorageValue<_, u64, ValueQuery, DefaultWeightsVersionKeyRateLimit<T>>;

    /// ============================
    /// ==== Rate Limiting =====
    /// ============================

    #[pallet::storage]
    /// --- MAP ( RateLimitKey ) --> Block number in which the last rate limited operation occured
    pub type LastRateLimitedBlock<T: Config> =
        StorageMap<_, Identity, RateLimitKey, u64, ValueQuery, DefaultZeroU64<T>>;

    /// ============================
    /// ==== Subnet Locks =====
    /// ============================
    #[pallet::storage] // --- MAP ( netuid ) --> transfer_toggle
    pub type TransferToggle<T: Config> =
        StorageMap<_, Identity, NetUid, bool, ValueQuery, DefaultTrue<T>>;
    #[pallet::storage] // --- MAP ( netuid ) --> total_subnet_locked
    pub type SubnetLocked<T: Config> =
        StorageMap<_, Identity, NetUid, u64, ValueQuery, DefaultZeroU64<T>>;
    #[pallet::storage] // --- MAP ( netuid ) --> largest_locked
    pub type LargestLocked<T: Config> =
        StorageMap<_, Identity, NetUid, u64, ValueQuery, DefaultZeroU64<T>>;

    /// =================
    /// ==== Tempos =====
    /// =================
    #[pallet::storage] // --- MAP ( netuid ) --> tempo
    pub type Tempo<T> = StorageMap<_, Identity, NetUid, u16, ValueQuery, DefaultTempo<T>>;

    /// ============================
    /// ==== Subnet Parameters =====
    /// ============================
    /// --- MAP ( netuid ) --> block number of first emission
    #[pallet::storage]
    pub type FirstEmissionBlockNumber<T: Config> =
        StorageMap<_, Identity, NetUid, u64, OptionQuery>;
    /// --- MAP ( netuid ) --> subnet mechanism
    #[pallet::storage]
    pub type SubnetMechanism<T: Config> =
        StorageMap<_, Identity, NetUid, u16, ValueQuery, DefaultZeroU16<T>>;
    #[pallet::storage]
    /// --- MAP ( netuid ) --> subnetwork_n (Number of UIDs in the network).
    pub type SubnetworkN<T: Config> = StorageMap<_, Identity, NetUid, u16, ValueQuery, DefaultN<T>>;
    #[pallet::storage]
    /// --- MAP ( netuid ) --> modality   TEXT: 0, IMAGE: 1, TENSOR: 2
    pub type NetworkModality<T> =
        StorageMap<_, Identity, NetUid, u16, ValueQuery, DefaultModality<T>>;
    #[pallet::storage]
    /// --- MAP ( netuid ) --> network_is_added
    pub type NetworksAdded<T: Config> =
        StorageMap<_, Identity, NetUid, bool, ValueQuery, DefaultNeworksAdded<T>>;
    #[pallet::storage]
    /// --- DMAP ( hotkey, netuid ) --> bool
    pub type IsNetworkMember<T: Config> = StorageDoubleMap<
        _,
        Blake2_128Concat,
        T::AccountId,
        Identity,
        NetUid,
        bool,
        ValueQuery,
        DefaultIsNetworkMember<T>,
    >;
    #[pallet::storage]
    /// --- MAP ( netuid ) --> network_registration_allowed
    pub type NetworkRegistrationAllowed<T: Config> =
        StorageMap<_, Identity, NetUid, bool, ValueQuery, DefaultRegistrationAllowed<T>>;
    #[pallet::storage]
    /// --- MAP ( netuid ) --> network_pow_allowed
    pub type NetworkPowRegistrationAllowed<T: Config> =
        StorageMap<_, Identity, NetUid, bool, ValueQuery, DefaultRegistrationAllowed<T>>;
    #[pallet::storage]
    /// --- MAP ( netuid ) --> block_created
    pub type NetworkRegisteredAt<T: Config> =
        StorageMap<_, Identity, NetUid, u64, ValueQuery, DefaultNetworkRegisteredAt<T>>;
    #[pallet::storage]
    /// --- MAP ( netuid ) --> pending_emission
    pub type PendingEmission<T> =
        StorageMap<_, Identity, NetUid, u64, ValueQuery, DefaultPendingEmission<T>>;
    #[pallet::storage]
    /// --- MAP ( netuid ) --> pending_root_emission
    pub type PendingRootDivs<T> =
        StorageMap<_, Identity, NetUid, u64, ValueQuery, DefaultZeroU64<T>>;
    #[pallet::storage]
    /// --- MAP ( netuid ) --> pending_alpha_swapped
    pub type PendingAlphaSwapped<T> =
        StorageMap<_, Identity, NetUid, u64, ValueQuery, DefaultZeroU64<T>>;
    #[pallet::storage]
    /// --- MAP ( netuid ) --> pending_owner_cut
    pub type PendingOwnerCut<T> =
        StorageMap<_, Identity, NetUid, u64, ValueQuery, DefaultZeroU64<T>>;
    #[pallet::storage]
    /// --- MAP ( netuid ) --> blocks_since_last_step
    pub type BlocksSinceLastStep<T> =
        StorageMap<_, Identity, NetUid, u64, ValueQuery, DefaultBlocksSinceLastStep<T>>;
    #[pallet::storage]
    /// --- MAP ( netuid ) --> last_mechanism_step_block
    pub type LastMechansimStepBlock<T> =
        StorageMap<_, Identity, NetUid, u64, ValueQuery, DefaultLastMechanismStepBlock<T>>;
    #[pallet::storage]
    /// --- MAP ( netuid ) --> subnet_owner
    pub type SubnetOwner<T: Config> =
        StorageMap<_, Identity, NetUid, T::AccountId, ValueQuery, DefaultSubnetOwner<T>>;
    #[pallet::storage]
    /// --- MAP ( netuid ) --> subnet_owner_hotkey
    pub type SubnetOwnerHotkey<T: Config> =
        StorageMap<_, Identity, NetUid, T::AccountId, ValueQuery, DefaultSubnetOwner<T>>;
    #[pallet::storage]
    /// --- MAP ( netuid ) --> serving_rate_limit
    pub type ServingRateLimit<T> =
        StorageMap<_, Identity, NetUid, u64, ValueQuery, DefaultServingRateLimit<T>>;
    #[pallet::storage]
    /// --- MAP ( netuid ) --> Rho
    pub type Rho<T> = StorageMap<_, Identity, NetUid, u16, ValueQuery, DefaultRho<T>>;
    #[pallet::storage]
    /// --- MAP ( netuid ) --> AlphaSigmoidSteepness
    pub type AlphaSigmoidSteepness<T> =
        StorageMap<_, Identity, NetUid, i16, ValueQuery, DefaultAlphaSigmoidSteepness<T>>;
    #[pallet::storage]
    /// --- MAP ( netuid ) --> Kappa
    pub type Kappa<T> = StorageMap<_, Identity, NetUid, u16, ValueQuery, DefaultKappa<T>>;
    #[pallet::storage]
    /// --- MAP ( netuid ) --> registrations_this_interval
    pub type RegistrationsThisInterval<T: Config> =
        StorageMap<_, Identity, NetUid, u16, ValueQuery>;
    #[pallet::storage]
    /// --- MAP ( netuid ) --> pow_registrations_this_interval
    pub type POWRegistrationsThisInterval<T: Config> =
        StorageMap<_, Identity, NetUid, u16, ValueQuery>;
    #[pallet::storage]
    /// --- MAP ( netuid ) --> burn_registrations_this_interval
    pub type BurnRegistrationsThisInterval<T: Config> =
        StorageMap<_, Identity, NetUid, u16, ValueQuery>;
    #[pallet::storage]
    /// --- MAP ( netuid ) --> max_allowed_uids
    pub type MaxAllowedUids<T> =
        StorageMap<_, Identity, NetUid, u16, ValueQuery, DefaultMaxAllowedUids<T>>;
    #[pallet::storage]
    /// --- MAP ( netuid ) --> immunity_period
    pub type ImmunityPeriod<T> =
        StorageMap<_, Identity, NetUid, u16, ValueQuery, DefaultImmunityPeriod<T>>;
    #[pallet::storage]
    /// --- MAP ( netuid ) --> activity_cutoff
    pub type ActivityCutoff<T> =
        StorageMap<_, Identity, NetUid, u16, ValueQuery, DefaultActivityCutoff<T>>;
    #[pallet::storage]
    /// --- MAP ( netuid ) --> max_weight_limit
    pub type MaxWeightsLimit<T> =
        StorageMap<_, Identity, NetUid, u16, ValueQuery, DefaultMaxWeightsLimit<T>>;
    #[pallet::storage]
    /// --- MAP ( netuid ) --> weights_version_key
    pub type WeightsVersionKey<T> =
        StorageMap<_, Identity, NetUid, u64, ValueQuery, DefaultWeightsVersionKey<T>>;
    #[pallet::storage]
    /// --- MAP ( netuid ) --> min_allowed_weights
    pub type MinAllowedWeights<T> =
        StorageMap<_, Identity, NetUid, u16, ValueQuery, DefaultMinAllowedWeights<T>>;
    #[pallet::storage]
    /// --- MAP ( netuid ) --> max_allowed_validators
    pub type MaxAllowedValidators<T> =
        StorageMap<_, Identity, NetUid, u16, ValueQuery, DefaultMaxAllowedValidators<T>>;
    #[pallet::storage]
    /// --- MAP ( netuid ) --> adjustment_interval
    pub type AdjustmentInterval<T> =
        StorageMap<_, Identity, NetUid, u16, ValueQuery, DefaultAdjustmentInterval<T>>;
    #[pallet::storage]
    /// --- MAP ( netuid ) --> bonds_moving_average
    pub type BondsMovingAverage<T> =
        StorageMap<_, Identity, NetUid, u64, ValueQuery, DefaultBondsMovingAverage<T>>;
    #[pallet::storage]
    /// --- MAP ( netuid ) --> bonds_penalty
    pub type BondsPenalty<T> =
        StorageMap<_, Identity, NetUid, u16, ValueQuery, DefaultBondsPenalty<T>>;
    #[pallet::storage]
    /// --- MAP ( netuid ) --> bonds_reset
    pub type BondsResetOn<T> =
        StorageMap<_, Identity, NetUid, bool, ValueQuery, DefaultBondsResetOn<T>>;
    /// --- MAP ( netuid ) --> weights_set_rate_limit
    #[pallet::storage]
    pub type WeightsSetRateLimit<T> =
        StorageMap<_, Identity, NetUid, u64, ValueQuery, DefaultWeightsSetRateLimit<T>>;
    #[pallet::storage]
    /// --- MAP ( netuid ) --> validator_prune_len
    pub type ValidatorPruneLen<T> =
        StorageMap<_, Identity, NetUid, u64, ValueQuery, DefaultValidatorPruneLen<T>>;
    #[pallet::storage]
    /// --- MAP ( netuid ) --> scaling_law_power
    pub type ScalingLawPower<T> =
        StorageMap<_, Identity, NetUid, u16, ValueQuery, DefaultScalingLawPower<T>>;
    #[pallet::storage]
    /// --- MAP ( netuid ) --> target_registrations_this_interval
    pub type TargetRegistrationsPerInterval<T> =
        StorageMap<_, Identity, NetUid, u16, ValueQuery, DefaultTargetRegistrationsPerInterval<T>>;
    #[pallet::storage]
    /// --- MAP ( netuid ) --> adjustment_alpha
    pub type AdjustmentAlpha<T: Config> =
        StorageMap<_, Identity, NetUid, u64, ValueQuery, DefaultAdjustmentAlpha<T>>;
    #[pallet::storage]
    /// --- MAP ( netuid ) --> commit reveal v2 weights are enabled
    pub type CommitRevealWeightsEnabled<T> =
        StorageMap<_, Identity, NetUid, bool, ValueQuery, DefaultCommitRevealWeightsEnabled<T>>;
    #[pallet::storage]
    /// --- MAP ( netuid ) --> Burn
    pub type Burn<T> = StorageMap<_, Identity, NetUid, u64, ValueQuery, DefaultBurn<T>>;
    #[pallet::storage]
    /// --- MAP ( netuid ) --> Difficulty
    pub type Difficulty<T> = StorageMap<_, Identity, NetUid, u64, ValueQuery, DefaultDifficulty<T>>;
    #[pallet::storage]
    /// --- MAP ( netuid ) --> MinBurn
    pub type MinBurn<T> = StorageMap<_, Identity, NetUid, u64, ValueQuery, DefaultMinBurn<T>>;
    #[pallet::storage]
    /// --- MAP ( netuid ) --> MaxBurn
    pub type MaxBurn<T> = StorageMap<_, Identity, NetUid, u64, ValueQuery, DefaultMaxBurn<T>>;
    #[pallet::storage]
    /// --- MAP ( netuid ) --> MinDifficulty
    pub type MinDifficulty<T> =
        StorageMap<_, Identity, NetUid, u64, ValueQuery, DefaultMinDifficulty<T>>;
    #[pallet::storage]
    /// --- MAP ( netuid ) --> MaxDifficulty
    pub type MaxDifficulty<T> =
        StorageMap<_, Identity, NetUid, u64, ValueQuery, DefaultMaxDifficulty<T>>;
    #[pallet::storage]
    /// --- MAP ( netuid ) -->  Block at last adjustment.
    pub type LastAdjustmentBlock<T> =
        StorageMap<_, Identity, NetUid, u64, ValueQuery, DefaultLastAdjustmentBlock<T>>;
    #[pallet::storage]
    /// --- MAP ( netuid ) --> Registrations of this Block.
    pub type RegistrationsThisBlock<T> =
        StorageMap<_, Identity, NetUid, u16, ValueQuery, DefaultRegistrationsThisBlock<T>>;
    #[pallet::storage]
    /// --- MAP ( netuid ) --> Halving time of average moving price.
    pub type EMAPriceHalvingBlocks<T> =
        StorageMap<_, Identity, NetUid, u64, ValueQuery, DefaultEMAPriceMovingBlocks<T>>;
    #[pallet::storage]
    /// --- MAP ( netuid ) --> global_RAO_recycled_for_registration
    pub type RAORecycledForRegistration<T> =
        StorageMap<_, Identity, NetUid, u64, ValueQuery, DefaultRAORecycledForRegistration<T>>;
    #[pallet::storage]
    /// --- ITEM ( tx_rate_limit )
    pub type TxRateLimit<T> = StorageValue<_, u64, ValueQuery, DefaultTxRateLimit<T>>;
    #[pallet::storage]
    /// --- ITEM ( tx_delegate_take_rate_limit )
    pub type TxDelegateTakeRateLimit<T> =
        StorageValue<_, u64, ValueQuery, DefaultTxDelegateTakeRateLimit<T>>;
    #[pallet::storage]
    /// --- ITEM ( tx_childkey_take_rate_limit )
    pub type TxChildkeyTakeRateLimit<T> =
        StorageValue<_, u64, ValueQuery, DefaultTxChildKeyTakeRateLimit<T>>;
    #[pallet::storage]
    /// --- MAP ( netuid ) --> Whether or not Liquid Alpha is enabled
    pub type LiquidAlphaOn<T> =
        StorageMap<_, Blake2_128Concat, NetUid, bool, ValueQuery, DefaultLiquidAlpha<T>>;
    #[pallet::storage]
    /// --- MAP ( netuid ) --> Whether or not Yuma3 is enabled
    pub type Yuma3On<T> =
        StorageMap<_, Blake2_128Concat, NetUid, bool, ValueQuery, DefaultYuma3<T>>;
    #[pallet::storage]
    ///  MAP ( netuid ) --> (alpha_low, alpha_high)
    pub type AlphaValues<T> =
        StorageMap<_, Identity, NetUid, (u16, u16), ValueQuery, DefaultAlphaValues<T>>;
    #[pallet::storage]
    /// --- MAP ( netuid ) --> If subtoken trading enabled
    pub type SubtokenEnabled<T> =
        StorageMap<_, Identity, NetUid, bool, ValueQuery, DefaultFalse<T>>;

    /// =======================================
    /// ==== Subnetwork Consensus Storage  ====
    /// =======================================
    #[pallet::storage] // --- DMAP ( netuid ) --> stake_weight | weight for stake used in YC.
    pub(super) type StakeWeight<T: Config> =
        StorageMap<_, Identity, NetUid, Vec<u16>, ValueQuery, EmptyU16Vec<T>>;
    #[pallet::storage]
    /// --- DMAP ( netuid, hotkey ) --> uid
    pub type Uids<T: Config> =
        StorageDoubleMap<_, Identity, NetUid, Blake2_128Concat, T::AccountId, u16, OptionQuery>;
    #[pallet::storage]
    /// --- DMAP ( netuid, uid ) --> hotkey
    pub type Keys<T: Config> = StorageDoubleMap<
        _,
        Identity,
        NetUid,
        Identity,
        u16,
        T::AccountId,
        ValueQuery,
        DefaultKey<T>,
    >;
    #[pallet::storage]
    /// --- MAP ( netuid ) --> (hotkey, se, ve)
    pub type LoadedEmission<T: Config> =
        StorageMap<_, Identity, NetUid, Vec<(T::AccountId, u64, u64)>, OptionQuery>;
    #[pallet::storage]
    /// --- MAP ( netuid ) --> active
    pub type Active<T: Config> =
        StorageMap<_, Identity, NetUid, Vec<bool>, ValueQuery, EmptyBoolVec<T>>;
    #[pallet::storage]
    /// --- MAP ( netuid ) --> rank
    pub type Rank<T: Config> =
        StorageMap<_, Identity, NetUid, Vec<u16>, ValueQuery, EmptyU16Vec<T>>;
    #[pallet::storage]
    /// --- MAP ( netuid ) --> trust
    pub type Trust<T: Config> =
        StorageMap<_, Identity, NetUid, Vec<u16>, ValueQuery, EmptyU16Vec<T>>;
    #[pallet::storage]
    /// --- MAP ( netuid ) --> consensus
    pub type Consensus<T: Config> =
        StorageMap<_, Identity, NetUid, Vec<u16>, ValueQuery, EmptyU16Vec<T>>;
    #[pallet::storage]
    /// --- MAP ( netuid ) --> incentive
    pub type Incentive<T: Config> =
        StorageMap<_, Identity, NetUid, Vec<u16>, ValueQuery, EmptyU16Vec<T>>;
    #[pallet::storage]
    /// --- MAP ( netuid ) --> dividends
    pub type Dividends<T: Config> =
        StorageMap<_, Identity, NetUid, Vec<u16>, ValueQuery, EmptyU16Vec<T>>;
    #[pallet::storage]
    /// --- MAP ( netuid ) --> emission
    pub type Emission<T: Config> =
        StorageMap<_, Identity, NetUid, Vec<u64>, ValueQuery, EmptyU64Vec<T>>;
    #[pallet::storage]
    /// --- MAP ( netuid ) --> last_update
    pub type LastUpdate<T: Config> =
        StorageMap<_, Identity, NetUid, Vec<u64>, ValueQuery, EmptyU64Vec<T>>;
    #[pallet::storage]
    /// --- MAP ( netuid ) --> validator_trust
    pub type ValidatorTrust<T: Config> =
        StorageMap<_, Identity, NetUid, Vec<u16>, ValueQuery, EmptyU16Vec<T>>;
    #[pallet::storage]
    /// --- MAP ( netuid ) --> pruning_scores
    pub type PruningScores<T: Config> =
        StorageMap<_, Identity, NetUid, Vec<u16>, ValueQuery, EmptyU16Vec<T>>;
    #[pallet::storage]
    /// --- MAP ( netuid ) --> validator_permit
    pub type ValidatorPermit<T: Config> =
        StorageMap<_, Identity, NetUid, Vec<bool>, ValueQuery, EmptyBoolVec<T>>;
    #[pallet::storage]
    /// --- DMAP ( netuid, uid ) --> weights
    pub type Weights<T: Config> = StorageDoubleMap<
        _,
        Identity,
        NetUid,
        Identity,
        u16,
        Vec<(u16, u16)>,
        ValueQuery,
        DefaultWeights<T>,
    >;
    #[pallet::storage]
    /// --- DMAP ( netuid, uid ) --> bonds
    pub type Bonds<T: Config> = StorageDoubleMap<
        _,
        Identity,
        NetUid,
        Identity,
        u16,
        Vec<(u16, u16)>,
        ValueQuery,
        DefaultBonds<T>,
    >;
    #[pallet::storage]
    /// --- DMAP ( netuid, uid ) --> block_at_registration
    pub type BlockAtRegistration<T: Config> = StorageDoubleMap<
        _,
        Identity,
        NetUid,
        Identity,
        u16,
        u64,
        ValueQuery,
        DefaultBlockAtRegistration<T>,
    >;
    #[pallet::storage]
    /// --- MAP ( netuid, hotkey ) --> axon_info
    pub type Axons<T: Config> = StorageDoubleMap<
        _,
        Identity,
        NetUid,
        Blake2_128Concat,
        T::AccountId,
        AxonInfoOf,
        OptionQuery,
    >;
    /// --- MAP ( netuid, hotkey ) --> certificate
    #[pallet::storage]
    pub type NeuronCertificates<T: Config> = StorageDoubleMap<
        _,
        Identity,
        NetUid,
        Blake2_128Concat,
        T::AccountId,
        NeuronCertificateOf,
        OptionQuery,
    >;
    #[pallet::storage]
    /// --- MAP ( netuid, hotkey ) --> prometheus_info
    pub type Prometheus<T: Config> = StorageDoubleMap<
        _,
        Identity,
        NetUid,
        Blake2_128Concat,
        T::AccountId,
        PrometheusInfoOf,
        OptionQuery,
    >;
    #[pallet::storage] // --- MAP ( coldkey ) --> identity. (DEPRECATED for V2)
    pub type Identities<T: Config> =
        StorageMap<_, Blake2_128Concat, T::AccountId, ChainIdentityOf, OptionQuery>;

    #[pallet::storage] // --- MAP ( coldkey ) --> identity
    pub type IdentitiesV2<T: Config> =
        StorageMap<_, Blake2_128Concat, T::AccountId, ChainIdentityOfV2, OptionQuery>;

    #[pallet::storage] // --- MAP ( netuid ) --> identity. (DEPRECATED for V2)
    pub type SubnetIdentities<T: Config> =
        StorageMap<_, Blake2_128Concat, NetUid, SubnetIdentityOf, OptionQuery>;

    #[pallet::storage] // --- MAP ( netuid ) --> identityV2 (DEPRECATED for V3)
    pub type SubnetIdentitiesV2<T: Config> =
        StorageMap<_, Blake2_128Concat, NetUid, SubnetIdentityOfV2, OptionQuery>;

    #[pallet::storage] // --- MAP ( netuid ) --> SubnetIdentityOfV3
    pub type SubnetIdentitiesV3<T: Config> =
        StorageMap<_, Blake2_128Concat, NetUid, SubnetIdentityOfV3, OptionQuery>;

    /// =================================
    /// ==== Axon / Promo Endpoints =====
    /// =================================
    #[pallet::storage] // --- NMAP ( hot, netuid, name ) --> last_block | Returns the last block of a transaction for a given key, netuid, and name.
    pub type TransactionKeyLastBlock<T: Config> = StorageNMap<
        _,
        (
            NMapKey<Blake2_128Concat, T::AccountId>, // hot
            NMapKey<Identity, NetUid>,               // netuid
            NMapKey<Identity, u16>,                  // extrinsic enum.
        ),
        u64,
        ValueQuery,
    >;
    #[pallet::storage]
    /// --- MAP ( key ) --> last_block
    pub type LastTxBlock<T: Config> =
        StorageMap<_, Identity, T::AccountId, u64, ValueQuery, DefaultLastTxBlock<T>>;
    #[pallet::storage]
    /// --- MAP ( key ) --> last_tx_block_childkey_take
    pub type LastTxBlockChildKeyTake<T: Config> =
        StorageMap<_, Identity, T::AccountId, u64, ValueQuery, DefaultLastTxBlock<T>>;
    #[pallet::storage]
    /// --- MAP ( key ) --> last_tx_block_delegate_take
    pub type LastTxBlockDelegateTake<T: Config> =
        StorageMap<_, Identity, T::AccountId, u64, ValueQuery, DefaultLastTxBlock<T>>;
    #[pallet::storage]
    /// ITEM( weights_min_stake )
    pub type StakeThreshold<T> = StorageValue<_, u64, ValueQuery, DefaultStakeThreshold<T>>;
    #[pallet::storage]
    /// --- MAP (netuid, who) --> VecDeque<(hash, commit_block, first_reveal_block, last_reveal_block)> | Stores a queue of commits for an account on a given netuid.
    pub type WeightCommits<T: Config> = StorageDoubleMap<
        _,
        Twox64Concat,
        NetUid,
        Twox64Concat,
        T::AccountId,
        VecDeque<(H256, u64, u64, u64)>,
        OptionQuery,
    >;
    #[pallet::storage]
    /// --- MAP (netuid, commit_epoch) --> VecDeque<(who, serialized_compressed_commit, reveal_round)> | Stores a queue of v3 commits for an account on a given netuid.
    pub type CRV3WeightCommits<T: Config> = StorageDoubleMap<
        _,
        Twox64Concat,
        NetUid,
        Twox64Concat,
        u64,
        VecDeque<(
            T::AccountId,
            BoundedVec<u8, ConstU32<MAX_CRV3_COMMIT_SIZE_BYTES>>,
            RoundNumber,
        )>,
        ValueQuery,
    >;
    #[pallet::storage]
    /// --- Map (netuid) --> Number of epochs allowed for commit reveal periods
    pub type RevealPeriodEpochs<T: Config> =
        StorageMap<_, Twox64Concat, NetUid, u64, ValueQuery, DefaultRevealPeriodEpochs<T>>;

    #[pallet::storage]
    /// --- Map (coldkey, hotkey) --> u64 the last block at which stake was added/removed.
    pub type LastColdkeyHotkeyStakeBlock<T: Config> = StorageDoubleMap<
        _,
        Twox64Concat,
        T::AccountId,
        Twox64Concat,
        T::AccountId,
        u64,
        OptionQuery,
    >;

    /// =============================
    /// ==== EVM related storage ====
    /// =============================
    #[pallet::storage]
    /// --- DMAP (netuid, uid) --> (H160, last_block_where_ownership_was_proven)
    pub type AssociatedEvmAddress<T: Config> =
        StorageDoubleMap<_, Twox64Concat, NetUid, Twox64Concat, u16, (H160, u64), OptionQuery>;

    /// ==================
    /// ==== Genesis =====
    /// ==================
    #[pallet::storage] // --- Storage for migration run status
    pub type HasMigrationRun<T: Config> = StorageMap<_, Identity, Vec<u8>, bool, ValueQuery>;

    #[pallet::type_value]
    /// Default value for pending childkey cooldown (settable by root, default 0)
    pub fn DefaultPendingChildKeyCooldown<T: Config>() -> u64 {
        0
    }

    #[pallet::storage]
    /// Storage value for pending childkey cooldown, settable by root.
    pub type PendingChildKeyCooldown<T: Config> =
        StorageValue<_, u64, ValueQuery, DefaultPendingChildKeyCooldown<T>>;

    #[pallet::genesis_config]
    pub struct GenesisConfig<T: Config> {
        /// Stakes record in genesis.
        pub stakes: Vec<(T::AccountId, Vec<(T::AccountId, (u64, u16))>)>,
        /// The total issued balance in genesis
        pub balances_issuance: u64,
    }

    impl<T: Config> Default for GenesisConfig<T> {
        fn default() -> Self {
            Self {
                stakes: Default::default(),
                balances_issuance: 0,
            }
        }
    }

    // ---- Subtensor helper functions.
    impl<T: Config> Pallet<T> {
        /// Returns the transaction priority for setting weights.
        pub fn get_priority_set_weights(hotkey: &T::AccountId, netuid: NetUid) -> u64 {
            if let Ok(uid) = Self::get_uid_for_net_and_hotkey(netuid, hotkey) {
                // TODO rethink this.
                let _stake = Self::get_inherited_for_hotkey_on_subnet(hotkey, netuid);
                let current_block_number: u64 = Self::get_current_block_as_u64();
                let default_priority: u64 =
                    current_block_number.saturating_sub(Self::get_last_update_for_uid(netuid, uid));
                return default_priority.saturating_add(u32::MAX as u64);
            }
            0
        }

        /// Returns the transaction priority for stake operations.
        pub fn get_priority_staking(
            coldkey: &T::AccountId,
            hotkey: &T::AccountId,
            stake_amount: u64,
        ) -> u64 {
            match LastColdkeyHotkeyStakeBlock::<T>::get(coldkey, hotkey) {
                Some(last_stake_block) => {
                    let current_block_number = Self::get_current_block_as_u64();
                    let default_priority = current_block_number.saturating_sub(last_stake_block);

                    default_priority
                        .saturating_add(u32::MAX as u64)
                        .saturating_add(stake_amount)
                }
                None => stake_amount,
            }
        }

        /// Is the caller allowed to set weights
        pub fn check_weights_min_stake(hotkey: &T::AccountId, netuid: NetUid) -> bool {
            // Blacklist weights transactions for low stake peers.
            let (total_stake, _, _) = Self::get_stake_weights_for_hotkey_on_subnet(hotkey, netuid);
            total_stake >= Self::get_stake_threshold()
        }

        /// Helper function to check if register is allowed
        pub fn checked_allowed_register(netuid: NetUid) -> bool {
            if netuid.is_root() {
                return false;
            }
            if !Self::if_subnet_exist(netuid) {
                return false;
            }
            if !Self::get_network_registration_allowed(netuid) {
                return false;
            }
            if Self::get_registrations_this_block(netuid)
                >= Self::get_max_registrations_per_block(netuid)
            {
                return false;
            }
            if Self::get_registrations_this_interval(netuid)
                >= Self::get_target_registrations_per_interval(netuid).saturating_mul(3)
            {
                return false;
            }
            true
        }

        /// Ensure subtoken enalbed
        pub fn ensure_subtoken_enabled(subnet: NetUid) -> Result<(), Error<T>> {
            ensure!(
                SubtokenEnabled::<T>::get(subnet),
                Error::<T>::SubtokenDisabled
            );
            Ok(())
        }
    }
}

/************************************************************
    CallType definition
************************************************************/
#[derive(Debug, PartialEq, Default)]
pub enum CallType {
    SetWeights,
    AddStake,
    RemoveStake,
    AddDelegate,
    Register,
    Serve,
    RegisterNetwork,
    #[default]
    Other,
}

#[derive(Debug, PartialEq)]
pub enum CustomTransactionError {
    ColdkeyInSwapSchedule,
    StakeAmountTooLow,
    BalanceTooLow,
    SubnetDoesntExist,
    HotkeyAccountDoesntExist,
    NotEnoughStakeToWithdraw,
    RateLimitExceeded,
    InsufficientLiquidity,
    SlippageTooHigh,
    TransferDisallowed,
    HotKeyNotRegisteredInNetwork,
    InvalidIpAddress,
    ServingRateLimitExceeded,
    InvalidPort,
    BadRequest,
    ZeroMaxAmount,
}

impl From<CustomTransactionError> for u8 {
    fn from(variant: CustomTransactionError) -> u8 {
        match variant {
            CustomTransactionError::ColdkeyInSwapSchedule => 0,
            CustomTransactionError::StakeAmountTooLow => 1,
            CustomTransactionError::BalanceTooLow => 2,
            CustomTransactionError::SubnetDoesntExist => 3,
            CustomTransactionError::HotkeyAccountDoesntExist => 4,
            CustomTransactionError::NotEnoughStakeToWithdraw => 5,
            CustomTransactionError::RateLimitExceeded => 6,
            CustomTransactionError::InsufficientLiquidity => 7,
            CustomTransactionError::SlippageTooHigh => 8,
            CustomTransactionError::TransferDisallowed => 9,
            CustomTransactionError::HotKeyNotRegisteredInNetwork => 10,
            CustomTransactionError::InvalidIpAddress => 11,
            CustomTransactionError::ServingRateLimitExceeded => 12,
            CustomTransactionError::InvalidPort => 13,
            CustomTransactionError::BadRequest => 255,
            CustomTransactionError::ZeroMaxAmount => 14,
        }
    }
}

impl From<CustomTransactionError> for TransactionValidityError {
    fn from(variant: CustomTransactionError) -> Self {
        TransactionValidityError::Invalid(InvalidTransaction::Custom(variant.into()))
    }
}

#[freeze_struct("2e02eb32e5cb25d3")]
#[derive(Default, Encode, Decode, DecodeWithMemTracking, Clone, Eq, PartialEq, TypeInfo)]
pub struct SubtensorTransactionExtension<T: Config + Send + Sync + TypeInfo>(pub PhantomData<T>);

impl<T: Config + Send + Sync + TypeInfo> sp_std::fmt::Debug for SubtensorTransactionExtension<T> {
    fn fmt(&self, f: &mut sp_std::fmt::Formatter) -> sp_std::fmt::Result {
        write!(f, "SubtensorTransactionExtension")
    }
}

impl<T: Config + Send + Sync + TypeInfo> SubtensorTransactionExtension<T>
where
    <T as frame_system::Config>::RuntimeCall:
        Dispatchable<Info = DispatchInfo, PostInfo = PostDispatchInfo>,
    <T as frame_system::Config>::RuntimeCall: IsSubType<Call<T>>,
{
    pub fn new() -> Self {
        Self(Default::default())
    }

    pub fn get_priority_vanilla() -> u64 {
        // Return high priority so that every extrinsic except set_weights function will
        // have a higher priority than the set_weights call
        u64::MAX
    }

    pub fn get_priority_set_weights(who: &T::AccountId, netuid: NetUid) -> u64 {
        Pallet::<T>::get_priority_set_weights(who, netuid)
    }

    pub fn get_priority_staking(
        coldkey: &T::AccountId,
        hotkey: &T::AccountId,
        stake_amount: u64,
    ) -> u64 {
        Pallet::<T>::get_priority_staking(coldkey, hotkey, stake_amount)
    }

    pub fn check_weights_min_stake(who: &T::AccountId, netuid: NetUid) -> bool {
        Pallet::<T>::check_weights_min_stake(who, netuid)
    }

    pub fn result_to_validity(result: Result<(), Error<T>>, priority: u64) -> TransactionValidity {
        if let Err(err) = result {
            Err(match err {
                Error::<T>::AmountTooLow => CustomTransactionError::StakeAmountTooLow.into(),
                Error::<T>::SubnetNotExists => CustomTransactionError::SubnetDoesntExist.into(),
                Error::<T>::NotEnoughBalanceToStake => CustomTransactionError::BalanceTooLow.into(),
                Error::<T>::HotKeyAccountNotExists => {
                    CustomTransactionError::HotkeyAccountDoesntExist.into()
                }
                Error::<T>::NotEnoughStakeToWithdraw => {
                    CustomTransactionError::NotEnoughStakeToWithdraw.into()
                }
                Error::<T>::InsufficientLiquidity => {
                    CustomTransactionError::InsufficientLiquidity.into()
                }
                Error::<T>::SlippageTooHigh => CustomTransactionError::SlippageTooHigh.into(),
                Error::<T>::TransferDisallowed => CustomTransactionError::TransferDisallowed.into(),
                Error::<T>::HotKeyNotRegisteredInNetwork => {
                    CustomTransactionError::HotKeyNotRegisteredInNetwork.into()
                }
                Error::<T>::InvalidIpAddress => CustomTransactionError::InvalidIpAddress.into(),
                Error::<T>::ServingRateLimitExceeded => {
                    CustomTransactionError::ServingRateLimitExceeded.into()
                }
                Error::<T>::InvalidPort => CustomTransactionError::InvalidPort.into(),
                _ => CustomTransactionError::BadRequest.into(),
            })
        } else {
            Ok(ValidTransaction {
                priority,
                ..Default::default()
            })
        }
    }
}

impl<T: Config + Send + Sync + TypeInfo + pallet_balances::Config>
    TransactionExtension<<T as frame_system::Config>::RuntimeCall>
    for SubtensorTransactionExtension<T>
where
    <T as frame_system::Config>::RuntimeCall:
        Dispatchable<Info = DispatchInfo, PostInfo = PostDispatchInfo>,
    <T as frame_system::Config>::RuntimeOrigin: AsSystemOriginSigner<T::AccountId> + Clone,
    <T as frame_system::Config>::RuntimeCall: IsSubType<Call<T>>,
    <T as frame_system::Config>::RuntimeCall: IsSubType<BalancesCall<T>>,
{
    const IDENTIFIER: &'static str = "SubtensorTransactionExtension";

    type Implicit = ();
    type Val = Option<T::AccountId>;
    type Pre = Option<CallType>;

    fn weight(&self, _call: &<T as frame_system::Config>::RuntimeCall) -> Weight {
        // TODO: benchmark transaction extension
        Weight::zero()
    }

    fn validate(
        &self,
        origin: <T as frame_system::Config>::RuntimeOrigin,
        call: &<T as frame_system::Config>::RuntimeCall,
        _info: &DispatchInfoOf<<T as frame_system::Config>::RuntimeCall>,
        _len: usize,
        _self_implicit: Self::Implicit,
        _inherited_implication: &impl Implication,
        _source: TransactionSource,
    ) -> ValidateResult<Self::Val, <T as frame_system::Config>::RuntimeCall> {
        // Ensure the transaction is signed, else we just skip the extension.
        let Some(who) = origin.as_system_origin_signer() else {
            return Ok((Default::default(), None, origin));
        };

        match call.is_sub_type() {
            Some(Call::commit_weights { netuid, .. }) => {
                if Self::check_weights_min_stake(who, *netuid) {
                    let priority: u64 = Self::get_priority_set_weights(who, *netuid);
                    let validity = ValidTransaction {
                        priority,
                        longevity: 1,
                        ..Default::default()
                    };
                    Ok((validity, Some(who.clone()), origin))
                } else {
                    Err(CustomTransactionError::StakeAmountTooLow.into())
                }
            }
            Some(Call::reveal_weights { netuid, .. }) => {
                if Self::check_weights_min_stake(who, *netuid) {
                    let priority: u64 = Self::get_priority_set_weights(who, *netuid);
                    let validity = ValidTransaction {
                        priority,
                        longevity: 1,
                        ..Default::default()
                    };
                    Ok((validity, Some(who.clone()), origin))
                } else {
                    Err(CustomTransactionError::StakeAmountTooLow.into())
                }
            }
            Some(Call::batch_reveal_weights { netuid, .. }) => {
                if Self::check_weights_min_stake(who, *netuid) {
                    let priority: u64 = Self::get_priority_set_weights(who, *netuid);
                    let validity = ValidTransaction {
                        priority,
                        longevity: 1,
                        ..Default::default()
                    };
                    Ok((validity, Some(who.clone()), origin))
                } else {
                    Err(CustomTransactionError::StakeAmountTooLow.into())
                }
            }
            Some(Call::set_weights { netuid, .. }) => {
                if Self::check_weights_min_stake(who, *netuid) {
                    let priority: u64 = Self::get_priority_set_weights(who, *netuid);
                    let validity = ValidTransaction {
                        priority,
                        longevity: 1,
                        ..Default::default()
                    };
                    Ok((validity, Some(who.clone()), origin))
                } else {
                    Err(CustomTransactionError::StakeAmountTooLow.into())
                }
            }
            Some(Call::set_tao_weights { netuid, hotkey, .. }) => {
                if Self::check_weights_min_stake(hotkey, *netuid) {
                    let priority: u64 = Self::get_priority_set_weights(hotkey, *netuid);
                    let validity = ValidTransaction {
                        priority,
                        longevity: 1,
                        ..Default::default()
                    };
                    Ok((validity, Some(who.clone()), origin))
                } else {
                    Err(CustomTransactionError::StakeAmountTooLow.into())
                }
            }
            Some(Call::commit_crv3_weights { netuid, .. }) => {
                if Self::check_weights_min_stake(who, *netuid) {
                    let priority: u64 = Pallet::<T>::get_priority_set_weights(who, *netuid);
                    let validity = ValidTransaction {
                        priority,
                        longevity: 1,
                        ..Default::default()
                    };
                    Ok((validity, Some(who.clone()), origin))
                } else {
                    Err(CustomTransactionError::StakeAmountTooLow.into())
                }
            }
            Some(Call::add_stake {
                hotkey,
                netuid,
                amount_staked,
            }) => {
                if ColdkeySwapScheduled::<T>::contains_key(who) {
                    return Err(CustomTransactionError::ColdkeyInSwapSchedule.into());
                }

                // Fully validate the user input
                Self::result_to_validity(
                    Pallet::<T>::validate_add_stake(
                        who,
                        hotkey,
                        *netuid,
                        *amount_staked,
                        *amount_staked,
                        false,
                    ),
                    Self::get_priority_staking(who, hotkey, *amount_staked),
                )
                .map(|validity| (validity, Some(who.clone()), origin.clone()))
            }
            Some(Call::add_stake_limit {
                hotkey,
                netuid,
                amount_staked,
                limit_price,
                allow_partial,
            }) => {
                if ColdkeySwapScheduled::<T>::contains_key(who) {
                    return Err(CustomTransactionError::ColdkeyInSwapSchedule.into());
                }

                // Calculate the maximum amount that can be executed with price limit
                let Ok(max_amount) = Pallet::<T>::get_max_amount_add(*netuid, *limit_price) else {
                    return Err(CustomTransactionError::ZeroMaxAmount.into());
                };

                // Fully validate the user input
                Self::result_to_validity(
                    Pallet::<T>::validate_add_stake(
                        who,
                        hotkey,
                        *netuid,
                        *amount_staked,
                        max_amount,
                        *allow_partial,
                    ),
                    Self::get_priority_staking(who, hotkey, *amount_staked),
                )
                .map(|validity| (validity, Some(who.clone()), origin.clone()))
            }
            Some(Call::remove_stake {
                hotkey,
                netuid,
                amount_unstaked,
            }) => {
                // Fully validate the user input
                Self::result_to_validity(
                    Pallet::<T>::validate_remove_stake(
                        who,
                        hotkey,
                        *netuid,
                        *amount_unstaked,
                        *amount_unstaked,
                        false,
                    ),
                    Self::get_priority_staking(who, hotkey, *amount_unstaked),
                )
                .map(|validity| (validity, Some(who.clone()), origin.clone()))
            }
            Some(Call::remove_stake_limit {
                hotkey,
                netuid,
                amount_unstaked,
                limit_price,
                allow_partial,
            }) => {
                // Calculate the maximum amount that can be executed with price limit
                let Ok(max_amount) = Pallet::<T>::get_max_amount_remove(*netuid, *limit_price)
                else {
                    return Err(CustomTransactionError::ZeroMaxAmount.into());
                };

                // Fully validate the user input
                Self::result_to_validity(
                    Pallet::<T>::validate_remove_stake(
                        who,
                        hotkey,
                        *netuid,
                        *amount_unstaked,
                        max_amount,
                        *allow_partial,
                    ),
                    Self::get_priority_staking(who, hotkey, *amount_unstaked),
                )
                .map(|validity| (validity, Some(who.clone()), origin.clone()))
            }
            Some(Call::unstake_all { hotkey }) => {
                // Fully validate the user input
                Self::result_to_validity(
                    Pallet::<T>::validate_unstake_all(who, hotkey, false),
                    Self::get_priority_vanilla(),
                )
                .map(|validity| (validity, Some(who.clone()), origin.clone()))
            }
            Some(Call::unstake_all_alpha { hotkey }) => {
                // Fully validate the user input
                Self::result_to_validity(
                    Pallet::<T>::validate_unstake_all(who, hotkey, true),
                    Self::get_priority_vanilla(),
                )
                .map(|validity| (validity, Some(who.clone()), origin.clone()))
            }
            Some(Call::move_stake {
                origin_hotkey,
                destination_hotkey,
                origin_netuid,
                destination_netuid,
                alpha_amount,
            }) => {
                if ColdkeySwapScheduled::<T>::contains_key(who) {
                    return Err(CustomTransactionError::ColdkeyInSwapSchedule.into());
                }

                // Fully validate the user input
                Self::result_to_validity(
                    Pallet::<T>::validate_stake_transition(
                        who,
                        who,
                        origin_hotkey,
                        destination_hotkey,
                        *origin_netuid,
                        *destination_netuid,
                        *alpha_amount,
                        *alpha_amount,
                        None,
                        false,
                    ),
                    Self::get_priority_staking(who, origin_hotkey, *alpha_amount),
                )
                .map(|validity| (validity, Some(who.clone()), origin.clone()))
            }
            Some(Call::transfer_stake {
                destination_coldkey,
                hotkey,
                origin_netuid,
                destination_netuid,
                alpha_amount,
            }) => {
                if ColdkeySwapScheduled::<T>::contains_key(who) {
                    return Err(CustomTransactionError::ColdkeyInSwapSchedule.into());
                }

                // Fully validate the user input
                Self::result_to_validity(
                    Pallet::<T>::validate_stake_transition(
                        who,
                        destination_coldkey,
                        hotkey,
                        hotkey,
                        *origin_netuid,
                        *destination_netuid,
                        *alpha_amount,
                        *alpha_amount,
                        None,
                        true,
                    ),
                    Self::get_priority_staking(who, hotkey, *alpha_amount),
                )
                .map(|validity| (validity, Some(who.clone()), origin.clone()))
            }
            Some(Call::swap_stake {
                hotkey,
                origin_netuid,
                destination_netuid,
                alpha_amount,
            }) => {
                if ColdkeySwapScheduled::<T>::contains_key(who) {
                    return Err(CustomTransactionError::ColdkeyInSwapSchedule.into());
                }

                // Fully validate the user input
                Self::result_to_validity(
                    Pallet::<T>::validate_stake_transition(
                        who,
                        who,
                        hotkey,
                        hotkey,
                        *origin_netuid,
                        *destination_netuid,
                        *alpha_amount,
                        *alpha_amount,
                        None,
                        false,
                    ),
                    Self::get_priority_staking(who, hotkey, *alpha_amount),
                )
                .map(|validity| (validity, Some(who.clone()), origin.clone()))
            }
            Some(Call::swap_stake_limit {
                hotkey,
                origin_netuid,
                destination_netuid,
                alpha_amount,
                limit_price,
                allow_partial,
            }) => {
                if ColdkeySwapScheduled::<T>::contains_key(who) {
                    return Err(CustomTransactionError::ColdkeyInSwapSchedule.into());
                }

                // Get the max amount possible to exchange
                let Ok(max_amount) = Pallet::<T>::get_max_amount_move(
                    *origin_netuid,
                    *destination_netuid,
                    *limit_price,
                ) else {
                    return Err(CustomTransactionError::ZeroMaxAmount.into());
                };

                // Fully validate the user input
                Self::result_to_validity(
                    Pallet::<T>::validate_stake_transition(
                        who,
                        who,
                        hotkey,
                        hotkey,
                        *origin_netuid,
                        *destination_netuid,
                        *alpha_amount,
                        max_amount,
                        Some(*allow_partial),
                        false,
                    ),
                    Self::get_priority_staking(who, hotkey, *alpha_amount),
                )
                .map(|validity| (validity, Some(who.clone()), origin.clone()))
            }
            Some(Call::register { netuid, .. } | Call::burned_register { netuid, .. }) => {
                if ColdkeySwapScheduled::<T>::contains_key(who) {
                    return Err(CustomTransactionError::ColdkeyInSwapSchedule.into());
                }

                let registrations_this_interval =
                    Pallet::<T>::get_registrations_this_interval(*netuid);
                let max_registrations_per_interval =
                    Pallet::<T>::get_target_registrations_per_interval(*netuid);
                if registrations_this_interval >= (max_registrations_per_interval.saturating_mul(3))
                {
                    // If the registration limit for the interval is exceeded, reject the transaction
                    return Err(CustomTransactionError::RateLimitExceeded.into());
                }
                let validity = ValidTransaction {
                    priority: Self::get_priority_vanilla(),
                    ..Default::default()
                };
                Ok((validity, Some(who.clone()), origin))
            }
            Some(Call::register_network { .. }) => {
                let validity = ValidTransaction {
                    priority: Self::get_priority_vanilla(),
                    ..Default::default()
                };

                Ok((validity, Some(who.clone()), origin))
            }
            Some(Call::dissolve_network { .. }) => {
                if ColdkeySwapScheduled::<T>::contains_key(who) {
                    Err(CustomTransactionError::ColdkeyInSwapSchedule.into())
                } else {
                    let validity = ValidTransaction {
                        priority: Self::get_priority_vanilla(),
                        ..Default::default()
                    };
                    Ok((validity, Some(who.clone()), origin))
                }
            }
            Some(Call::serve_axon {
                netuid,
                version,
                ip,
                port,
                ip_type,
                protocol,
                placeholder1,
                placeholder2,
            }) => {
                // Fully validate the user input
                Self::result_to_validity(
                    Pallet::<T>::validate_serve_axon(
                        who,
                        *netuid,
                        *version,
                        *ip,
                        *port,
                        *ip_type,
                        *protocol,
                        *placeholder1,
                        *placeholder2,
                    ),
                    Self::get_priority_vanilla(),
                )
                .map(|validity| (validity, Some(who.clone()), origin.clone()))
            }
            _ => {
                if let Some(
                    BalancesCall::transfer_keep_alive { .. }
                    | BalancesCall::transfer_all { .. }
                    | BalancesCall::transfer_allow_death { .. },
                ) = call.is_sub_type()
                {
                    if ColdkeySwapScheduled::<T>::contains_key(who) {
                        return Err(CustomTransactionError::ColdkeyInSwapSchedule.into());
                    }
                }
                let validity = ValidTransaction {
                    priority: Self::get_priority_vanilla(),
                    ..Default::default()
                };
                Ok((validity, Some(who.clone()), origin))
            }
        }
    }

    // NOTE: Add later when we put in a pre and post dispatch step.
    fn prepare(
        self,
        val: Self::Val,
        _origin: &<T as frame_system::Config>::RuntimeOrigin,
        call: &<T as frame_system::Config>::RuntimeCall,
        _info: &DispatchInfoOf<<T as frame_system::Config>::RuntimeCall>,
        _len: usize,
    ) -> Result<Self::Pre, TransactionValidityError> {
        // The transaction is not signed, given val is None, so we just skip this step.
        if val.is_none() {
            return Ok(None);
        }

        match call.is_sub_type() {
            Some(Call::add_stake { .. }) => Ok(Some(CallType::AddStake)),
            Some(Call::remove_stake { .. }) => Ok(Some(CallType::RemoveStake)),
            Some(Call::set_weights { .. }) => Ok(Some(CallType::SetWeights)),
            Some(Call::commit_weights { .. }) => Ok(Some(CallType::SetWeights)),
            Some(Call::reveal_weights { .. }) => Ok(Some(CallType::SetWeights)),
            Some(Call::register { .. }) => Ok(Some(CallType::Register)),
            Some(Call::serve_axon { .. }) => Ok(Some(CallType::Serve)),
            Some(Call::serve_axon_tls { .. }) => Ok(Some(CallType::Serve)),
            Some(Call::register_network { .. }) => Ok(Some(CallType::RegisterNetwork)),
            _ => Ok(Some(CallType::Other)),
        }
    }

    fn post_dispatch(
        pre: Self::Pre,
        _info: &DispatchInfoOf<<T as frame_system::Config>::RuntimeCall>,
        _post_info: &mut PostDispatchInfoOf<<T as frame_system::Config>::RuntimeCall>,
        _len: usize,
        _result: &dispatch::DispatchResult,
    ) -> Result<(), TransactionValidityError> {
        // Skip this step if the transaction is not signed, meaning pre is None.
        let call_type = match pre {
            Some(call_type) => call_type,
            None => return Ok(()),
        };

        match call_type {
            CallType::SetWeights => {
                log::debug!("Not Implemented!");
            }
            CallType::AddStake => {
                log::debug!("Not Implemented! Need to add potential transaction fees here.");
            }
            CallType::RemoveStake => {
                log::debug!("Not Implemented! Need to add potential transaction fees here.");
            }
            CallType::Register => {
                log::debug!("Not Implemented!");
            }
            _ => {
                log::debug!("Not Implemented!");
            }
        }

        Ok(())
    }
}

use sp_std::vec;

// TODO: unravel this rats nest, for some reason rustc thinks this is unused even though it's
// used not 25 lines below
#[allow(unused)]
use sp_std::vec::Vec;
use subtensor_macros::freeze_struct;

/// Trait for managing a membership pallet instance in the runtime
pub trait MemberManagement<AccountId> {
    /// Add member
    fn add_member(account: &AccountId) -> DispatchResultWithPostInfo;

    /// Remove a member
    fn remove_member(account: &AccountId) -> DispatchResultWithPostInfo;

    /// Swap member
    fn swap_member(remove: &AccountId, add: &AccountId) -> DispatchResultWithPostInfo;

    /// Get all members
    fn members() -> Vec<AccountId>;

    /// Check if an account is apart of the set
    fn is_member(account: &AccountId) -> bool;

    /// Get our maximum member count
    fn max_members() -> u32;
}

impl<T> MemberManagement<T> for () {
    /// Add member
    fn add_member(_: &T) -> DispatchResultWithPostInfo {
        Ok(().into())
    }

    // Remove a member
    fn remove_member(_: &T) -> DispatchResultWithPostInfo {
        Ok(().into())
    }

    // Swap member
    fn swap_member(_: &T, _: &T) -> DispatchResultWithPostInfo {
        Ok(().into())
    }

    // Get all members
    fn members() -> Vec<T> {
        vec![]
    }

    // Check if an account is apart of the set
    fn is_member(_: &T) -> bool {
        false
    }

    fn max_members() -> u32 {
        0
    }
}

/// Trait for interacting with collective pallets
pub trait CollectiveInterface<AccountId, Hash, ProposalIndex> {
    /// Remove vote
    fn remove_votes(hotkey: &AccountId) -> Result<bool, DispatchError>;

    fn add_vote(
        hotkey: &AccountId,
        proposal: Hash,
        index: ProposalIndex,
        approve: bool,
    ) -> Result<bool, DispatchError>;
}

impl<T, H, P> CollectiveInterface<T, H, P> for () {
    fn remove_votes(_: &T) -> Result<bool, DispatchError> {
        Ok(true)
    }

    fn add_vote(_: &T, _: H, _: P, _: bool) -> Result<bool, DispatchError> {
        Ok(true)
    }
}

impl<T: Config + pallet_balances::Config<Balance = u64>>
    subtensor_runtime_common::SubnetInfo<T::AccountId> for Pallet<T>
{
    fn tao_reserve(netuid: NetUid) -> u64 {
        SubnetTAO::<T>::get(netuid).saturating_add(SubnetTaoProvided::<T>::get(netuid))
    }

    fn alpha_reserve(netuid: NetUid) -> u64 {
        SubnetAlphaIn::<T>::get(netuid).saturating_add(SubnetAlphaInProvided::<T>::get(netuid))
    }

    fn exists(netuid: NetUid) -> bool {
        Self::if_subnet_exist(netuid)
    }

    fn mechanism(netuid: NetUid) -> u16 {
        SubnetMechanism::<T>::get(netuid)
    }

    fn is_owner(account_id: &T::AccountId, netuid: NetUid) -> bool {
        SubnetOwner::<T>::get(netuid) == *account_id
    }
}

impl<T: Config + pallet_balances::Config<Balance = u64>>
    subtensor_runtime_common::BalanceOps<T::AccountId> for Pallet<T>
{
    fn tao_balance(account_id: &T::AccountId) -> u64 {
        pallet_balances::Pallet::<T>::free_balance(account_id)
    }

    fn alpha_balance(netuid: NetUid, coldkey: &T::AccountId, hotkey: &T::AccountId) -> u64 {
        Self::get_stake_for_hotkey_and_coldkey_on_subnet(hotkey, coldkey, netuid)
    }

    fn increase_balance(coldkey: &T::AccountId, tao: u64) {
        Self::add_balance_to_coldkey_account(coldkey, tao)
    }

    fn decrease_balance(coldkey: &T::AccountId, tao: u64) -> Result<u64, DispatchError> {
        Self::remove_balance_from_coldkey_account(coldkey, tao)
    }

    fn increase_stake(
        coldkey: &T::AccountId,
        hotkey: &T::AccountId,
        netuid: NetUid,
        alpha: u64,
    ) -> Result<(), DispatchError> {
        ensure!(
            Self::hotkey_account_exists(hotkey),
            Error::<T>::HotKeyAccountNotExists
        );

        Self::increase_stake_for_hotkey_and_coldkey_on_subnet(hotkey, coldkey, netuid, alpha);

        Ok(())
    }

    fn decrease_stake(
        coldkey: &T::AccountId,
        hotkey: &T::AccountId,
        netuid: NetUid,
        alpha: u64,
    ) -> Result<u64, DispatchError> {
        ensure!(
            Self::hotkey_account_exists(hotkey),
            Error::<T>::HotKeyAccountNotExists
        );

        Ok(Self::decrease_stake_for_hotkey_and_coldkey_on_subnet(
            hotkey, coldkey, netuid, alpha,
        ))
    }

    fn increase_provided_tao_reserve(netuid: NetUid, tao: u64) {
        Self::increase_provided_tao_reserve(netuid, tao);
    }

    fn decrease_provided_tao_reserve(netuid: NetUid, tao: u64) {
        Self::decrease_provided_tao_reserve(netuid, tao);
    }

    fn increase_provided_alpha_reserve(netuid: NetUid, alpha: u64) {
        Self::increase_provided_alpha_reserve(netuid, alpha);
    }

    fn decrease_provided_alpha_reserve(netuid: NetUid, alpha: u64) {
        Self::decrease_provided_alpha_reserve(netuid, alpha);
    }
}

/// Enum that defines types of rate limited operations for
/// storing last block when this operation occured
#[derive(Encode, Decode, Clone, PartialEq, Eq, Debug, TypeInfo)]
pub enum RateLimitKey {
    // The setting sn owner hotkey operation is rate limited per netuid
    SetSNOwnerHotkey(NetUid),
}<|MERGE_RESOLUTION|>--- conflicted
+++ resolved
@@ -1056,18 +1056,13 @@
         StorageMap<_, Identity, NetUid, u64, ValueQuery, DefaultZeroU64<T>>;
     #[pallet::storage] // --- MAP ( netuid ) --> alpha_supply_in_pool | Returns the amount of alpha in the pool.
     pub type SubnetAlphaIn<T: Config> =
-<<<<<<< HEAD
         StorageMap<_, Identity, NetUid, AlphaCurrency, ValueQuery, DefaultZeroU64<T>>;
-    #[pallet::storage] // --- MAP ( netuid ) --> alpha_supply_in_subnet | Returns the amount of alpha in the subnet.
-=======
-        StorageMap<_, Identity, NetUid, u64, ValueQuery, DefaultZeroU64<T>>;
     #[pallet::storage] // --- MAP ( netuid ) --> alpha_supply_user_in_pool | Returns the amount of alpha in the pool provided by users as liquidity.
     pub type SubnetAlphaInProvided<T: Config> =
-        StorageMap<_, Identity, NetUid, u64, ValueQuery, DefaultZeroU64<T>>;
+        StorageMap<_, Identity, NetUid, AlphaCurrency, ValueQuery, DefaultZeroU64<T>>;
     #[pallet::storage]
     /// --- MAP ( netuid ) --> alpha_supply_in_subnet | Returns the amount of alpha in the subnet.
     /// TODO: Deprecate, not accurate and not used in v3 anymore
->>>>>>> 35199c64
     pub type SubnetAlphaOut<T: Config> =
         StorageMap<_, Identity, NetUid, AlphaCurrency, ValueQuery, DefaultZeroU64<T>>;
     #[pallet::storage] // --- MAP ( cold ) --> Vec<hot> | Maps coldkey to hotkeys that stake to it
