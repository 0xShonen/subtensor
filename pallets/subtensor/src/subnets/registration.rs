--- conflicted
+++ resolved
@@ -144,12 +144,8 @@
         let burned_alpha = Self::swap_tao_for_alpha(
             netuid,
             actual_burn_amount,
-<<<<<<< HEAD
             T::SwapInterface::max_price().into(),
-=======
-            T::SwapInterface::max_price(),
             false,
->>>>>>> 9709a179
         )?
         .amount_paid_out;
         SubnetAlphaOut::<T>::mutate(netuid, |total| {
