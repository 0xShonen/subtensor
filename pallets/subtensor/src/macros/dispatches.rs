--- conflicted
+++ resolved
@@ -2156,11 +2156,7 @@
         /// Emits a `SymbolUpdated` event on success.
         #[pallet::call_index(112)]
         #[pallet::weight((
-<<<<<<< HEAD
-            Weight::from_parts(27_410_000, 0).saturating_add(T::DbWeight::get().reads_writes(4, 1)),
-=======
             Weight::from_parts(28_910_000, 0).saturating_add(T::DbWeight::get().reads_writes(4, 1)),
->>>>>>> 635cdcf7
             DispatchClass::Operational,
             Pays::Yes
         ))]
