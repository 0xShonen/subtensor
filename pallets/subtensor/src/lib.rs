#![cfg_attr(not(feature = "std"), no_std)]
#![recursion_limit = "512"]
#![allow(clippy::too_many_arguments)]
// Edit this file to define custom logic or remove it if it is not needed.
// Learn more about FRAME and the core library of Substrate FRAME pallets:
// <https://docs.substrate.io/reference/frame-pallets/>

use frame_system::{self as system, ensure_signed};
pub use pallet::*;

use frame_support::{
    dispatch::{self, DispatchInfo, DispatchResult, DispatchResultWithPostInfo, PostDispatchInfo},
    ensure,
    pallet_macros::import_section,
    traits::{IsSubType, tokens::fungible},
};

use codec::{Decode, Encode};
use frame_support::sp_runtime::transaction_validity::InvalidTransaction;
use frame_support::sp_runtime::transaction_validity::ValidTransaction;
use pallet_balances::Call as BalancesCall;
// use pallet_scheduler as Scheduler;
use scale_info::TypeInfo;
use sp_core::Get;
use sp_runtime::{
    DispatchError,
    traits::{DispatchInfoOf, Dispatchable, PostDispatchInfoOf, SignedExtension},
    transaction_validity::{TransactionValidity, TransactionValidityError},
};
use sp_std::marker::PhantomData;

// ============================
//	==== Benchmark Imports =====
// ============================
mod benchmarks;

// =========================
//	==== Pallet Imports =====
// =========================
pub mod coinbase;
pub mod epoch;
pub mod macros;
pub mod migrations;
pub mod rpc_info;
pub mod staking;
pub mod subnets;
pub mod swap;
pub mod utils;
use crate::utils::rate_limiting::TransactionType;
use macros::{config, dispatches, errors, events, genesis, hooks};

#[cfg(test)]
mod tests;

// apparently this is stabilized since rust 1.36
extern crate alloc;

pub const MAX_CRV3_COMMIT_SIZE_BYTES: u32 = 5000;

#[deny(missing_docs)]
#[import_section(errors::errors)]
#[import_section(events::events)]
#[import_section(dispatches::dispatches)]
#[import_section(genesis::genesis)]
#[import_section(hooks::hooks)]
#[import_section(config::config)]
#[frame_support::pallet]
pub mod pallet {
    use crate::RateLimitKey;
    use crate::migrations;
    use frame_support::{
        BoundedVec,
        dispatch::GetDispatchInfo,
        pallet_prelude::{DispatchResult, StorageMap, ValueQuery, *},
        traits::{
            OriginTrait, QueryPreimage, StorePreimage, UnfilteredDispatchable, tokens::fungible,
        },
    };
    use frame_system::pallet_prelude::*;
    use pallet_drand::types::RoundNumber;
    use sp_core::{ConstU32, H160, H256};
    use sp_runtime::traits::{Dispatchable, TrailingZeroInput};
    use sp_std::collections::vec_deque::VecDeque;
    use sp_std::vec;
    use sp_std::vec::Vec;
    use substrate_fixed::types::{I96F32, U64F64};
    use subtensor_macros::freeze_struct;

    #[cfg(not(feature = "std"))]
    use alloc::boxed::Box;
    #[cfg(feature = "std")]
    use sp_std::prelude::Box;

    /// Origin for the pallet
    pub type PalletsOriginOf<T> =
        <<T as frame_system::Config>::RuntimeOrigin as OriginTrait>::PalletsOrigin;

    /// Call type for the pallet
    pub type CallOf<T> = <T as frame_system::Config>::RuntimeCall;

    /// Tracks version for migrations. Should be monotonic with respect to the
    /// order of migrations. (i.e. always increasing)
    const STORAGE_VERSION: StorageVersion = StorageVersion::new(7);

    /// Minimum balance required to perform a coldkey swap
    pub const MIN_BALANCE_TO_PERFORM_COLDKEY_SWAP: u64 = 100_000_000; // 0.1 TAO in RAO

    #[pallet::pallet]
    #[pallet::without_storage_info]
    #[pallet::storage_version(STORAGE_VERSION)]
    pub struct Pallet<T>(_);

    /// Alias for the account ID.
    pub type AccountIdOf<T> = <T as frame_system::Config>::AccountId;

    /// Struct for Axon.
    pub type AxonInfoOf = AxonInfo;

    /// local one
    pub type LocalCallOf<T> = <T as Config>::RuntimeCall;

    /// Data structure for Axon information.
    #[crate::freeze_struct("3545cfb0cac4c1f5")]
    #[derive(Encode, Decode, Default, TypeInfo, Clone, PartialEq, Eq, Debug)]
    pub struct AxonInfo {
        ///  Axon serving block.
        pub block: u64,
        ///  Axon version
        pub version: u32,
        ///  Axon u128 encoded ip address of type v6 or v4.
        pub ip: u128,
        ///  Axon u16 encoded port.
        pub port: u16,
        ///  Axon ip type, 4 for ipv4 and 6 for ipv6.
        pub ip_type: u8,
        ///  Axon protocol. TCP, UDP, other.
        pub protocol: u8,
        ///  Axon proto placeholder 1.
        pub placeholder1: u8,
        ///  Axon proto placeholder 2.
        pub placeholder2: u8,
    }

    /// Struct for NeuronCertificate.
    pub type NeuronCertificateOf = NeuronCertificate;
    /// Data structure for NeuronCertificate information.
    #[freeze_struct("1c232be200d9ec6c")]
    #[derive(Decode, Encode, Default, TypeInfo, PartialEq, Eq, Clone, Debug)]
    pub struct NeuronCertificate {
        ///  The neuron TLS public key
        pub public_key: BoundedVec<u8, ConstU32<64>>,
        ///  The algorithm used to generate the public key
        pub algorithm: u8,
    }

    impl TryFrom<Vec<u8>> for NeuronCertificate {
        type Error = ();

        fn try_from(value: Vec<u8>) -> Result<Self, Self::Error> {
            if value.len() > 65 {
                return Err(());
            }
            // take the first byte as the algorithm
            let algorithm = value.first().ok_or(())?;
            // and the rest as the public_key
            let certificate = value.get(1..).ok_or(())?.to_vec();
            Ok(Self {
                public_key: BoundedVec::try_from(certificate).map_err(|_| ())?,
                algorithm: *algorithm,
            })
        }
    }

    ///  Struct for Prometheus.
    pub type PrometheusInfoOf = PrometheusInfo;

    /// Data structure for Prometheus information.
    #[crate::freeze_struct("5dde687e63baf0cd")]
    #[derive(Encode, Decode, Default, TypeInfo, Clone, PartialEq, Eq, Debug)]
    pub struct PrometheusInfo {
        /// Prometheus serving block.
        pub block: u64,
        /// Prometheus version.
        pub version: u32,
        ///  Prometheus u128 encoded ip address of type v6 or v4.
        pub ip: u128,
        ///  Prometheus u16 encoded port.
        pub port: u16,
        /// Prometheus ip type, 4 for ipv4 and 6 for ipv6.
        pub ip_type: u8,
    }

    ///  Struct for ChainIdentities. (DEPRECATED for V2)
    pub type ChainIdentityOf = ChainIdentity;

    /// Data structure for Chain Identities. (DEPRECATED for V2)
    #[crate::freeze_struct("bbfd00438dbe2b58")]
    #[derive(Encode, Decode, Default, TypeInfo, Clone, PartialEq, Eq, Debug)]
    pub struct ChainIdentity {
        /// The name of the chain identity
        pub name: Vec<u8>,
        /// The URL associated with the chain identity
        pub url: Vec<u8>,
        /// The image representation of the chain identity
        pub image: Vec<u8>,
        /// The Discord information for the chain identity
        pub discord: Vec<u8>,
        /// A description of the chain identity
        pub description: Vec<u8>,
        /// Additional information about the chain identity
        pub additional: Vec<u8>,
    }

    ///  Struct for ChainIdentities.
    pub type ChainIdentityOfV2 = ChainIdentityV2;

    /// Data structure for Chain Identities.
    #[crate::freeze_struct("ad72a270be7b59d7")]
    #[derive(Encode, Decode, Default, TypeInfo, Clone, PartialEq, Eq, Debug)]
    pub struct ChainIdentityV2 {
        /// The name of the chain identity
        pub name: Vec<u8>,
        /// The URL associated with the chain identity
        pub url: Vec<u8>,
        /// The github repository associated with the identity
        pub github_repo: Vec<u8>,
        /// The image representation of the chain identity
        pub image: Vec<u8>,
        /// The Discord information for the chain identity
        pub discord: Vec<u8>,
        /// A description of the chain identity
        pub description: Vec<u8>,
        /// Additional information about the chain identity
        pub additional: Vec<u8>,
    }

    ///  Struct for SubnetIdentities. (DEPRECATED for V2)
    pub type SubnetIdentityOf = SubnetIdentity;
    /// Data structure for Subnet Identities. (DEPRECATED for V2)
    #[crate::freeze_struct("f448dc3dad763108")]
    #[derive(Encode, Decode, Default, TypeInfo, Clone, PartialEq, Eq, Debug)]
    pub struct SubnetIdentity {
        /// The name of the subnet
        pub subnet_name: Vec<u8>,
        /// The github repository associated with the chain identity
        pub github_repo: Vec<u8>,
        /// The subnet's contact
        pub subnet_contact: Vec<u8>,
    }

    ///  Struct for SubnetIdentitiesV2.
    pub type SubnetIdentityOfV2 = SubnetIdentityV2;
    /// Data structure for Subnet Identities
    #[crate::freeze_struct("e002be4cd05d7b3e")]
    #[derive(Encode, Decode, Default, TypeInfo, Clone, PartialEq, Eq, Debug)]
    pub struct SubnetIdentityV2 {
        /// The name of the subnet
        pub subnet_name: Vec<u8>,
        /// The github repository associated with the subnet
        pub github_repo: Vec<u8>,
        /// The subnet's contact
        pub subnet_contact: Vec<u8>,
        /// The subnet's website
        pub subnet_url: Vec<u8>,
        /// The subnet's discord
        pub discord: Vec<u8>,
        /// The subnet's description
        pub description: Vec<u8>,
        /// Additional information about the subnet
        pub additional: Vec<u8>,
    }

    /// Data structure for stake related jobs.
    #[derive(Encode, Decode, TypeInfo, Clone, PartialEq, Eq, Debug)]
    pub enum StakeJob<AccountId> {
        /// Represents a job for "add_stake" operation
        AddStake {
            /// Hotkey account
            hotkey: AccountId,
            /// Coldkey account
            coldkey: AccountId,
            /// Subnet ID
            netuid: u16,
            /// The amount of stake to be added to the hotkey staking account.
            stake_to_be_added: u64,
        },
        /// Represents a job for "remove_stake" operation
        RemoveStake {
            /// Hotkey account
            hotkey: AccountId,
            /// Coldkey account
            coldkey: AccountId,
            /// Subnet ID
            netuid: u16,
            /// Alpha value
            alpha_unstaked: u64,
        },
        /// Represents a job for "add_stake_limit" operation
        AddStakeLimit {
            /// Coldkey account
            coldkey: AccountId,
            /// Hotkey account
            hotkey: AccountId,
            /// Subnet ID
            netuid: u16,
            /// The amount of stake to be added to the hotkey staking account.
            stake_to_be_added: u64,
            /// The limit price expressed in units of RAO per one Alpha.
            limit_price: u64,
            /// Allows partial execution of the amount. If set to false, this becomes
            /// fill or kill type or order.
            allow_partial: bool,
        },
        /// Represents a job for "remove_stake_limit" operation
        RemoveStakeLimit {
            /// Coldkey account
            coldkey: AccountId,
            /// Hotkey account
            hotkey: AccountId,
            /// Subnet ID
            netuid: u16,
            /// The amount of stake to be added to the hotkey staking account.
            alpha_unstaked: u64,
            /// The limit price
            limit_price: u64,
            /// Allows partial execution of the amount. If set to false, this becomes
            /// fill or kill type or order.
            allow_partial: bool,
        },
        /// Represents a job for "unstake_all" operation
        UnstakeAll {
            /// Coldkey account
            coldkey: AccountId,
            /// Hotkey account
            hotkey: AccountId,
        },
        /// Represents a job for "unstake_all_alpha" operation
        UnstakeAllAlpha {
            /// Coldkey account
            coldkey: AccountId,
            /// Hotkey account
            hotkey: AccountId,
        },
    }

    /// ============================
    /// ==== Staking + Accounts ====
    /// ============================

    #[pallet::type_value]
    /// Default value for zero.
    pub fn DefaultZeroU64<T: Config>() -> u64 {
        0
    }
    #[pallet::type_value]
    /// Default value for zero.
    pub fn DefaultZeroU128<T: Config>() -> u128 {
        0
    }
    #[pallet::type_value]
    /// Default value for zero.
    pub fn DefaultZeroU16<T: Config>() -> u16 {
        0
    }
    #[pallet::type_value]
    /// Default value for false.
    pub fn DefaultFalse<T: Config>() -> bool {
        false
    }
    #[pallet::type_value]
    /// Default value for false.
    pub fn DefaultTrue<T: Config>() -> bool {
        true
    }
    #[pallet::type_value]
    /// Total Rao in circulation.
    pub fn TotalSupply<T: Config>() -> u64 {
        21_000_000_000_000_000
    }
    #[pallet::type_value]
    /// Default Delegate Take.
    pub fn DefaultDelegateTake<T: Config>() -> u16 {
        T::InitialDefaultDelegateTake::get()
    }

    #[pallet::type_value]
    /// Default childkey take.
    pub fn DefaultChildKeyTake<T: Config>() -> u16 {
        T::InitialDefaultChildKeyTake::get()
    }
    #[pallet::type_value]
    /// Default minimum delegate take.
    pub fn DefaultMinDelegateTake<T: Config>() -> u16 {
        T::InitialMinDelegateTake::get()
    }

    #[pallet::type_value]
    /// Default minimum childkey take.
    pub fn DefaultMinChildKeyTake<T: Config>() -> u16 {
        T::InitialMinChildKeyTake::get()
    }

    #[pallet::type_value]
    /// Default maximum childkey take.
    pub fn DefaultMaxChildKeyTake<T: Config>() -> u16 {
        T::InitialMaxChildKeyTake::get()
    }

    #[pallet::type_value]
    /// Default account take.
    pub fn DefaultAccountTake<T: Config>() -> u64 {
        0
    }
    #[pallet::type_value]
    /// Default value for global weight.
    pub fn DefaultTaoWeight<T: Config>() -> u64 {
        T::InitialTaoWeight::get()
    }
    #[pallet::type_value]
    /// Default emission per block.
    pub fn DefaultBlockEmission<T: Config>() -> u64 {
        1_000_000_000
    }
    #[pallet::type_value]
    /// Default allowed delegation.
    pub fn DefaultAllowsDelegation<T: Config>() -> bool {
        false
    }
    #[pallet::type_value]
    /// Default total issuance.
    pub fn DefaultTotalIssuance<T: Config>() -> u64 {
        T::InitialIssuance::get()
    }
    #[pallet::type_value]
    /// Default account, derived from zero trailing bytes.
    pub fn DefaultAccount<T: Config>() -> T::AccountId {
        T::AccountId::decode(&mut TrailingZeroInput::zeroes())
            .expect("trailing zeroes always produce a valid account ID; qed")
    }
    // pub fn DefaultStakeInterval<T: Config>() -> u64 {
    //     360
    // } (DEPRECATED)
    #[pallet::type_value]
    /// Default account linkage
    pub fn DefaultAccountLinkage<T: Config>() -> Vec<(u64, T::AccountId)> {
        vec![]
    }
    #[pallet::type_value]
    /// Default pending childkeys
    pub fn DefaultPendingChildkeys<T: Config>() -> (Vec<(u64, T::AccountId)>, u64) {
        (vec![], 0)
    }
    #[pallet::type_value]
    /// Default account linkage
    pub fn DefaultProportion<T: Config>() -> u64 {
        0
    }
    #[pallet::type_value]
    /// Default accumulated emission for a hotkey
    pub fn DefaultAccumulatedEmission<T: Config>() -> u64 {
        0
    }
    #[pallet::type_value]
    /// Default last adjustment block.
    pub fn DefaultLastAdjustmentBlock<T: Config>() -> u64 {
        0
    }
    #[pallet::type_value]
    /// Default last adjustment block.
    pub fn DefaultRegistrationsThisBlock<T: Config>() -> u16 {
        0
    }
    #[pallet::type_value]
    /// Default EMA price halving blocks
    pub fn DefaultEMAPriceMovingBlocks<T: Config>() -> u64 {
        T::InitialEmaPriceHalvingPeriod::get()
    }
    #[pallet::type_value]
    /// Default registrations this block.
    pub fn DefaultBurn<T: Config>() -> u64 {
        T::InitialBurn::get()
    }
    #[pallet::type_value]
    /// Default burn token.
    pub fn DefaultMinBurn<T: Config>() -> u64 {
        T::InitialMinBurn::get()
    }
    #[pallet::type_value]
    /// Default min burn token.
    pub fn DefaultMaxBurn<T: Config>() -> u64 {
        T::InitialMaxBurn::get()
    }
    #[pallet::type_value]
    /// Default max burn token.
    pub fn DefaultDifficulty<T: Config>() -> u64 {
        T::InitialDifficulty::get()
    }
    #[pallet::type_value]
    /// Default difficulty value.
    pub fn DefaultMinDifficulty<T: Config>() -> u64 {
        T::InitialMinDifficulty::get()
    }
    #[pallet::type_value]
    /// Default min difficulty value.
    pub fn DefaultMaxDifficulty<T: Config>() -> u64 {
        T::InitialMaxDifficulty::get()
    }
    #[pallet::type_value]
    /// Default max difficulty value.
    pub fn DefaultMaxRegistrationsPerBlock<T: Config>() -> u16 {
        T::InitialMaxRegistrationsPerBlock::get()
    }
    #[pallet::type_value]
    /// Default max registrations per block.
    pub fn DefaultRAORecycledForRegistration<T: Config>() -> u64 {
        T::InitialRAORecycledForRegistration::get()
    }
    #[pallet::type_value]
    /// Default number of networks.
    pub fn DefaultN<T: Config>() -> u16 {
        0
    }
    #[pallet::type_value]
    /// Default value for modality.
    pub fn DefaultModality<T: Config>() -> u16 {
        0
    }
    #[pallet::type_value]
    /// Default value for hotkeys.
    pub fn DefaultHotkeys<T: Config>() -> Vec<u16> {
        vec![]
    }
    #[pallet::type_value]
    /// Default value if network is added.
    pub fn DefaultNeworksAdded<T: Config>() -> bool {
        false
    }
    #[pallet::type_value]
    /// Default value for network member.
    pub fn DefaultIsNetworkMember<T: Config>() -> bool {
        false
    }
    #[pallet::type_value]
    /// Default value for registration allowed.
    pub fn DefaultRegistrationAllowed<T: Config>() -> bool {
        false
    }
    #[pallet::type_value]
    /// Default value for network registered at.
    pub fn DefaultNetworkRegisteredAt<T: Config>() -> u64 {
        0
    }
    #[pallet::type_value]
    /// Default value for network immunity period.
    pub fn DefaultNetworkImmunityPeriod<T: Config>() -> u64 {
        T::InitialNetworkImmunityPeriod::get()
    }
    #[pallet::type_value]
    /// Default value for network last registered.
    pub fn DefaultNetworkLastRegistered<T: Config>() -> u64 {
        0
    }
    #[pallet::type_value]
    /// Default value for network min allowed UIDs.
    pub fn DefaultNetworkMinAllowedUids<T: Config>() -> u16 {
        T::InitialNetworkMinAllowedUids::get()
    }
    #[pallet::type_value]
    /// Default value for network min lock cost.
    pub fn DefaultNetworkMinLockCost<T: Config>() -> u64 {
        T::InitialNetworkMinLockCost::get()
    }
    #[pallet::type_value]
    /// Default value for network lock reduction interval.
    pub fn DefaultNetworkLockReductionInterval<T: Config>() -> u64 {
        T::InitialNetworkLockReductionInterval::get()
    }
    #[pallet::type_value]
    /// Default value for subnet owner cut.
    pub fn DefaultSubnetOwnerCut<T: Config>() -> u16 {
        T::InitialSubnetOwnerCut::get()
    }
    #[pallet::type_value]
    /// Default value for network rate limit.
    pub fn DefaultNetworkRateLimit<T: Config>() -> u64 {
        if cfg!(feature = "pow-faucet") {
            return 0;
        }
        T::InitialNetworkRateLimit::get()
    }
    #[pallet::type_value]
    /// Default value for weights version key rate limit.
    /// In units of tempos.
    pub fn DefaultWeightsVersionKeyRateLimit<T: Config>() -> u64 {
        5 // 5 tempos
    }
    #[pallet::type_value]
    /// Default value for pending emission.
    pub fn DefaultPendingEmission<T: Config>() -> u64 {
        0
    }
    #[pallet::type_value]
    /// Default value for blocks since last step.
    pub fn DefaultBlocksSinceLastStep<T: Config>() -> u64 {
        0
    }
    #[pallet::type_value]
    /// Default value for last mechanism step block.
    pub fn DefaultLastMechanismStepBlock<T: Config>() -> u64 {
        0
    }
    #[pallet::type_value]
    /// Default value for subnet owner.
    pub fn DefaultSubnetOwner<T: Config>() -> T::AccountId {
        T::AccountId::decode(&mut sp_runtime::traits::TrailingZeroInput::zeroes())
            .expect("trailing zeroes always produce a valid account ID; qed")
    }
    #[pallet::type_value]
    /// Default value for subnet locked.
    pub fn DefaultSubnetLocked<T: Config>() -> u64 {
        0
    }
    #[pallet::type_value]
    /// Default value for network tempo
    pub fn DefaultTempo<T: Config>() -> u16 {
        T::InitialTempo::get()
    }
    #[pallet::type_value]
    /// Default value for weights set rate limit.
    pub fn DefaultWeightsSetRateLimit<T: Config>() -> u64 {
        100
    }
    #[pallet::type_value]
    /// Default block number at registration.
    pub fn DefaultBlockAtRegistration<T: Config>() -> u64 {
        0
    }
    #[pallet::type_value]
    /// Default value for rho parameter.
    pub fn DefaultRho<T: Config>() -> u16 {
        T::InitialRho::get()
    }
    #[pallet::type_value]
    /// Default value for alpha sigmoid steepness.
    pub fn DefaultAlphaSigmoidSteepness<T: Config>() -> u16 {
        T::InitialAlphaSigmoidSteepness::get()
    }
    #[pallet::type_value]
    /// Default value for kappa parameter.
    pub fn DefaultKappa<T: Config>() -> u16 {
        T::InitialKappa::get()
    }
    #[pallet::type_value]
    /// Default maximum allowed UIDs.
    pub fn DefaultMaxAllowedUids<T: Config>() -> u16 {
        T::InitialMaxAllowedUids::get()
    }
    #[pallet::type_value]
    /// Default immunity period.
    pub fn DefaultImmunityPeriod<T: Config>() -> u16 {
        T::InitialImmunityPeriod::get()
    }
    #[pallet::type_value]
    /// Default activity cutoff.
    pub fn DefaultActivityCutoff<T: Config>() -> u16 {
        T::InitialActivityCutoff::get()
    }
    #[pallet::type_value]
    /// Default maximum weights limit.
    pub fn DefaultMaxWeightsLimit<T: Config>() -> u16 {
        T::InitialMaxWeightsLimit::get()
    }
    #[pallet::type_value]
    /// Default weights version key.
    pub fn DefaultWeightsVersionKey<T: Config>() -> u64 {
        T::InitialWeightsVersionKey::get()
    }
    #[pallet::type_value]
    /// Default minimum allowed weights.
    pub fn DefaultMinAllowedWeights<T: Config>() -> u16 {
        T::InitialMinAllowedWeights::get()
    }
    #[pallet::type_value]
    /// Default maximum allowed validators.
    pub fn DefaultMaxAllowedValidators<T: Config>() -> u16 {
        T::InitialMaxAllowedValidators::get()
    }
    #[pallet::type_value]
    /// Default adjustment interval.
    pub fn DefaultAdjustmentInterval<T: Config>() -> u16 {
        T::InitialAdjustmentInterval::get()
    }
    #[pallet::type_value]
    /// Default bonds moving average.
    pub fn DefaultBondsMovingAverage<T: Config>() -> u64 {
        T::InitialBondsMovingAverage::get()
    }
    /// Default bonds penalty.
    #[pallet::type_value]
    pub fn DefaultBondsPenalty<T: Config>() -> u16 {
        T::InitialBondsPenalty::get()
    }
    /// Default value for bonds reset - will not reset bonds
    #[pallet::type_value]
    pub fn DefaultBondsResetOn<T: Config>() -> bool {
        T::InitialBondsResetOn::get()
    }
    /// Default validator prune length.
    #[pallet::type_value]
    pub fn DefaultValidatorPruneLen<T: Config>() -> u64 {
        T::InitialValidatorPruneLen::get()
    }
    #[pallet::type_value]
    /// Default scaling law power.
    pub fn DefaultScalingLawPower<T: Config>() -> u16 {
        T::InitialScalingLawPower::get()
    }
    #[pallet::type_value]
    /// Default target registrations per interval.
    pub fn DefaultTargetRegistrationsPerInterval<T: Config>() -> u16 {
        T::InitialTargetRegistrationsPerInterval::get()
    }
    #[pallet::type_value]
    /// Default adjustment alpha.
    pub fn DefaultAdjustmentAlpha<T: Config>() -> u64 {
        T::InitialAdjustmentAlpha::get()
    }
    #[pallet::type_value]
    /// Default minimum stake for weights.
    pub fn DefaultStakeThreshold<T: Config>() -> u64 {
        0
    }
    #[pallet::type_value]
    /// Default Reveal Period Epochs
    pub fn DefaultRevealPeriodEpochs<T: Config>() -> u64 {
        1
    }
    #[pallet::type_value]
    /// Value definition for vector of u16.
    pub fn EmptyU16Vec<T: Config>() -> Vec<u16> {
        vec![]
    }
    #[pallet::type_value]
    /// Value definition for vector of u64.
    pub fn EmptyU64Vec<T: Config>() -> Vec<u64> {
        vec![]
    }
    #[pallet::type_value]
    /// Value definition for vector of bool.
    pub fn EmptyBoolVec<T: Config>() -> Vec<bool> {
        vec![]
    }
    #[pallet::type_value]
    /// Value definition for bonds with type vector of (u16, u16).
    pub fn DefaultBonds<T: Config>() -> Vec<(u16, u16)> {
        vec![]
    }
    #[pallet::type_value]
    /// Value definition for weights with vector of (u16, u16).
    pub fn DefaultWeights<T: Config>() -> Vec<(u16, u16)> {
        vec![]
    }
    #[pallet::type_value]
    /// Default value for key with type T::AccountId derived from trailing zeroes.
    pub fn DefaultKey<T: Config>() -> T::AccountId {
        T::AccountId::decode(&mut sp_runtime::traits::TrailingZeroInput::zeroes())
            .expect("trailing zeroes always produce a valid account ID; qed")
    }
    // pub fn DefaultHotkeyEmissionTempo<T: Config>() -> u64 {
    //     T::InitialHotkeyEmissionTempo::get()
    // } (DEPRECATED)
    #[pallet::type_value]
    /// Default value for rate limiting
    pub fn DefaultTxRateLimit<T: Config>() -> u64 {
        T::InitialTxRateLimit::get()
    }
    #[pallet::type_value]
    /// Default value for delegate take rate limiting
    pub fn DefaultTxDelegateTakeRateLimit<T: Config>() -> u64 {
        T::InitialTxDelegateTakeRateLimit::get()
    }
    #[pallet::type_value]
    /// Default value for chidlkey take rate limiting
    pub fn DefaultTxChildKeyTakeRateLimit<T: Config>() -> u64 {
        T::InitialTxChildKeyTakeRateLimit::get()
    }
    #[pallet::type_value]
    /// Default value for last extrinsic block.
    pub fn DefaultLastTxBlock<T: Config>() -> u64 {
        0
    }
    #[pallet::type_value]
    /// Default value for serving rate limit.
    pub fn DefaultServingRateLimit<T: Config>() -> u64 {
        T::InitialServingRateLimit::get()
    }
    #[pallet::type_value]
    /// Default value for weight commit/reveal enabled.
    pub fn DefaultCommitRevealWeightsEnabled<T: Config>() -> bool {
        false
    }
    #[pallet::type_value]
    /// Senate requirements
    pub fn DefaultSenateRequiredStakePercentage<T: Config>() -> u64 {
        T::InitialSenateRequiredStakePercentage::get()
    }
    #[pallet::type_value]
    /// -- ITEM (switches liquid alpha on)
    pub fn DefaultLiquidAlpha<T: Config>() -> bool {
        false
    }
    #[pallet::type_value]
    /// -- ITEM (switches liquid alpha on)
    pub fn DefaultYuma3<T: Config>() -> bool {
        false
    }
    #[pallet::type_value]
    /// (alpha_low: 0.7, alpha_high: 0.9)
    pub fn DefaultAlphaValues<T: Config>() -> (u16, u16) {
        (45875, 58982)
    }
    #[pallet::type_value]
    /// Default value for coldkey swap schedule duration
    pub fn DefaultColdkeySwapScheduleDuration<T: Config>() -> BlockNumberFor<T> {
        T::InitialColdkeySwapScheduleDuration::get()
    }

    #[pallet::type_value]
    /// Default value for coldkey swap reschedule duration
    pub fn DefaultColdkeySwapRescheduleDuration<T: Config>() -> BlockNumberFor<T> {
        T::InitialColdkeySwapRescheduleDuration::get()
    }

    #[pallet::type_value]
    /// Default value for applying pending items (e.g. childkeys).
    pub fn DefaultPendingCooldown<T: Config>() -> u64 {
        if cfg!(feature = "fast-blocks") {
            return 15;
        }

        7_200
    }

    #[pallet::type_value]
    /// Default minimum stake.
    pub fn DefaultMinStake<T: Config>() -> u64 {
        500_000
    }

    #[pallet::type_value]
    /// Default staking fee.
    pub fn DefaultStakingFee<T: Config>() -> u64 {
        50_000
    }

    #[pallet::type_value]
    /// Default unicode vector for tau symbol.
    pub fn DefaultUnicodeVecU8<T: Config>() -> Vec<u8> {
        b"\xF0\x9D\x9C\x8F".to_vec() // Unicode for tau (𝜏)
    }

    #[pallet::type_value]
    /// Default value for dissolve network schedule duration
    pub fn DefaultDissolveNetworkScheduleDuration<T: Config>() -> BlockNumberFor<T> {
        T::InitialDissolveNetworkScheduleDuration::get()
    }

    #[pallet::type_value]
    /// Default moving alpha for the moving price.
    pub fn DefaultMovingAlpha<T: Config>() -> I96F32 {
        // Moving average take 30 days to reach 50% of the price
        // and 3.5 months to reach 90%.
        I96F32::saturating_from_num(0.000003)
    }
    #[pallet::type_value]
    /// Default subnet moving price.
    pub fn DefaultMovingPrice<T: Config>() -> I96F32 {
        I96F32::saturating_from_num(0.0)
    }
    #[pallet::type_value]
    /// Default value for Share Pool variables
    pub fn DefaultSharePoolZero<T: Config>() -> U64F64 {
        U64F64::saturating_from_num(0)
    }

    #[pallet::type_value]
    /// Default value for minimum liquidity in pool
    pub fn DefaultMinimumPoolLiquidity<T: Config>() -> I96F32 {
        I96F32::saturating_from_num(10_000_000)
    }

    #[pallet::type_value]
    /// Default value for minimum activity cutoff
    pub fn DefaultMinActivityCutoff<T: Config>() -> u16 {
        360
    }

    #[pallet::type_value]
    /// Default value for coldkey swap scheduled
    pub fn DefaultColdkeySwapScheduled<T: Config>() -> (BlockNumberFor<T>, T::AccountId) {
        let default_account = T::AccountId::decode(&mut TrailingZeroInput::zeroes())
            .expect("trailing zeroes always produce a valid account ID; qed");
        (BlockNumberFor::<T>::from(0_u32), default_account)
    }

    #[pallet::type_value]
    /// Default value for setting subnet owner hotkey rate limit
    pub fn DefaultSetSNOwnerHotkeyRateLimit<T: Config>() -> u64 {
        50400
    }

    #[pallet::storage]
    pub type MinActivityCutoff<T: Config> =
        StorageValue<_, u16, ValueQuery, DefaultMinActivityCutoff<T>>;

    #[pallet::storage]
    pub type ColdkeySwapScheduleDuration<T: Config> =
        StorageValue<_, BlockNumberFor<T>, ValueQuery, DefaultColdkeySwapScheduleDuration<T>>;

    #[pallet::storage]
    pub type ColdkeySwapRescheduleDuration<T: Config> =
        StorageValue<_, BlockNumberFor<T>, ValueQuery, DefaultColdkeySwapRescheduleDuration<T>>;

    #[pallet::storage]
    pub type DissolveNetworkScheduleDuration<T: Config> =
        StorageValue<_, BlockNumberFor<T>, ValueQuery, DefaultDissolveNetworkScheduleDuration<T>>;

    #[pallet::storage]
    pub type SenateRequiredStakePercentage<T> =
        StorageValue<_, u64, ValueQuery, DefaultSenateRequiredStakePercentage<T>>;

    #[pallet::storage]
    pub type StakeJobs<T: Config> = StorageDoubleMap<
        _,
        Blake2_128Concat,
        BlockNumberFor<T>, // first key: current block number
        Twox64Concat,
        u64, // second key: unique job ID
        StakeJob<T::AccountId>,
        OptionQuery,
    >;

    #[pallet::storage]
    /// Ensures unique IDs for StakeJobs storage map
    pub type NextStakeJobId<T> = StorageValue<_, u64, ValueQuery, DefaultZeroU64<T>>;

    /// ============================
    /// ==== Staking Variables ====
    /// ============================
    /// The Subtensor [`TotalIssuance`] represents the total issuance of tokens on the Bittensor network.
    ///
    /// It is comprised of three parts:
    /// - The total amount of issued tokens, tracked in the TotalIssuance of the Balances pallet
    /// - The total amount of tokens staked in the system, tracked in [`TotalStake`]
    /// - The total amount of tokens locked up for subnet reg, tracked in [`TotalSubnetLocked`] attained by iterating over subnet lock.
    ///
    /// Eventually, Bittensor should migrate to using Holds afterwhich time we will not require this
    /// separate accounting.
    #[pallet::storage]
    /// --- ITEM --> Global weight
    pub type TaoWeight<T> = StorageValue<_, u64, ValueQuery, DefaultTaoWeight<T>>;
    #[pallet::storage]
    /// --- ITEM ( default_delegate_take )
    pub type MaxDelegateTake<T> = StorageValue<_, u16, ValueQuery, DefaultDelegateTake<T>>;
    #[pallet::storage]
    /// --- ITEM ( min_delegate_take )
    pub type MinDelegateTake<T> = StorageValue<_, u16, ValueQuery, DefaultMinDelegateTake<T>>;
    #[pallet::storage]
    /// --- ITEM ( default_childkey_take )
    pub type MaxChildkeyTake<T> = StorageValue<_, u16, ValueQuery, DefaultMaxChildKeyTake<T>>;
    #[pallet::storage]
    /// --- ITEM ( min_childkey_take )
    pub type MinChildkeyTake<T> = StorageValue<_, u16, ValueQuery, DefaultMinChildKeyTake<T>>;
    #[pallet::storage]
    /// MAP ( hot ) --> cold | Returns the controlling coldkey for a hotkey.
    pub type Owner<T: Config> =
        StorageMap<_, Blake2_128Concat, T::AccountId, T::AccountId, ValueQuery, DefaultAccount<T>>;
    #[pallet::storage]
    /// MAP ( hot ) --> take | Returns the hotkey delegation take. And signals that this key is open for delegation.
    pub type Delegates<T: Config> =
        StorageMap<_, Blake2_128Concat, T::AccountId, u16, ValueQuery, DefaultDelegateTake<T>>;
    #[pallet::storage]
    /// DMAP ( hot, netuid ) --> take | Returns the hotkey childkey take for a specific subnet
    pub type ChildkeyTake<T: Config> = StorageDoubleMap<
        _,
        Blake2_128Concat,
        T::AccountId, // First key: hotkey
        Identity,
        u16, // Second key: netuid
        u16, // Value: take
        ValueQuery,
    >;
    #[pallet::storage]
    /// DMAP ( netuid, parent ) --> (Vec<(proportion,child)>, cool_down_block)
    pub type PendingChildKeys<T: Config> = StorageDoubleMap<
        _,
        Identity,
        u16,
        Blake2_128Concat,
        T::AccountId,
        (Vec<(u64, T::AccountId)>, u64),
        ValueQuery,
        DefaultPendingChildkeys<T>,
    >;
    #[pallet::storage]
    /// DMAP ( parent, netuid ) --> Vec<(proportion,child)>
    pub type ChildKeys<T: Config> = StorageDoubleMap<
        _,
        Blake2_128Concat,
        T::AccountId,
        Identity,
        u16,
        Vec<(u64, T::AccountId)>,
        ValueQuery,
        DefaultAccountLinkage<T>,
    >;
    #[pallet::storage]
    /// DMAP ( child, netuid ) --> Vec<(proportion,parent)>
    pub type ParentKeys<T: Config> = StorageDoubleMap<
        _,
        Blake2_128Concat,
        T::AccountId,
        Identity,
        u16,
        Vec<(u64, T::AccountId)>,
        ValueQuery,
        DefaultAccountLinkage<T>,
    >;
    #[pallet::storage] // --- DMAP ( netuid, hotkey ) --> u64 | Last total dividend this hotkey got on tempo.
    pub type AlphaDividendsPerSubnet<T: Config> = StorageDoubleMap<
        _,
        Identity,
        u16,
        Blake2_128Concat,
        T::AccountId,
        u64,
        ValueQuery,
        DefaultZeroU64<T>,
    >;
    #[pallet::storage] // --- DMAP ( netuid, hotkey ) --> u64 | Last total root dividend paid to this hotkey on this subnet.
    pub type TaoDividendsPerSubnet<T: Config> = StorageDoubleMap<
        _,
        Identity,
        u16,
        Blake2_128Concat,
        T::AccountId,
        u64,
        ValueQuery,
        DefaultZeroU64<T>,
    >;

    /// ==================
    /// ==== Coinbase ====
    /// ==================
    #[pallet::storage]
    /// --- ITEM ( global_block_emission )
    pub type BlockEmission<T> = StorageValue<_, u64, ValueQuery, DefaultBlockEmission<T>>;
    #[pallet::storage]
    /// --- DMap ( hot, netuid ) --> emission | last hotkey emission on network.
    pub type LastHotkeyEmissionOnNetuid<T: Config> = StorageDoubleMap<
        _,
        Blake2_128Concat,
        T::AccountId,
        Identity,
        u16,
        u64,
        ValueQuery,
        DefaultZeroU64<T>,
    >;

    /// ==========================
    /// ==== Staking Counters ====
    /// ==========================
    /// The Subtensor [`TotalIssuance`] represents the total issuance of tokens on the Bittensor network.
    ///
    /// It is comprised of three parts:
    /// - The total amount of issued tokens, tracked in the TotalIssuance of the Balances pallet
    /// - The total amount of tokens staked in the system, tracked in [`TotalStake`]
    /// - The total amount of tokens locked up for subnet reg, tracked in [`TotalSubnetLocked`] attained by iterating over subnet lock.
    ///
    /// Eventually, Bittensor should migrate to using Holds afterwhich time we will not require this
    /// separate accounting.
    #[pallet::storage] // --- ITEM ( total_issuance )
    pub type TotalIssuance<T> = StorageValue<_, u64, ValueQuery, DefaultTotalIssuance<T>>;
    #[pallet::storage] // --- ITEM ( total_stake )
    pub type TotalStake<T> = StorageValue<_, u64, ValueQuery>;
    #[pallet::storage] // --- ITEM ( moving_alpha ) -- subnet moving alpha.
    pub type SubnetMovingAlpha<T> = StorageValue<_, I96F32, ValueQuery, DefaultMovingAlpha<T>>;
    #[pallet::storage] // --- MAP ( netuid ) --> moving_price | The subnet moving price.
    pub type SubnetMovingPrice<T: Config> =
        StorageMap<_, Identity, u16, I96F32, ValueQuery, DefaultMovingPrice<T>>;
    #[pallet::storage] // --- MAP ( netuid ) --> total_volume | The total amount of TAO bought and sold since the start of the network.
    pub type SubnetVolume<T: Config> =
        StorageMap<_, Identity, u16, u128, ValueQuery, DefaultZeroU128<T>>;
    #[pallet::storage] // --- MAP ( netuid ) --> tao_in_subnet | Returns the amount of TAO in the subnet.
    pub type SubnetTAO<T: Config> =
        StorageMap<_, Identity, u16, u64, ValueQuery, DefaultZeroU64<T>>;
    #[pallet::storage] // --- MAP ( netuid ) --> alpha_in_emission | Returns the amount of alph in  emission into the pool per block.
    pub type SubnetAlphaInEmission<T: Config> =
        StorageMap<_, Identity, u16, u64, ValueQuery, DefaultZeroU64<T>>;
    #[pallet::storage] // --- MAP ( netuid ) --> alpha_out_emission | Returns the amount of alpha out emission into the network per block.
    pub type SubnetAlphaOutEmission<T: Config> =
        StorageMap<_, Identity, u16, u64, ValueQuery, DefaultZeroU64<T>>;
    #[pallet::storage] // --- MAP ( netuid ) --> tao_in_emission | Returns the amount of tao emitted into this subent on the last block.
    pub type SubnetTaoInEmission<T: Config> =
        StorageMap<_, Identity, u16, u64, ValueQuery, DefaultZeroU64<T>>;
    #[pallet::storage] // --- MAP ( netuid ) --> alpha_supply_in_pool | Returns the amount of alpha in the pool.
    pub type SubnetAlphaIn<T: Config> =
        StorageMap<_, Identity, u16, u64, ValueQuery, DefaultZeroU64<T>>;
    #[pallet::storage] // --- MAP ( netuid ) --> alpha_supply_in_subnet | Returns the amount of alpha in the subnet.
    pub type SubnetAlphaOut<T: Config> =
        StorageMap<_, Identity, u16, u64, ValueQuery, DefaultZeroU64<T>>;
    #[pallet::storage] // --- MAP ( cold ) --> Vec<hot> | Maps coldkey to hotkeys that stake to it
    pub type StakingHotkeys<T: Config> =
        StorageMap<_, Blake2_128Concat, T::AccountId, Vec<T::AccountId>, ValueQuery>;
    #[pallet::storage] // --- MAP ( cold ) --> Vec<hot> | Returns the vector of hotkeys controlled by this coldkey.
    pub type OwnedHotkeys<T: Config> =
        StorageMap<_, Blake2_128Concat, T::AccountId, Vec<T::AccountId>, ValueQuery>;

    #[pallet::storage] // --- DMAP ( cold ) --> (block_expected, new_coldkey) | Maps coldkey to the block to swap at and new coldkey.
    pub type ColdkeySwapScheduled<T: Config> = StorageMap<
        _,
        Blake2_128Concat,
        T::AccountId,
        (BlockNumberFor<T>, T::AccountId),
        ValueQuery,
        DefaultColdkeySwapScheduled<T>,
    >;

    #[pallet::storage] // --- DMAP ( hot, netuid ) --> alpha | Returns the total amount of alpha a hotkey owns.
    pub type TotalHotkeyAlpha<T: Config> = StorageDoubleMap<
        _,
        Blake2_128Concat,
        T::AccountId,
        Identity,
        u16,
        u64,
        ValueQuery,
        DefaultZeroU64<T>,
    >;
    #[pallet::storage] // --- DMAP ( hot, netuid ) --> alpha | Returns the total amount of alpha a hotkey owned in the last epoch.
    pub type TotalHotkeyAlphaLastEpoch<T: Config> = StorageDoubleMap<
        _,
        Blake2_128Concat,
        T::AccountId,
        Identity,
        u16,
        u64,
        ValueQuery,
        DefaultZeroU64<T>,
    >;
    #[pallet::storage]
    /// DMAP ( hot, netuid ) --> total_alpha_shares | Returns the number of alpha shares for a hotkey on a subnet.
    pub type TotalHotkeyShares<T: Config> = StorageDoubleMap<
        _,
        Blake2_128Concat,
        T::AccountId,
        Identity,
        u16,
        U64F64,
        ValueQuery,
        DefaultSharePoolZero<T>,
    >;
    #[pallet::storage] // --- NMAP ( hot, cold, netuid ) --> alpha | Returns the alpha shares for a hotkey, coldkey, netuid triplet.
    pub type Alpha<T: Config> = StorageNMap<
        _,
        (
            NMapKey<Blake2_128Concat, T::AccountId>, // hot
            NMapKey<Blake2_128Concat, T::AccountId>, // cold
            NMapKey<Identity, u16>,                  // subnet
        ),
        U64F64, // Shares
        ValueQuery,
    >;
    #[pallet::storage] // --- MAP ( netuid ) --> token_symbol | Returns the token symbol for a subnet.
    pub type TokenSymbol<T: Config> =
        StorageMap<_, Identity, u16, Vec<u8>, ValueQuery, DefaultUnicodeVecU8<T>>;

    /// ============================
    /// ==== Global Parameters =====
    /// ============================
    #[pallet::storage]
    /// --- StorageItem Global Used Work.
    pub type UsedWork<T: Config> = StorageMap<_, Identity, Vec<u8>, u64, ValueQuery>;
    #[pallet::storage]
    /// --- ITEM( global_max_registrations_per_block )
    pub type MaxRegistrationsPerBlock<T> =
        StorageMap<_, Identity, u16, u16, ValueQuery, DefaultMaxRegistrationsPerBlock<T>>;
    #[pallet::storage]
    /// --- ITEM( total_number_of_existing_networks )
    pub type TotalNetworks<T> = StorageValue<_, u16, ValueQuery>;
    #[pallet::storage]
    /// ITEM( network_immunity_period )
    pub type NetworkImmunityPeriod<T> =
        StorageValue<_, u64, ValueQuery, DefaultNetworkImmunityPeriod<T>>;
    #[pallet::storage]
    /// ITEM( network_last_registered_block )
    pub type NetworkLastRegistered<T> =
        StorageValue<_, u64, ValueQuery, DefaultNetworkLastRegistered<T>>;
    #[pallet::storage]
    /// ITEM( min_network_lock_cost )
    pub type NetworkMinLockCost<T> = StorageValue<_, u64, ValueQuery, DefaultNetworkMinLockCost<T>>;
    #[pallet::storage]
    /// ITEM( last_network_lock_cost )
    pub type NetworkLastLockCost<T> =
        StorageValue<_, u64, ValueQuery, DefaultNetworkMinLockCost<T>>;
    #[pallet::storage]
    /// ITEM( network_lock_reduction_interval )
    pub type NetworkLockReductionInterval<T> =
        StorageValue<_, u64, ValueQuery, DefaultNetworkLockReductionInterval<T>>;
    #[pallet::storage]
    /// ITEM( subnet_owner_cut )
    pub type SubnetOwnerCut<T> = StorageValue<_, u16, ValueQuery, DefaultSubnetOwnerCut<T>>;
    #[pallet::storage]
    /// ITEM( network_rate_limit )
    pub type NetworkRateLimit<T> = StorageValue<_, u64, ValueQuery, DefaultNetworkRateLimit<T>>;
    #[pallet::storage] // --- ITEM( nominator_min_required_stake )
    pub type NominatorMinRequiredStake<T> = StorageValue<_, u64, ValueQuery, DefaultZeroU64<T>>;
    #[pallet::storage]
    /// ITEM( weights_version_key_rate_limit ) --- Rate limit in tempos.
    pub type WeightsVersionKeyRateLimit<T> =
        StorageValue<_, u64, ValueQuery, DefaultWeightsVersionKeyRateLimit<T>>;

    /// ============================
    /// ==== Rate Limiting =====
    /// ============================

    #[pallet::storage]
    /// --- MAP ( RateLimitKey ) --> Block number in which the last rate limited operation occured
    pub type LastRateLimitedBlock<T: Config> =
        StorageMap<_, Identity, RateLimitKey, u64, ValueQuery, DefaultZeroU64<T>>;

    /// ============================
    /// ==== Subnet Locks =====
    /// ============================
    #[pallet::storage] // --- MAP ( netuid ) --> transfer_toggle
    pub type TransferToggle<T: Config> =
        StorageMap<_, Identity, u16, bool, ValueQuery, DefaultTrue<T>>;
    #[pallet::storage] // --- MAP ( netuid ) --> total_subnet_locked
    pub type SubnetLocked<T: Config> =
        StorageMap<_, Identity, u16, u64, ValueQuery, DefaultZeroU64<T>>;
    #[pallet::storage] // --- MAP ( netuid ) --> largest_locked
    pub type LargestLocked<T: Config> =
        StorageMap<_, Identity, u16, u64, ValueQuery, DefaultZeroU64<T>>;

    /// =================
    /// ==== Tempos =====
    /// =================
    #[pallet::storage] // --- MAP ( netuid ) --> tempo
    pub type Tempo<T> = StorageMap<_, Identity, u16, u16, ValueQuery, DefaultTempo<T>>;

    /// ============================
    /// ==== Subnet Parameters =====
    /// ============================
    /// --- MAP ( netuid ) --> block number of first emission
    #[pallet::storage]
    pub type FirstEmissionBlockNumber<T: Config> = StorageMap<_, Identity, u16, u64, OptionQuery>;
    /// --- MAP ( netuid ) --> subnet mechanism
    #[pallet::storage]
    pub type SubnetMechanism<T: Config> =
        StorageMap<_, Identity, u16, u16, ValueQuery, DefaultZeroU16<T>>;
    #[pallet::storage]
    /// --- MAP ( netuid ) --> subnetwork_n (Number of UIDs in the network).
    pub type SubnetworkN<T: Config> = StorageMap<_, Identity, u16, u16, ValueQuery, DefaultN<T>>;
    #[pallet::storage]
    /// --- MAP ( netuid ) --> modality   TEXT: 0, IMAGE: 1, TENSOR: 2
    pub type NetworkModality<T> = StorageMap<_, Identity, u16, u16, ValueQuery, DefaultModality<T>>;
    #[pallet::storage]
    /// --- MAP ( netuid ) --> network_is_added
    pub type NetworksAdded<T: Config> =
        StorageMap<_, Identity, u16, bool, ValueQuery, DefaultNeworksAdded<T>>;
    #[pallet::storage]
    /// --- DMAP ( hotkey, netuid ) --> bool
    pub type IsNetworkMember<T: Config> = StorageDoubleMap<
        _,
        Blake2_128Concat,
        T::AccountId,
        Identity,
        u16,
        bool,
        ValueQuery,
        DefaultIsNetworkMember<T>,
    >;
    #[pallet::storage]
    /// --- MAP ( netuid ) --> network_registration_allowed
    pub type NetworkRegistrationAllowed<T: Config> =
        StorageMap<_, Identity, u16, bool, ValueQuery, DefaultRegistrationAllowed<T>>;
    #[pallet::storage]
    /// --- MAP ( netuid ) --> network_pow_allowed
    pub type NetworkPowRegistrationAllowed<T: Config> =
        StorageMap<_, Identity, u16, bool, ValueQuery, DefaultRegistrationAllowed<T>>;
    #[pallet::storage]
    /// --- MAP ( netuid ) --> block_created
    pub type NetworkRegisteredAt<T: Config> =
        StorageMap<_, Identity, u16, u64, ValueQuery, DefaultNetworkRegisteredAt<T>>;
    #[pallet::storage]
    /// --- MAP ( netuid ) --> pending_emission
    pub type PendingEmission<T> =
        StorageMap<_, Identity, u16, u64, ValueQuery, DefaultPendingEmission<T>>;
    #[pallet::storage]
    /// --- MAP ( netuid ) --> pending_root_emission
    pub type PendingRootDivs<T> = StorageMap<_, Identity, u16, u64, ValueQuery, DefaultZeroU64<T>>;
    #[pallet::storage]
    /// --- MAP ( netuid ) --> pending_alpha_swapped
    pub type PendingAlphaSwapped<T> =
        StorageMap<_, Identity, u16, u64, ValueQuery, DefaultZeroU64<T>>;
    #[pallet::storage]
    /// --- MAP ( netuid ) --> pending_owner_cut
    pub type PendingOwnerCut<T> = StorageMap<_, Identity, u16, u64, ValueQuery, DefaultZeroU64<T>>;
    #[pallet::storage]
    /// --- MAP ( netuid ) --> blocks_since_last_step
    pub type BlocksSinceLastStep<T> =
        StorageMap<_, Identity, u16, u64, ValueQuery, DefaultBlocksSinceLastStep<T>>;
    #[pallet::storage]
    /// --- MAP ( netuid ) --> last_mechanism_step_block
    pub type LastMechansimStepBlock<T> =
        StorageMap<_, Identity, u16, u64, ValueQuery, DefaultLastMechanismStepBlock<T>>;
    #[pallet::storage]
    /// --- MAP ( netuid ) --> subnet_owner
    pub type SubnetOwner<T: Config> =
        StorageMap<_, Identity, u16, T::AccountId, ValueQuery, DefaultSubnetOwner<T>>;
    #[pallet::storage]
    /// --- MAP ( netuid ) --> subnet_owner_hotkey
    pub type SubnetOwnerHotkey<T: Config> =
        StorageMap<_, Identity, u16, T::AccountId, ValueQuery, DefaultSubnetOwner<T>>;
    #[pallet::storage]
    /// --- MAP ( netuid ) --> serving_rate_limit
    pub type ServingRateLimit<T> =
        StorageMap<_, Identity, u16, u64, ValueQuery, DefaultServingRateLimit<T>>;
    #[pallet::storage]
    /// --- MAP ( netuid ) --> Rho
    pub type Rho<T> = StorageMap<_, Identity, u16, u16, ValueQuery, DefaultRho<T>>;
    #[pallet::storage]
    /// --- MAP ( netuid ) --> AlphaSigmoidSteepness
    pub type AlphaSigmoidSteepness<T> =
        StorageMap<_, Identity, u16, u16, ValueQuery, DefaultAlphaSigmoidSteepness<T>>;
    #[pallet::storage]
    /// --- MAP ( netuid ) --> Kappa
    pub type Kappa<T> = StorageMap<_, Identity, u16, u16, ValueQuery, DefaultKappa<T>>;
    #[pallet::storage]
    /// --- MAP ( netuid ) --> registrations_this_interval
    pub type RegistrationsThisInterval<T: Config> = StorageMap<_, Identity, u16, u16, ValueQuery>;
    #[pallet::storage]
    /// --- MAP ( netuid ) --> pow_registrations_this_interval
    pub type POWRegistrationsThisInterval<T: Config> =
        StorageMap<_, Identity, u16, u16, ValueQuery>;
    #[pallet::storage]
    /// --- MAP ( netuid ) --> burn_registrations_this_interval
    pub type BurnRegistrationsThisInterval<T: Config> =
        StorageMap<_, Identity, u16, u16, ValueQuery>;
    #[pallet::storage]
    /// --- MAP ( netuid ) --> max_allowed_uids
    pub type MaxAllowedUids<T> =
        StorageMap<_, Identity, u16, u16, ValueQuery, DefaultMaxAllowedUids<T>>;
    #[pallet::storage]
    /// --- MAP ( netuid ) --> immunity_period
    pub type ImmunityPeriod<T> =
        StorageMap<_, Identity, u16, u16, ValueQuery, DefaultImmunityPeriod<T>>;
    #[pallet::storage]
    /// --- MAP ( netuid ) --> activity_cutoff
    pub type ActivityCutoff<T> =
        StorageMap<_, Identity, u16, u16, ValueQuery, DefaultActivityCutoff<T>>;
    #[pallet::storage]
    /// --- MAP ( netuid ) --> max_weight_limit
    pub type MaxWeightsLimit<T> =
        StorageMap<_, Identity, u16, u16, ValueQuery, DefaultMaxWeightsLimit<T>>;
    #[pallet::storage]
    /// --- MAP ( netuid ) --> weights_version_key
    pub type WeightsVersionKey<T> =
        StorageMap<_, Identity, u16, u64, ValueQuery, DefaultWeightsVersionKey<T>>;
    #[pallet::storage]
    /// --- MAP ( netuid ) --> min_allowed_weights
    pub type MinAllowedWeights<T> =
        StorageMap<_, Identity, u16, u16, ValueQuery, DefaultMinAllowedWeights<T>>;
    #[pallet::storage]
    /// --- MAP ( netuid ) --> max_allowed_validators
    pub type MaxAllowedValidators<T> =
        StorageMap<_, Identity, u16, u16, ValueQuery, DefaultMaxAllowedValidators<T>>;
    #[pallet::storage]
    /// --- MAP ( netuid ) --> adjustment_interval
    pub type AdjustmentInterval<T> =
        StorageMap<_, Identity, u16, u16, ValueQuery, DefaultAdjustmentInterval<T>>;
    #[pallet::storage]
    /// --- MAP ( netuid ) --> bonds_moving_average
    pub type BondsMovingAverage<T> =
        StorageMap<_, Identity, u16, u64, ValueQuery, DefaultBondsMovingAverage<T>>;
    #[pallet::storage]
    /// --- MAP ( netuid ) --> bonds_penalty
    pub type BondsPenalty<T> =
        StorageMap<_, Identity, u16, u16, ValueQuery, DefaultBondsPenalty<T>>;
    #[pallet::storage]
    /// --- MAP ( netuid ) --> bonds_reset
    pub type BondsResetOn<T> =
        StorageMap<_, Identity, u16, bool, ValueQuery, DefaultBondsResetOn<T>>;
    /// --- MAP ( netuid ) --> weights_set_rate_limit
    #[pallet::storage]
    pub type WeightsSetRateLimit<T> =
        StorageMap<_, Identity, u16, u64, ValueQuery, DefaultWeightsSetRateLimit<T>>;
    #[pallet::storage]
    /// --- MAP ( netuid ) --> validator_prune_len
    pub type ValidatorPruneLen<T> =
        StorageMap<_, Identity, u16, u64, ValueQuery, DefaultValidatorPruneLen<T>>;
    #[pallet::storage]
    /// --- MAP ( netuid ) --> scaling_law_power
    pub type ScalingLawPower<T> =
        StorageMap<_, Identity, u16, u16, ValueQuery, DefaultScalingLawPower<T>>;
    #[pallet::storage]
    /// --- MAP ( netuid ) --> target_registrations_this_interval
    pub type TargetRegistrationsPerInterval<T> =
        StorageMap<_, Identity, u16, u16, ValueQuery, DefaultTargetRegistrationsPerInterval<T>>;
    #[pallet::storage]
    /// --- MAP ( netuid ) --> adjustment_alpha
    pub type AdjustmentAlpha<T: Config> =
        StorageMap<_, Identity, u16, u64, ValueQuery, DefaultAdjustmentAlpha<T>>;
    #[pallet::storage]
    /// --- MAP ( netuid ) --> commit reveal v2 weights are enabled
    pub type CommitRevealWeightsEnabled<T> =
        StorageMap<_, Identity, u16, bool, ValueQuery, DefaultCommitRevealWeightsEnabled<T>>;
    #[pallet::storage]
    /// --- MAP ( netuid ) --> Burn
    pub type Burn<T> = StorageMap<_, Identity, u16, u64, ValueQuery, DefaultBurn<T>>;
    #[pallet::storage]
    /// --- MAP ( netuid ) --> Difficulty
    pub type Difficulty<T> = StorageMap<_, Identity, u16, u64, ValueQuery, DefaultDifficulty<T>>;
    #[pallet::storage]
    /// --- MAP ( netuid ) --> MinBurn
    pub type MinBurn<T> = StorageMap<_, Identity, u16, u64, ValueQuery, DefaultMinBurn<T>>;
    #[pallet::storage]
    /// --- MAP ( netuid ) --> MaxBurn
    pub type MaxBurn<T> = StorageMap<_, Identity, u16, u64, ValueQuery, DefaultMaxBurn<T>>;
    #[pallet::storage]
    /// --- MAP ( netuid ) --> MinDifficulty
    pub type MinDifficulty<T> =
        StorageMap<_, Identity, u16, u64, ValueQuery, DefaultMinDifficulty<T>>;
    #[pallet::storage]
    /// --- MAP ( netuid ) --> MaxDifficulty
    pub type MaxDifficulty<T> =
        StorageMap<_, Identity, u16, u64, ValueQuery, DefaultMaxDifficulty<T>>;
    #[pallet::storage]
    /// --- MAP ( netuid ) -->  Block at last adjustment.
    pub type LastAdjustmentBlock<T> =
        StorageMap<_, Identity, u16, u64, ValueQuery, DefaultLastAdjustmentBlock<T>>;
    #[pallet::storage]
    /// --- MAP ( netuid ) --> Registrations of this Block.
    pub type RegistrationsThisBlock<T> =
        StorageMap<_, Identity, u16, u16, ValueQuery, DefaultRegistrationsThisBlock<T>>;
    #[pallet::storage]
    /// --- MAP ( netuid ) --> Halving time of average moving price.
    pub type EMAPriceHalvingBlocks<T> =
        StorageMap<_, Identity, u16, u64, ValueQuery, DefaultEMAPriceMovingBlocks<T>>;
    #[pallet::storage]
    /// --- MAP ( netuid ) --> global_RAO_recycled_for_registration
    pub type RAORecycledForRegistration<T> =
        StorageMap<_, Identity, u16, u64, ValueQuery, DefaultRAORecycledForRegistration<T>>;
    #[pallet::storage]
    /// --- ITEM ( tx_rate_limit )
    pub type TxRateLimit<T> = StorageValue<_, u64, ValueQuery, DefaultTxRateLimit<T>>;
    #[pallet::storage]
    /// --- ITEM ( tx_delegate_take_rate_limit )
    pub type TxDelegateTakeRateLimit<T> =
        StorageValue<_, u64, ValueQuery, DefaultTxDelegateTakeRateLimit<T>>;
    #[pallet::storage]
    /// --- ITEM ( tx_childkey_take_rate_limit )
    pub type TxChildkeyTakeRateLimit<T> =
        StorageValue<_, u64, ValueQuery, DefaultTxChildKeyTakeRateLimit<T>>;
    #[pallet::storage]
    /// --- MAP ( netuid ) --> Whether or not Liquid Alpha is enabled
    pub type LiquidAlphaOn<T> =
        StorageMap<_, Blake2_128Concat, u16, bool, ValueQuery, DefaultLiquidAlpha<T>>;
    #[pallet::storage]
    /// --- MAP ( netuid ) --> Whether or not Yuma3 is enabled
    pub type Yuma3On<T> = StorageMap<_, Blake2_128Concat, u16, bool, ValueQuery, DefaultYuma3<T>>;
    #[pallet::storage]
    ///  MAP ( netuid ) --> (alpha_low, alpha_high)
    pub type AlphaValues<T> =
        StorageMap<_, Identity, u16, (u16, u16), ValueQuery, DefaultAlphaValues<T>>;
    #[pallet::storage]
    /// --- MAP ( netuid ) --> If subtoken trading enabled
    pub type SubtokenEnabled<T> = StorageMap<_, Identity, u16, bool, ValueQuery, DefaultFalse<T>>;

    /// =======================================
    /// ==== Subnetwork Consensus Storage  ====
    /// =======================================
    #[pallet::storage] // --- DMAP ( netuid ) --> stake_weight | weight for stake used in YC.
    pub(super) type StakeWeight<T: Config> =
        StorageMap<_, Identity, u16, Vec<u16>, ValueQuery, EmptyU16Vec<T>>;
    #[pallet::storage]
    /// --- DMAP ( netuid, hotkey ) --> uid
    pub type Uids<T: Config> =
        StorageDoubleMap<_, Identity, u16, Blake2_128Concat, T::AccountId, u16, OptionQuery>;
    #[pallet::storage]
    /// --- DMAP ( netuid, uid ) --> hotkey
    pub type Keys<T: Config> =
        StorageDoubleMap<_, Identity, u16, Identity, u16, T::AccountId, ValueQuery, DefaultKey<T>>;
    #[pallet::storage]
    /// --- MAP ( netuid ) --> (hotkey, se, ve)
    pub type LoadedEmission<T: Config> =
        StorageMap<_, Identity, u16, Vec<(T::AccountId, u64, u64)>, OptionQuery>;
    #[pallet::storage]
    /// --- MAP ( netuid ) --> active
    pub type Active<T: Config> =
        StorageMap<_, Identity, u16, Vec<bool>, ValueQuery, EmptyBoolVec<T>>;
    #[pallet::storage]
    /// --- MAP ( netuid ) --> rank
    pub type Rank<T: Config> = StorageMap<_, Identity, u16, Vec<u16>, ValueQuery, EmptyU16Vec<T>>;
    #[pallet::storage]
    /// --- MAP ( netuid ) --> trust
    pub type Trust<T: Config> = StorageMap<_, Identity, u16, Vec<u16>, ValueQuery, EmptyU16Vec<T>>;
    #[pallet::storage]
    /// --- MAP ( netuid ) --> consensus
    pub type Consensus<T: Config> =
        StorageMap<_, Identity, u16, Vec<u16>, ValueQuery, EmptyU16Vec<T>>;
    #[pallet::storage]
    /// --- MAP ( netuid ) --> incentive
    pub type Incentive<T: Config> =
        StorageMap<_, Identity, u16, Vec<u16>, ValueQuery, EmptyU16Vec<T>>;
    #[pallet::storage]
    /// --- MAP ( netuid ) --> dividends
    pub type Dividends<T: Config> =
        StorageMap<_, Identity, u16, Vec<u16>, ValueQuery, EmptyU16Vec<T>>;
    #[pallet::storage]
    /// --- MAP ( netuid ) --> emission
    pub type Emission<T: Config> =
        StorageMap<_, Identity, u16, Vec<u64>, ValueQuery, EmptyU64Vec<T>>;
    #[pallet::storage]
    /// --- MAP ( netuid ) --> last_update
    pub type LastUpdate<T: Config> =
        StorageMap<_, Identity, u16, Vec<u64>, ValueQuery, EmptyU64Vec<T>>;
    #[pallet::storage]
    /// --- MAP ( netuid ) --> validator_trust
    pub type ValidatorTrust<T: Config> =
        StorageMap<_, Identity, u16, Vec<u16>, ValueQuery, EmptyU16Vec<T>>;
    #[pallet::storage]
    /// --- MAP ( netuid ) --> pruning_scores
    pub type PruningScores<T: Config> =
        StorageMap<_, Identity, u16, Vec<u16>, ValueQuery, EmptyU16Vec<T>>;
    #[pallet::storage]
    /// --- MAP ( netuid ) --> validator_permit
    pub type ValidatorPermit<T: Config> =
        StorageMap<_, Identity, u16, Vec<bool>, ValueQuery, EmptyBoolVec<T>>;
    #[pallet::storage]
    /// --- DMAP ( netuid, uid ) --> weights
    pub type Weights<T: Config> = StorageDoubleMap<
        _,
        Identity,
        u16,
        Identity,
        u16,
        Vec<(u16, u16)>,
        ValueQuery,
        DefaultWeights<T>,
    >;
    #[pallet::storage]
    /// --- DMAP ( netuid, uid ) --> bonds
    pub type Bonds<T: Config> = StorageDoubleMap<
        _,
        Identity,
        u16,
        Identity,
        u16,
        Vec<(u16, u16)>,
        ValueQuery,
        DefaultBonds<T>,
    >;
    #[pallet::storage]
    /// --- DMAP ( netuid, uid ) --> block_at_registration
    pub type BlockAtRegistration<T: Config> = StorageDoubleMap<
        _,
        Identity,
        u16,
        Identity,
        u16,
        u64,
        ValueQuery,
        DefaultBlockAtRegistration<T>,
    >;
    #[pallet::storage]
    /// --- MAP ( netuid, hotkey ) --> axon_info
    pub type Axons<T: Config> =
        StorageDoubleMap<_, Identity, u16, Blake2_128Concat, T::AccountId, AxonInfoOf, OptionQuery>;
    /// --- MAP ( netuid, hotkey ) --> certificate
    #[pallet::storage]
    pub type NeuronCertificates<T: Config> = StorageDoubleMap<
        _,
        Identity,
        u16,
        Blake2_128Concat,
        T::AccountId,
        NeuronCertificateOf,
        OptionQuery,
    >;
    #[pallet::storage]
    /// --- MAP ( netuid, hotkey ) --> prometheus_info
    pub type Prometheus<T: Config> = StorageDoubleMap<
        _,
        Identity,
        u16,
        Blake2_128Concat,
        T::AccountId,
        PrometheusInfoOf,
        OptionQuery,
    >;
    #[pallet::storage] // --- MAP ( coldkey ) --> identity. (DEPRECATED for V2)
    pub type Identities<T: Config> =
        StorageMap<_, Blake2_128Concat, T::AccountId, ChainIdentityOf, OptionQuery>;

    #[pallet::storage] // --- MAP ( coldkey ) --> identity
    pub type IdentitiesV2<T: Config> =
        StorageMap<_, Blake2_128Concat, T::AccountId, ChainIdentityOfV2, OptionQuery>;

    #[pallet::storage] // --- MAP ( netuid ) --> identity. (DEPRECATED for V2)
    pub type SubnetIdentities<T: Config> =
        StorageMap<_, Blake2_128Concat, u16, SubnetIdentityOf, OptionQuery>;

    #[pallet::storage] // --- MAP ( netuid ) --> identityV2
    pub type SubnetIdentitiesV2<T: Config> =
        StorageMap<_, Blake2_128Concat, u16, SubnetIdentityOfV2, OptionQuery>;

    /// =================================
    /// ==== Axon / Promo Endpoints =====
    /// =================================
    #[pallet::storage] // --- NMAP ( hot, netuid, name ) --> last_block | Returns the last block of a transaction for a given key, netuid, and name.
    pub type TransactionKeyLastBlock<T: Config> = StorageNMap<
        _,
        (
            NMapKey<Blake2_128Concat, T::AccountId>, // hot
            NMapKey<Identity, u16>,                  // netuid
            NMapKey<Identity, u16>,                  // extrinsic enum.
        ),
        u64,
        ValueQuery,
    >;
    #[pallet::storage]
    /// --- MAP ( key ) --> last_block
    pub type LastTxBlock<T: Config> =
        StorageMap<_, Identity, T::AccountId, u64, ValueQuery, DefaultLastTxBlock<T>>;
    #[pallet::storage]
    /// --- MAP ( key ) --> last_tx_block_childkey_take
    pub type LastTxBlockChildKeyTake<T: Config> =
        StorageMap<_, Identity, T::AccountId, u64, ValueQuery, DefaultLastTxBlock<T>>;
    #[pallet::storage]
    /// --- MAP ( key ) --> last_tx_block_delegate_take
    pub type LastTxBlockDelegateTake<T: Config> =
        StorageMap<_, Identity, T::AccountId, u64, ValueQuery, DefaultLastTxBlock<T>>;
    #[pallet::storage]
    /// ITEM( weights_min_stake )
    pub type StakeThreshold<T> = StorageValue<_, u64, ValueQuery, DefaultStakeThreshold<T>>;
    #[pallet::storage]
    /// --- MAP (netuid, who) --> VecDeque<(hash, commit_block, first_reveal_block, last_reveal_block)> | Stores a queue of commits for an account on a given netuid.
    pub type WeightCommits<T: Config> = StorageDoubleMap<
        _,
        Twox64Concat,
        u16,
        Twox64Concat,
        T::AccountId,
        VecDeque<(H256, u64, u64, u64)>,
        OptionQuery,
    >;
    #[pallet::storage]
    /// --- MAP (netuid, commit_epoch) --> VecDeque<(who, serialized_compressed_commit, reveal_round)> | Stores a queue of v3 commits for an account on a given netuid.
    pub type CRV3WeightCommits<T: Config> = StorageDoubleMap<
        _,
        Twox64Concat,
        u16,
        Twox64Concat,
        u64,
        VecDeque<(
            T::AccountId,
            BoundedVec<u8, ConstU32<MAX_CRV3_COMMIT_SIZE_BYTES>>,
            RoundNumber,
        )>,
        ValueQuery,
    >;
    #[pallet::storage]
    /// --- Map (netuid) --> Number of epochs allowed for commit reveal periods
    pub type RevealPeriodEpochs<T: Config> =
        StorageMap<_, Twox64Concat, u16, u64, ValueQuery, DefaultRevealPeriodEpochs<T>>;

    #[pallet::storage]
    /// --- Map (coldkey, hotkey) --> u64 the last block at which stake was added/removed.
    pub type LastColdkeyHotkeyStakeBlock<T: Config> = StorageDoubleMap<
        _,
        Twox64Concat,
        T::AccountId,
        Twox64Concat,
        T::AccountId,
        u64,
        OptionQuery,
    >;

    /// =============================
    /// ==== EVM related storage ====
    /// =============================
    #[pallet::storage]
    /// --- DMAP (netuid, uid) --> (H160, last_block_where_ownership_was_proven)
    pub type AssociatedEvmAddress<T: Config> =
        StorageDoubleMap<_, Twox64Concat, u16, Twox64Concat, u16, (H160, u64), OptionQuery>;

    /// ==================
    /// ==== Genesis =====
    /// ==================
    #[pallet::storage] // --- Storage for migration run status
    pub type HasMigrationRun<T: Config> = StorageMap<_, Identity, Vec<u8>, bool, ValueQuery>;

    #[pallet::genesis_config]
    pub struct GenesisConfig<T: Config> {
        /// Stakes record in genesis.
        pub stakes: Vec<(T::AccountId, Vec<(T::AccountId, (u64, u16))>)>,
        /// The total issued balance in genesis
        pub balances_issuance: u64,
    }

    impl<T: Config> Default for GenesisConfig<T> {
        fn default() -> Self {
            Self {
                stakes: Default::default(),
                balances_issuance: 0,
            }
        }
    }

    // ---- Subtensor helper functions.
    impl<T: Config> Pallet<T> {
        /// Returns the transaction priority for setting weights.
        pub fn get_priority_set_weights(hotkey: &T::AccountId, netuid: u16) -> u64 {
            if let Ok(uid) = Self::get_uid_for_net_and_hotkey(netuid, hotkey) {
                // TODO rethink this.
                let _stake = Self::get_inherited_for_hotkey_on_subnet(hotkey, netuid);
                let current_block_number: u64 = Self::get_current_block_as_u64();
                let default_priority: u64 =
                    current_block_number.saturating_sub(Self::get_last_update_for_uid(netuid, uid));
                return default_priority.saturating_add(u32::MAX as u64);
            }
            0
        }

        /// Returns the transaction priority for stake operations.
        pub fn get_priority_staking(
            coldkey: &T::AccountId,
            hotkey: &T::AccountId,
            stake_amount: u64,
        ) -> u64 {
            match LastColdkeyHotkeyStakeBlock::<T>::get(coldkey, hotkey) {
                Some(last_stake_block) => {
                    let current_block_number = Self::get_current_block_as_u64();
                    let default_priority = current_block_number.saturating_sub(last_stake_block);

                    default_priority
                        .saturating_add(u32::MAX as u64)
                        .saturating_add(stake_amount)
                }
                None => stake_amount,
            }
        }

        /// Is the caller allowed to set weights
        pub fn check_weights_min_stake(hotkey: &T::AccountId, netuid: u16) -> bool {
            // Blacklist weights transactions for low stake peers.
            let (total_stake, _, _) = Self::get_stake_weights_for_hotkey_on_subnet(hotkey, netuid);
            total_stake >= Self::get_stake_threshold()
        }

        /// Helper function to check if register is allowed
        pub fn checked_allowed_register(netuid: u16) -> bool {
            if netuid == Self::get_root_netuid() {
                return false;
            }
            if !Self::if_subnet_exist(netuid) {
                return false;
            }
            if !Self::get_network_registration_allowed(netuid) {
                return false;
            }
            if Self::get_registrations_this_block(netuid)
                >= Self::get_max_registrations_per_block(netuid)
            {
                return false;
            }
            if Self::get_registrations_this_interval(netuid)
                >= Self::get_target_registrations_per_interval(netuid).saturating_mul(3)
            {
                return false;
            }
            true
        }

        /// Ensure subtoken enalbed
        pub fn ensure_subtoken_enabled(subnet: u16) -> DispatchResult {
            ensure!(
                SubtokenEnabled::<T>::get(subnet),
                Error::<T>::SubtokenDisabled
            );
            Ok(())
        }
    }
}

/************************************************************
    CallType definition
************************************************************/
#[derive(Debug, PartialEq, Default)]
pub enum CallType {
    SetWeights,
    AddStake,
    RemoveStake,
    AddDelegate,
    Register,
    Serve,
    RegisterNetwork,
    #[default]
    Other,
}

#[derive(Debug, PartialEq)]
pub enum CustomTransactionError {
    ColdkeyInSwapSchedule,
    StakeAmountTooLow,
    BalanceTooLow,
    SubnetDoesntExist,
    HotkeyAccountDoesntExist,
    NotEnoughStakeToWithdraw,
    RateLimitExceeded,
    InsufficientLiquidity,
    SlippageTooHigh,
    TransferDisallowed,
    HotKeyNotRegisteredInNetwork,
    InvalidIpAddress,
    ServingRateLimitExceeded,
    InvalidPort,
    BadRequest,
    ZeroMaxAmount,
}

impl From<CustomTransactionError> for u8 {
    fn from(variant: CustomTransactionError) -> u8 {
        match variant {
            CustomTransactionError::ColdkeyInSwapSchedule => 0,
            CustomTransactionError::StakeAmountTooLow => 1,
            CustomTransactionError::BalanceTooLow => 2,
            CustomTransactionError::SubnetDoesntExist => 3,
            CustomTransactionError::HotkeyAccountDoesntExist => 4,
            CustomTransactionError::NotEnoughStakeToWithdraw => 5,
            CustomTransactionError::RateLimitExceeded => 6,
            CustomTransactionError::InsufficientLiquidity => 7,
            CustomTransactionError::SlippageTooHigh => 8,
            CustomTransactionError::TransferDisallowed => 9,
            CustomTransactionError::HotKeyNotRegisteredInNetwork => 10,
            CustomTransactionError::InvalidIpAddress => 11,
            CustomTransactionError::ServingRateLimitExceeded => 12,
            CustomTransactionError::InvalidPort => 13,
            CustomTransactionError::BadRequest => 255,
            CustomTransactionError::ZeroMaxAmount => 14,
        }
    }
}

#[freeze_struct("61e2b893d5ce6701")]
#[derive(Encode, Decode, Clone, Eq, PartialEq, TypeInfo)]
pub struct SubtensorSignedExtension<T: Config + Send + Sync + TypeInfo>(pub PhantomData<T>);

impl<T: Config + Send + Sync + TypeInfo> Default for SubtensorSignedExtension<T>
where
    <T as frame_system::Config>::RuntimeCall:
        Dispatchable<Info = DispatchInfo, PostInfo = PostDispatchInfo>,
    <T as frame_system::Config>::RuntimeCall: IsSubType<Call<T>>,
{
    fn default() -> Self {
        Self::new()
    }
}

impl<T: Config + Send + Sync + TypeInfo> SubtensorSignedExtension<T>
where
    <T as frame_system::Config>::RuntimeCall:
        Dispatchable<Info = DispatchInfo, PostInfo = PostDispatchInfo>,
    <T as frame_system::Config>::RuntimeCall: IsSubType<Call<T>>,
{
    pub fn new() -> Self {
        Self(Default::default())
    }

    pub fn get_priority_vanilla() -> u64 {
        // Return high priority so that every extrinsic except set_weights function will
        // have a higher priority than the set_weights call
        u64::MAX
    }

    pub fn get_priority_set_weights(who: &T::AccountId, netuid: u16) -> u64 {
        Pallet::<T>::get_priority_set_weights(who, netuid)
    }

    pub fn get_priority_staking(
        coldkey: &T::AccountId,
        hotkey: &T::AccountId,
        stake_amount: u64,
    ) -> u64 {
        Pallet::<T>::get_priority_staking(coldkey, hotkey, stake_amount)
    }

    pub fn check_weights_min_stake(who: &T::AccountId, netuid: u16) -> bool {
        Pallet::<T>::check_weights_min_stake(who, netuid)
    }

    pub fn result_to_validity(result: Result<(), Error<T>>, priority: u64) -> TransactionValidity {
        if let Err(err) = result {
            match err {
                Error::<T>::AmountTooLow => Err(InvalidTransaction::Custom(
                    CustomTransactionError::StakeAmountTooLow.into(),
                )
                .into()),
                Error::<T>::SubnetNotExists => Err(InvalidTransaction::Custom(
                    CustomTransactionError::SubnetDoesntExist.into(),
                )
                .into()),
                Error::<T>::NotEnoughBalanceToStake => Err(InvalidTransaction::Custom(
                    CustomTransactionError::BalanceTooLow.into(),
                )
                .into()),
                Error::<T>::HotKeyAccountNotExists => Err(InvalidTransaction::Custom(
                    CustomTransactionError::HotkeyAccountDoesntExist.into(),
                )
                .into()),
                Error::<T>::NotEnoughStakeToWithdraw => Err(InvalidTransaction::Custom(
                    CustomTransactionError::NotEnoughStakeToWithdraw.into(),
                )
                .into()),
                Error::<T>::InsufficientLiquidity => Err(InvalidTransaction::Custom(
                    CustomTransactionError::InsufficientLiquidity.into(),
                )
                .into()),
                Error::<T>::SlippageTooHigh => Err(InvalidTransaction::Custom(
                    CustomTransactionError::SlippageTooHigh.into(),
                )
                .into()),
                Error::<T>::TransferDisallowed => Err(InvalidTransaction::Custom(
                    CustomTransactionError::TransferDisallowed.into(),
                )
                .into()),
                Error::<T>::HotKeyNotRegisteredInNetwork => Err(InvalidTransaction::Custom(
                    CustomTransactionError::HotKeyNotRegisteredInNetwork.into(),
                )
                .into()),
                Error::<T>::InvalidIpAddress => Err(InvalidTransaction::Custom(
                    CustomTransactionError::InvalidIpAddress.into(),
                )
                .into()),
                Error::<T>::ServingRateLimitExceeded => Err(InvalidTransaction::Custom(
                    CustomTransactionError::ServingRateLimitExceeded.into(),
                )
                .into()),
                Error::<T>::InvalidPort => Err(InvalidTransaction::Custom(
                    CustomTransactionError::InvalidPort.into(),
                )
                .into()),
                _ => Err(
                    InvalidTransaction::Custom(CustomTransactionError::BadRequest.into()).into(),
                ),
            }
        } else {
            Ok(ValidTransaction {
                priority,
                ..Default::default()
            })
        }
    }
}

impl<T: Config + Send + Sync + TypeInfo> sp_std::fmt::Debug for SubtensorSignedExtension<T> {
    fn fmt(&self, f: &mut sp_std::fmt::Formatter) -> sp_std::fmt::Result {
        write!(f, "SubtensorSignedExtension")
    }
}

impl<T: Config + Send + Sync + TypeInfo + pallet_balances::Config> SignedExtension
    for SubtensorSignedExtension<T>
where
    <T as frame_system::Config>::RuntimeCall:
        Dispatchable<Info = DispatchInfo, PostInfo = PostDispatchInfo>,
    <T as frame_system::Config>::RuntimeCall: IsSubType<Call<T>>,
    <T as frame_system::Config>::RuntimeCall: IsSubType<BalancesCall<T>>,
{
    const IDENTIFIER: &'static str = "SubtensorSignedExtension";

    type AccountId = T::AccountId;
    type Call = <T as frame_system::Config>::RuntimeCall;
    type AdditionalSigned = ();
    type Pre = (CallType, u64, Self::AccountId);

    fn additional_signed(&self) -> Result<Self::AdditionalSigned, TransactionValidityError> {
        Ok(())
    }

    fn validate(
        &self,
        who: &Self::AccountId,
        call: &Self::Call,
        _info: &DispatchInfoOf<Self::Call>,
        _len: usize,
    ) -> TransactionValidity {
        match call.is_sub_type() {
            Some(Call::commit_weights { netuid, .. }) => {
                if Self::check_weights_min_stake(who, *netuid) {
                    let priority: u64 = Self::get_priority_set_weights(who, *netuid);
                    Ok(ValidTransaction {
                        priority,
                        longevity: 1,
                        ..Default::default()
                    })
                } else {
                    Err(InvalidTransaction::Custom(
                        CustomTransactionError::StakeAmountTooLow.into(),
                    )
                    .into())
                }
            }
            Some(Call::reveal_weights { netuid, .. }) => {
                if Self::check_weights_min_stake(who, *netuid) {
                    let priority: u64 = Self::get_priority_set_weights(who, *netuid);
                    Ok(ValidTransaction {
                        priority,
                        longevity: 1,
                        ..Default::default()
                    })
                } else {
                    Err(InvalidTransaction::Custom(
                        CustomTransactionError::StakeAmountTooLow.into(),
                    )
                    .into())
                }
            }
            Some(Call::batch_reveal_weights { netuid, .. }) => {
                if Self::check_weights_min_stake(who, *netuid) {
                    let priority: u64 = Self::get_priority_set_weights(who, *netuid);
                    Ok(ValidTransaction {
                        priority,
                        longevity: 1,
                        ..Default::default()
                    })
                } else {
                    Err(InvalidTransaction::Custom(
                        CustomTransactionError::StakeAmountTooLow.into(),
                    )
                    .into())
                }
            }
            Some(Call::set_weights { netuid, .. }) => {
                if Self::check_weights_min_stake(who, *netuid) {
                    let priority: u64 = Self::get_priority_set_weights(who, *netuid);
                    Ok(ValidTransaction {
                        priority,
                        longevity: 1,
                        ..Default::default()
                    })
                } else {
                    Err(InvalidTransaction::Custom(
                        CustomTransactionError::StakeAmountTooLow.into(),
                    )
                    .into())
                }
            }
            Some(Call::set_tao_weights { netuid, hotkey, .. }) => {
                if Self::check_weights_min_stake(hotkey, *netuid) {
                    let priority: u64 = Self::get_priority_set_weights(hotkey, *netuid);
                    Ok(ValidTransaction {
                        priority,
                        longevity: 1,
                        ..Default::default()
                    })
                } else {
                    Err(InvalidTransaction::Custom(
                        CustomTransactionError::StakeAmountTooLow.into(),
                    )
                    .into())
                }
            }
            Some(Call::commit_crv3_weights { netuid, .. }) => {
                if Self::check_weights_min_stake(who, *netuid) {
                    let priority: u64 = Pallet::<T>::get_priority_set_weights(who, *netuid);
                    Ok(ValidTransaction {
                        priority,
                        longevity: 1,
                        ..Default::default()
                    })
                } else {
                    Err(InvalidTransaction::Custom(
                        CustomTransactionError::StakeAmountTooLow.into(),
                    )
                    .into())
                }
            }
            Some(Call::add_stake {
                hotkey,
                netuid,
                amount_staked,
            }) => {
                if ColdkeySwapScheduled::<T>::contains_key(who) {
                    return InvalidTransaction::Custom(
                        CustomTransactionError::ColdkeyInSwapSchedule.into(),
                    )
                    .into();
                }
                // Fully validate the user input
                Self::result_to_validity(
                    Pallet::<T>::validate_add_stake(
                        who,
                        hotkey,
                        *netuid,
                        *amount_staked,
                        *amount_staked,
                        false,
                    ),
                    Self::get_priority_staking(who, hotkey, *amount_staked),
                )
            }
            Some(Call::add_stake_limit {
                hotkey,
                netuid,
                amount_staked,
                limit_price,
                allow_partial,
            }) => {
                if ColdkeySwapScheduled::<T>::contains_key(who) {
                    return InvalidTransaction::Custom(
                        CustomTransactionError::ColdkeyInSwapSchedule.into(),
                    )
                    .into();
                }

                // Calculate the maximum amount that can be executed with price limit
                let Ok(max_amount) = Pallet::<T>::get_max_amount_add(*netuid, *limit_price) else {
                    return InvalidTransaction::Custom(
                        CustomTransactionError::ZeroMaxAmount.into(),
                    )
                    .into();
                };

                // Fully validate the user input
                Self::result_to_validity(
                    Pallet::<T>::validate_add_stake(
                        who,
                        hotkey,
                        *netuid,
                        *amount_staked,
                        max_amount,
                        *allow_partial,
                    ),
                    Self::get_priority_staking(who, hotkey, *amount_staked),
                )
            }
            Some(Call::remove_stake {
                hotkey,
                netuid,
                amount_unstaked,
            }) => {
                // Fully validate the user input
                Self::result_to_validity(
                    Pallet::<T>::validate_remove_stake(
                        who,
                        hotkey,
                        *netuid,
                        *amount_unstaked,
                        *amount_unstaked,
                        false,
                    ),
                    Self::get_priority_staking(who, hotkey, *amount_unstaked),
                )
            }
            Some(Call::remove_stake_limit {
                hotkey,
                netuid,
                amount_unstaked,
                limit_price,
                allow_partial,
            }) => {
                // Calculate the maximum amount that can be executed with price limit
                let Ok(max_amount) = Pallet::<T>::get_max_amount_remove(*netuid, *limit_price)
                else {
                    return InvalidTransaction::Custom(
                        CustomTransactionError::ZeroMaxAmount.into(),
                    )
                    .into();
                };

                // Fully validate the user input
                Self::result_to_validity(
                    Pallet::<T>::validate_remove_stake(
                        who,
                        hotkey,
                        *netuid,
                        *amount_unstaked,
                        max_amount,
                        *allow_partial,
                    ),
                    Self::get_priority_staking(who, hotkey, *amount_unstaked),
                )
            }
<<<<<<< HEAD
            // Some(Call::add_stake_aggregate {
            //     hotkey,
            //     netuid,
            //     amount_staked,
            // }) => {
            //     if ColdkeySwapScheduled::<T>::contains_key(who) {
            //         return InvalidTransaction::Custom(
            //             CustomTransactionError::ColdkeyInSwapSchedule.into(),
            //         )
            //         .into();
            //     }
            //     // Fully validate the user input
            //     Self::result_to_validity(
            //         Pallet::<T>::validate_add_stake(
            //             who,
            //             hotkey,
            //             *netuid,
            //             *amount_staked,
            //             *amount_staked,
            //             false,
            //         ),
            //         Self::get_priority_staking(who, hotkey, *amount_staked),
            //     )
            // }
            // Some(Call::add_stake_limit_aggregate {
            //     hotkey,
            //     netuid,
            //     amount_staked,
            //     limit_price,
            //     allow_partial,
            // }) => {
            //     if ColdkeySwapScheduled::<T>::contains_key(who) {
            //         return InvalidTransaction::Custom(
            //             CustomTransactionError::ColdkeyInSwapSchedule.into(),
            //         )
            //         .into();
            //     }
            //
            //     // Calculate the maximum amount that can be executed with price limit
            //     let Ok(max_amount) = Pallet::<T>::get_max_amount_add(*netuid, *limit_price) else {
            //         return InvalidTransaction::Custom(
            //             CustomTransactionError::ZeroMaxAmount.into(),
            //         )
            //         .into();
            //     };
            //
            //     // Fully validate the user input
            //     Self::result_to_validity(
            //         Pallet::<T>::validate_add_stake(
            //             who,
            //             hotkey,
            //             *netuid,
            //             *amount_staked,
            //             max_amount,
            //             *allow_partial,
            //         ),
            //         Self::get_priority_staking(who, hotkey, *amount_staked),
            //     )
            // }
            // Some(Call::remove_stake_aggregate {
            //     hotkey,
            //     netuid,
            //     amount_unstaked,
            // }) => {
            //     // Fully validate the user input
            //     Self::result_to_validity(
            //         Pallet::<T>::validate_remove_stake(
            //             who,
            //             hotkey,
            //             *netuid,
            //             *amount_unstaked,
            //             *amount_unstaked,
            //             false,
            //         ),
            //         Self::get_priority_staking(who, hotkey, *amount_unstaked),
            //     )
            // }
            // Some(Call::remove_stake_limit_aggregate {
            //     hotkey,
            //     netuid,
            //     amount_unstaked,
            //     limit_price,
            //     allow_partial,
            // }) => {
            //     // Calculate the maximum amount that can be executed with price limit
            //     let Ok(max_amount) = Pallet::<T>::get_max_amount_remove(*netuid, *limit_price)
            //     else {
            //         return InvalidTransaction::Custom(
            //             CustomTransactionError::ZeroMaxAmount.into(),
            //         )
            //         .into();
            //     };
            //
            //     // Fully validate the user input
            //     Self::result_to_validity(
            //         Pallet::<T>::validate_remove_stake(
            //             who,
            //             hotkey,
            //             *netuid,
            //             *amount_unstaked,
            //             max_amount,
            //             *allow_partial,
            //         ),
            //         Self::get_priority_staking(who, hotkey, *amount_unstaked),
            //     )
            // }
=======
            Some(Call::unstake_all { hotkey }) => {
                // Fully validate the user input
                Self::result_to_validity(
                    Pallet::<T>::validate_unstake_all(who, hotkey, false),
                    Self::get_priority_vanilla(),
                )
            }
            Some(Call::unstake_all_alpha { hotkey }) => {
                // Fully validate the user input
                Self::result_to_validity(
                    Pallet::<T>::validate_unstake_all(who, hotkey, true),
                    Self::get_priority_vanilla(),
                )
            }
>>>>>>> a1bf5214
            Some(Call::move_stake {
                origin_hotkey,
                destination_hotkey,
                origin_netuid,
                destination_netuid,
                alpha_amount,
            }) => {
                if ColdkeySwapScheduled::<T>::contains_key(who) {
                    return InvalidTransaction::Custom(
                        CustomTransactionError::ColdkeyInSwapSchedule.into(),
                    )
                    .into();
                }

                // Fully validate the user input
                Self::result_to_validity(
                    Pallet::<T>::validate_stake_transition(
                        who,
                        who,
                        origin_hotkey,
                        destination_hotkey,
                        *origin_netuid,
                        *destination_netuid,
                        *alpha_amount,
                        *alpha_amount,
                        None,
                        false,
                    ),
                    Self::get_priority_staking(who, origin_hotkey, *alpha_amount),
                )
            }
            Some(Call::transfer_stake {
                destination_coldkey,
                hotkey,
                origin_netuid,
                destination_netuid,
                alpha_amount,
            }) => {
                if ColdkeySwapScheduled::<T>::contains_key(who) {
                    return InvalidTransaction::Custom(
                        CustomTransactionError::ColdkeyInSwapSchedule.into(),
                    )
                    .into();
                }

                // Fully validate the user input
                Self::result_to_validity(
                    Pallet::<T>::validate_stake_transition(
                        who,
                        destination_coldkey,
                        hotkey,
                        hotkey,
                        *origin_netuid,
                        *destination_netuid,
                        *alpha_amount,
                        *alpha_amount,
                        None,
                        true,
                    ),
                    Self::get_priority_staking(who, hotkey, *alpha_amount),
                )
            }
            Some(Call::swap_stake {
                hotkey,
                origin_netuid,
                destination_netuid,
                alpha_amount,
            }) => {
                if ColdkeySwapScheduled::<T>::contains_key(who) {
                    return InvalidTransaction::Custom(
                        CustomTransactionError::ColdkeyInSwapSchedule.into(),
                    )
                    .into();
                }

                // Fully validate the user input
                Self::result_to_validity(
                    Pallet::<T>::validate_stake_transition(
                        who,
                        who,
                        hotkey,
                        hotkey,
                        *origin_netuid,
                        *destination_netuid,
                        *alpha_amount,
                        *alpha_amount,
                        None,
                        false,
                    ),
                    Self::get_priority_staking(who, hotkey, *alpha_amount),
                )
            }
            Some(Call::swap_stake_limit {
                hotkey,
                origin_netuid,
                destination_netuid,
                alpha_amount,
                limit_price,
                allow_partial,
            }) => {
                if ColdkeySwapScheduled::<T>::contains_key(who) {
                    return InvalidTransaction::Custom(
                        CustomTransactionError::ColdkeyInSwapSchedule.into(),
                    )
                    .into();
                }

                // Get the max amount possible to exchange
                let Ok(max_amount) = Pallet::<T>::get_max_amount_move(
                    *origin_netuid,
                    *destination_netuid,
                    *limit_price,
                ) else {
                    return InvalidTransaction::Custom(
                        CustomTransactionError::ZeroMaxAmount.into(),
                    )
                    .into();
                };

                // Fully validate the user input
                Self::result_to_validity(
                    Pallet::<T>::validate_stake_transition(
                        who,
                        who,
                        hotkey,
                        hotkey,
                        *origin_netuid,
                        *destination_netuid,
                        *alpha_amount,
                        max_amount,
                        Some(*allow_partial),
                        false,
                    ),
                    Self::get_priority_staking(who, hotkey, *alpha_amount),
                )
            }
            Some(Call::register { netuid, .. } | Call::burned_register { netuid, .. }) => {
                if ColdkeySwapScheduled::<T>::contains_key(who) {
                    return InvalidTransaction::Custom(
                        CustomTransactionError::ColdkeyInSwapSchedule.into(),
                    )
                    .into();
                }

                let registrations_this_interval =
                    Pallet::<T>::get_registrations_this_interval(*netuid);
                let max_registrations_per_interval =
                    Pallet::<T>::get_target_registrations_per_interval(*netuid);
                if registrations_this_interval >= (max_registrations_per_interval.saturating_mul(3))
                {
                    // If the registration limit for the interval is exceeded, reject the transaction
                    return Err(InvalidTransaction::Custom(
                        CustomTransactionError::RateLimitExceeded.into(),
                    )
                    .into());
                }
                Ok(ValidTransaction {
                    priority: Self::get_priority_vanilla(),
                    ..Default::default()
                })
            }
            Some(Call::register_network { .. }) => Ok(ValidTransaction {
                priority: Self::get_priority_vanilla(),
                ..Default::default()
            }),
            Some(Call::dissolve_network { .. }) => {
                if ColdkeySwapScheduled::<T>::contains_key(who) {
                    InvalidTransaction::Custom(CustomTransactionError::ColdkeyInSwapSchedule.into())
                        .into()
                } else {
                    Ok(ValidTransaction {
                        priority: Self::get_priority_vanilla(),
                        ..Default::default()
                    })
                }
            }
            Some(Call::serve_axon {
                netuid,
                version,
                ip,
                port,
                ip_type,
                protocol,
                placeholder1,
                placeholder2,
            }) => {
                // Fully validate the user input
                Self::result_to_validity(
                    Pallet::<T>::validate_serve_axon(
                        who,
                        *netuid,
                        *version,
                        *ip,
                        *port,
                        *ip_type,
                        *protocol,
                        *placeholder1,
                        *placeholder2,
                    ),
                    Self::get_priority_vanilla(),
                )
            }
            _ => {
                if let Some(
                    BalancesCall::transfer_keep_alive { .. }
                    | BalancesCall::transfer_all { .. }
                    | BalancesCall::transfer_allow_death { .. },
                ) = call.is_sub_type()
                {
                    if ColdkeySwapScheduled::<T>::contains_key(who) {
                        return InvalidTransaction::Custom(
                            CustomTransactionError::ColdkeyInSwapSchedule.into(),
                        )
                        .into();
                    }
                }
                Ok(ValidTransaction {
                    priority: Self::get_priority_vanilla(),
                    ..Default::default()
                })
            }
        }
    }

    // NOTE: Add later when we put in a pre and post dispatch step.
    fn pre_dispatch(
        self,
        who: &Self::AccountId,
        call: &Self::Call,
        info: &DispatchInfoOf<Self::Call>,
        len: usize,
    ) -> Result<Self::Pre, TransactionValidityError> {
        // We need to perform same checks as Self::validate so that
        // the validation is performed during Executive::apply_extrinsic as well.
        // this prevents inclusion of invalid tx in a block by malicious block author.
        self.validate(who, call, info, len)?;
        match call.is_sub_type() {
            Some(Call::add_stake { .. }) => {
                let transaction_fee = 100000;
                Ok((CallType::AddStake, transaction_fee, who.clone()))
            }
            Some(Call::remove_stake { .. }) => {
                let transaction_fee = 0;
                Ok((CallType::RemoveStake, transaction_fee, who.clone()))
            }
            Some(Call::set_weights { .. }) => {
                let transaction_fee = 0;
                Ok((CallType::SetWeights, transaction_fee, who.clone()))
            }
            Some(Call::commit_weights { .. }) => {
                let transaction_fee = 0;
                Ok((CallType::SetWeights, transaction_fee, who.clone()))
            }
            Some(Call::reveal_weights { .. }) => {
                let transaction_fee = 0;
                Ok((CallType::SetWeights, transaction_fee, who.clone()))
            }
            Some(Call::register { .. }) => {
                let transaction_fee = 0;
                Ok((CallType::Register, transaction_fee, who.clone()))
            }
            Some(Call::serve_axon { .. }) => {
                let transaction_fee = 0;
                Ok((CallType::Serve, transaction_fee, who.clone()))
            }
            Some(Call::serve_axon_tls { .. }) => {
                let transaction_fee = 0;
                Ok((CallType::Serve, transaction_fee, who.clone()))
            }
            Some(Call::register_network { .. }) => {
                let transaction_fee = 0;
                Ok((CallType::RegisterNetwork, transaction_fee, who.clone()))
            }
            _ => {
                let transaction_fee = 0;
                Ok((CallType::Other, transaction_fee, who.clone()))
            }
        }
    }

    fn post_dispatch(
        maybe_pre: Option<Self::Pre>,
        _info: &DispatchInfoOf<Self::Call>,
        _post_info: &PostDispatchInfoOf<Self::Call>,
        _len: usize,
        _result: &dispatch::DispatchResult,
    ) -> Result<(), TransactionValidityError> {
        if let Some((call_type, _transaction_fee, _who)) = maybe_pre {
            match call_type {
                CallType::SetWeights => {
                    log::debug!("Not Implemented!");
                }
                CallType::AddStake => {
                    log::debug!("Not Implemented! Need to add potential transaction fees here.");
                }
                CallType::RemoveStake => {
                    log::debug!("Not Implemented! Need to add potential transaction fees here.");
                }
                CallType::Register => {
                    log::debug!("Not Implemented!");
                }
                _ => {
                    log::debug!("Not Implemented!");
                }
            }
        }
        Ok(())
    }
}

use sp_std::vec;

// TODO: unravel this rats nest, for some reason rustc thinks this is unused even though it's
// used not 25 lines below
#[allow(unused)]
use sp_std::vec::Vec;
use subtensor_macros::freeze_struct;

/// Trait for managing a membership pallet instance in the runtime
pub trait MemberManagement<AccountId> {
    /// Add member
    fn add_member(account: &AccountId) -> DispatchResultWithPostInfo;

    /// Remove a member
    fn remove_member(account: &AccountId) -> DispatchResultWithPostInfo;

    /// Swap member
    fn swap_member(remove: &AccountId, add: &AccountId) -> DispatchResultWithPostInfo;

    /// Get all members
    fn members() -> Vec<AccountId>;

    /// Check if an account is apart of the set
    fn is_member(account: &AccountId) -> bool;

    /// Get our maximum member count
    fn max_members() -> u32;
}

impl<T> MemberManagement<T> for () {
    /// Add member
    fn add_member(_: &T) -> DispatchResultWithPostInfo {
        Ok(().into())
    }

    // Remove a member
    fn remove_member(_: &T) -> DispatchResultWithPostInfo {
        Ok(().into())
    }

    // Swap member
    fn swap_member(_: &T, _: &T) -> DispatchResultWithPostInfo {
        Ok(().into())
    }

    // Get all members
    fn members() -> Vec<T> {
        vec![]
    }

    // Check if an account is apart of the set
    fn is_member(_: &T) -> bool {
        false
    }

    fn max_members() -> u32 {
        0
    }
}

/// Trait for interacting with collective pallets
pub trait CollectiveInterface<AccountId, Hash, ProposalIndex> {
    /// Remove vote
    fn remove_votes(hotkey: &AccountId) -> Result<bool, DispatchError>;

    fn add_vote(
        hotkey: &AccountId,
        proposal: Hash,
        index: ProposalIndex,
        approve: bool,
    ) -> Result<bool, DispatchError>;
}

impl<T, H, P> CollectiveInterface<T, H, P> for () {
    fn remove_votes(_: &T) -> Result<bool, DispatchError> {
        Ok(true)
    }

    fn add_vote(_: &T, _: H, _: P, _: bool) -> Result<bool, DispatchError> {
        Ok(true)
    }
}

/// Enum that defines types of rate limited operations for
/// storing last block when this operation occured
#[derive(Encode, Decode, Clone, PartialEq, Eq, Debug, TypeInfo)]
pub enum RateLimitKey {
    // The setting sn owner hotkey operation is rate limited per netuid
    SetSNOwnerHotkey(u16),
}<|MERGE_RESOLUTION|>--- conflicted
+++ resolved
@@ -2194,7 +2194,6 @@
                     Self::get_priority_staking(who, hotkey, *amount_unstaked),
                 )
             }
-<<<<<<< HEAD
             // Some(Call::add_stake_aggregate {
             //     hotkey,
             //     netuid,
@@ -2301,7 +2300,6 @@
             //         Self::get_priority_staking(who, hotkey, *amount_unstaked),
             //     )
             // }
-=======
             Some(Call::unstake_all { hotkey }) => {
                 // Fully validate the user input
                 Self::result_to_validity(
@@ -2316,7 +2314,6 @@
                     Self::get_priority_vanilla(),
                 )
             }
->>>>>>> a1bf5214
             Some(Call::move_stake {
                 origin_hotkey,
                 destination_hotkey,
