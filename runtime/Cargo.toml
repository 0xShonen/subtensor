--- conflicted
+++ resolved
@@ -83,14 +83,9 @@
 pallet-commitments = { default-features = false, path = "../pallets/commitments" }
 
 [dev-dependencies]
-<<<<<<< HEAD
-sp-io = { version = "23", git = "https://github.com/paritytech/substrate.git", branch = "polkadot-v1.0.0" }
-sp-tracing = { version = "10", git = "https://github.com/paritytech/substrate", branch = "polkadot-v1.0.0" }
-frame-metadata = { version = "16" }
-=======
+frame-metadata = { workspace-dev = true }
 sp-io = { workspace = true }
 sp-tracing = { workspace = true }
->>>>>>> 181a99c3
 
 [build-dependencies]
 substrate-wasm-builder = { workspace = true, optional = true }
